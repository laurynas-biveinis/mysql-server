/*
   Copyright (c) 2003, 2018, Oracle and/or its affiliates. All rights reserved.

   This program is free software; you can redistribute it and/or modify
   it under the terms of the GNU General Public License, version 2.0,
   as published by the Free Software Foundation.

   This program is also distributed with certain software (including
   but not limited to OpenSSL) that is licensed under separate terms,
   as designated in a particular file or component or in included license
   documentation.  The authors of MySQL hereby grant you an additional
   permission to link the program and your derivative works with the
   separately licensed software that they have included with MySQL.

   This program is distributed in the hope that it will be useful,
   but WITHOUT ANY WARRANTY; without even the implied warranty of
   MERCHANTABILITY or FITNESS FOR A PARTICULAR PURPOSE.  See the
   GNU General Public License, version 2.0, for more details.

   You should have received a copy of the GNU General Public License
   along with this program; if not, write to the Free Software
   Foundation, Inc., 51 Franklin St, Fifth Floor, Boston, MA 02110-1301  USA
*/

#include "Backup.hpp"

#include <ndb_version.h>

#include <NdbTCP.h>
#include <Bitmask.hpp>

#include <signaldata/NodeFailRep.hpp>
#include <signaldata/ReadNodesConf.hpp>

#include <signaldata/DihScanTab.hpp>
#include <signaldata/DiGetNodes.hpp>
#include <signaldata/ScanFrag.hpp>

#include <signaldata/GetTabInfo.hpp>
#include <signaldata/DictTabInfo.hpp>
#include <signaldata/ListTables.hpp>

#include <signaldata/FsOpenReq.hpp>
#include <signaldata/FsAppendReq.hpp>
#include <signaldata/FsCloseReq.hpp>
#include <signaldata/FsConf.hpp>
#include <signaldata/FsRef.hpp>
#include <signaldata/FsRemoveReq.hpp>
#include <signaldata/FsReadWriteReq.hpp>

#include <signaldata/BackupImpl.hpp>
#include <signaldata/BackupSignalData.hpp>
#include <signaldata/BackupContinueB.hpp>
#include <signaldata/EventReport.hpp>

#include <signaldata/UtilSequence.hpp>

#include <signaldata/CreateTrigImpl.hpp>
#include <signaldata/DropTrigImpl.hpp>
#include <signaldata/FireTrigOrd.hpp>
#include <signaldata/TrigAttrInfo.hpp>
#include <AttributeHeader.hpp>

#include <signaldata/WaitGCP.hpp>
#include <signaldata/LCP.hpp>
#include <signaldata/BackupLockTab.hpp>
#include <signaldata/DumpStateOrd.hpp>

#include <signaldata/DumpStateOrd.hpp>

#include <signaldata/DbinfoScan.hpp>
#include <signaldata/TransIdAI.hpp>

#include <NdbTick.h>
#include <dbtup/Dbtup.hpp>
#include <dbtup/Dbtup.hpp>

#include <EventLogger.hpp>
extern EventLogger * g_eventLogger;

#include <math.h>

#define JAM_FILE_ID 475

static const Uint32 WaitDiskBufferCapacityMillis = 1;
static const Uint32 WaitScanTempErrorRetryMillis = 10;

static NDB_TICKS startTime;

#ifdef VM_TRACE
//#define DEBUG_LCP 1
//#define DEBUG_LCP_ROW 1
//#define DEBUG_LCP_DEL_FILES 1
//#define DEBUG_LCP_DEL 1
//#define DEBUG_EXTRA_LCP 1
#define DEBUG_LCP_STAT 1
#define DEBUG_EXTENDED_LCP_STAT 1
#endif

#ifdef DEBUG_LCP
#define DEB_LCP(arglist) do { g_eventLogger->info arglist ; } while (0)
#else
#define DEB_LCP(arglist) do { } while (0)
#endif

#ifdef DEBUG_LCP_DEL_FILES
#define DEB_LCP_DEL_FILES(arglist) do { g_eventLogger->info arglist ; } while (0)
#else
#define DEB_LCP_DEL_FILES(arglist) do { } while (0)
#endif

#ifdef DEBUG_LCP_DEL
#define DEB_LCP_DEL(arglist) do { g_eventLogger->info arglist ; } while (0)
#else
#define DEB_LCP_DEL(arglist) do { } while (0)
#endif

#ifdef DEBUG_LCP_STAT
#define DEB_LCP_STAT(arglist) do { g_eventLogger->info arglist ; } while (0)
#else
#define DEB_LCP_STAT(arglist) do { } while (0)
#endif

#ifdef DEBUG_EXTRA_LCP
#define DEB_EXTRA_LCP(arglist) do { g_eventLogger->info arglist ; } while (0)
#else
#define DEB_EXTRA_LCP(arglist) do { } while (0)
#endif

#ifdef VM_TRACE
#define DEBUG_OUT(x) ndbout << x << endl
#else
#define DEBUG_OUT(x) 
#endif

//#define DEBUG_ABORT
//#define dbg globalSignalLoggers.log

static Uint32 g_TypeOfStart = NodeState::ST_ILLEGAL_TYPE;

#define SEND_BACKUP_STARTED_FLAG(A) (((A) & 0x3) > 0)
#define SEND_BACKUP_COMPLETED_FLAG(A) (((A) & 0x3) > 1)

/**
 * "Magic" constants used for adaptive LCP speed algorithm. These magic
 * constants tries to ensure a smooth LCP load which is high enough to
 * avoid slowing down LCPs such that we run out of REDO logs. Also low
 * enough to avoid that we use so much CPU on LCPs that we block out
 * most user transactions. We also want to avoid destroying real-time
 * characteristics due to LCPs.
 *
 * See much longer explanation of these values below.
 */
#define MAX_LCP_WORDS_PER_BATCH (1500)

#define HIGH_LOAD_LEVEL 32
#define VERY_HIGH_LOAD_LEVEL 48
#define NUMBER_OF_SIGNALS_PER_SCAN_BATCH 3
#define MAX_RAISE_PRIO_MEMORY 16

extern Uint32 compute_acc_32kpages(const ndb_mgm_configuration_iterator *p);

void
Backup::execSTTOR(Signal* signal) 
{
  jamEntry();                            

  const Uint32 startphase  = signal->theData[1];
  const Uint32 typeOfStart = signal->theData[7];

  if (startphase == 1)
  {
    ndbrequire((c_lqh = (Dblqh*)globalData.getBlock(DBLQH, instance())) != 0);
    ndbrequire((c_tup = (Dbtup*)globalData.getBlock(DBTUP, instance())) != 0);
    ndbrequire((c_lgman =
                (Lgman*)globalData.getBlock(LGMAN, instance())) != 0);

    m_words_written_this_period = 0;
    last_disk_write_speed_report = 0;
    next_disk_write_speed_report = 0;
    m_monitor_words_written = 0;
    m_periods_passed_in_monitor_period = 0;
    m_monitor_snapshot_start = NdbTick_getCurrentTicks();
    m_curr_lcp_id = 0;
    m_curr_disk_write_speed = c_defaults.m_disk_write_speed_max_own_restart;
    m_overflow_disk_write = 0;
    slowdowns_due_to_io_lag = 0;
    slowdowns_due_to_high_cpu = 0;
    disk_write_speed_set_to_min = 0;
    m_is_lcp_running = false;
    m_is_backup_running = false;
    m_is_any_node_restarting = false;
    m_node_restart_check_sent = false;
    m_our_node_started = false;
    m_lcp_ptr_i = RNIL;
    m_newestRestorableGci = 0;
    m_delete_lcp_files_ongoing = false;
    m_reset_disk_speed_time = NdbTick_getCurrentTicks();
    m_reset_delay_used = Backup::DISK_SPEED_CHECK_DELAY;
    signal->theData[0] = BackupContinueB::RESET_DISK_SPEED_COUNTER;
    c_initial_start_lcp_not_done_yet = false;
    sendSignalWithDelay(reference(), GSN_CONTINUEB, signal,
                        Backup::DISK_SPEED_CHECK_DELAY, 1);
  }
  if (startphase == 3)
  {
    jam();

    c_lqh->get_redo_size(m_redo_size_in_bytes);
    /**
     * Get IndexMemory size to be able to calculate use of DataMemory.
     */
    const ndb_mgm_configuration_iterator *p =
      m_ctx.m_config.getOwnConfigIterator();
    ndbrequire(p != 0);
    Uint32 acc_pages = compute_acc_32kpages(p);
    m_acc_memory_in_bytes = Uint64(acc_pages) * Uint64(sizeof(GlobalPage));

    g_TypeOfStart = typeOfStart;
    if (g_TypeOfStart == NodeState::ST_INITIAL_START ||
        g_TypeOfStart == NodeState::ST_INITIAL_NODE_RESTART)
    {
      jam();
      c_initial_start_lcp_not_done_yet = true;
    }
    signal->theData[0] = reference();
    sendSignal(NDBCNTR_REF, GSN_READ_NODESREQ, signal, 1, JBB);
    return;
  }//if

  if (startphase == 7)
  {
    m_monitor_words_written = 0;
    m_periods_passed_in_monitor_period = 0;
    m_monitor_snapshot_start = NdbTick_getCurrentTicks();
    m_curr_disk_write_speed = c_defaults.m_disk_write_speed_min;
    m_our_node_started = true;
    c_initial_start_lcp_not_done_yet = false;
  }

  if(startphase == 7 && g_TypeOfStart == NodeState::ST_INITIAL_START &&
     c_masterNodeId == getOwnNodeId() && !isNdbMtLqh()){
    jam();
    createSequence(signal);
    return;
  }//if
  
  sendSTTORRY(signal);  
  return;
}//Dbdict::execSTTOR()

void
Backup::execREAD_NODESCONF(Signal* signal)
{
  jamEntry();
  ReadNodesConf * conf = (ReadNodesConf *)signal->getDataPtr();
 
  c_aliveNodes.clear();

  Uint32 count = 0;
  for (Uint32 i = 0; i<MAX_NDB_NODES; i++) {
    jam();
    if(NdbNodeBitmask::get(conf->allNodes, i)){
      jam();
      count++;

      NodePtr node;
      ndbrequire(c_nodes.seizeFirst(node));
      
      node.p->nodeId = i;
      if(NdbNodeBitmask::get(conf->inactiveNodes, i)) {
        jam();
	node.p->alive = 0;
      } else {
        jam();
	node.p->alive = 1;
	c_aliveNodes.set(i);
      }//if
    }//if
  }//for
  c_masterNodeId = conf->masterNodeId;
  ndbrequire(count == conf->noOfNodes);
  sendSTTORRY(signal);
}

void
Backup::sendSTTORRY(Signal* signal)
{
  signal->theData[0] = 0;
  signal->theData[3] = 1;
  signal->theData[4] = 3;
  signal->theData[5] = 7;
  signal->theData[6] = 255; // No more start phases from missra
  BlockReference cntrRef = !isNdbMtLqh() ? NDBCNTR_REF : BACKUP_REF;
  sendSignal(cntrRef, GSN_STTORRY, signal, 7, JBB);
}

void
Backup::createSequence(Signal* signal)
{
  UtilSequenceReq * req = (UtilSequenceReq*)signal->getDataPtrSend();
  
  req->senderData  = RNIL;
  req->sequenceId  = NDB_BACKUP_SEQUENCE;
  req->requestType = UtilSequenceReq::Create;
  
  sendSignal(DBUTIL_REF, GSN_UTIL_SEQUENCE_REQ, 
	     signal, UtilSequenceReq::SignalLength, JBB);
}

void
Backup::handle_overflow(void)
{
  jam();
  /**
   * If we overflowed in the last period, count it in 
   * this new period, potentially overflowing again into
   * future periods...
   * 
   * The overflow can only come from the last write we did in this
   * period, but potentially this write is bigger than what we are
   * allowed to write during one period.
   *
   * Calculate the overflow to pass into the new period
   * (overflowThisPeriod). It can never be more than what is
   * allowed to be written during a period.
   *
   * We could rarely end up in the case that the overflow of the
   * last write in the period even overflows the entire next period.
   * If so we put this into the remainingOverFlow and put this into
   * m_overflow_disk_write (in this case nothing will be written in
   * this period so ready_to_write need not worry about this case
   * when setting m_overflow_disk_write since it isn't written any time
   * in this case and in all other cases only written by the last write
   * in a period.
   */
  Uint32 overflowThisPeriod = MIN(m_overflow_disk_write, 
                                  m_curr_disk_write_speed + 1);
    
  /* How much overflow remains after this period? */
  Uint32 remainingOverFlow = m_overflow_disk_write - overflowThisPeriod;
  
  if (overflowThisPeriod)
  {
    jam();
#ifdef DEBUG_CHECKPOINTSPEED
    ndbout_c("Overflow of %u bytes (max/period is %u bytes)",
             overflowThisPeriod * 4, m_curr_disk_write_speed * 4);
#endif
    if (remainingOverFlow)
    {
      jam();
#ifdef DEBUG_CHECKPOINTSPEED
      ndbout_c("  Extra overflow : %u bytes, will take %u further periods"
               " to clear", remainingOverFlow * 4,
                 remainingOverFlow / m_curr_disk_write_speed);
#endif
    }
  }
  m_words_written_this_period = overflowThisPeriod;
  m_overflow_disk_write = remainingOverFlow;
}

void
Backup::calculate_next_delay(const NDB_TICKS curr_time)
{
  /**
   * Adjust for upto 10 millisecond delay of this signal. Longer
   * delays will not be handled, in this case the system is most
   * likely under too high load and it won't matter very much that
   * we decrease the speed of checkpoints.
   *
   * We use a technique where we allow an overflow write in one
   * period. This overflow will be removed from the next period
   * such that the load will at average be as specified.
   * Calculate new delay time based on if we overslept or underslept
   * this time. We will never regulate more than 10ms, if the
   * oversleep is bigger than we will simply ignore it. We will
   * decrease the delay by as much as we overslept or increase it by
   * as much as we underslept.
   */
  int delay_time = m_reset_delay_used;
  int sig_delay = int(NdbTick_Elapsed(m_reset_disk_speed_time,
                                      curr_time).milliSec());
  if (sig_delay > delay_time + 10)
  {
    delay_time = Backup::DISK_SPEED_CHECK_DELAY - 10;
  }
  else if (sig_delay < delay_time - 10)
  {
    delay_time = Backup::DISK_SPEED_CHECK_DELAY + 10;
  }
  else
  {
    delay_time = Backup::DISK_SPEED_CHECK_DELAY -
                 (sig_delay - delay_time);
  }
  m_periods_passed_in_monitor_period++;
  m_reset_delay_used= delay_time;
  m_reset_disk_speed_time = curr_time;
#if 0
  ndbout << "Signal delay was = " << sig_delay;
  ndbout << " Current time = " << curr_time << endl;
  ndbout << " Delay time will be = " << delay_time << endl << endl;
#endif
}

void
Backup::report_disk_write_speed_report(Uint64 bytes_written_this_period,
                                       Uint64 millis_passed)
{
  Uint32 report = next_disk_write_speed_report;
  disk_write_speed_rep[report].backup_lcp_bytes_written =
    bytes_written_this_period;
  disk_write_speed_rep[report].millis_passed =
    millis_passed;
  disk_write_speed_rep[report].redo_bytes_written =
    c_lqh->report_redo_written_bytes();
  disk_write_speed_rep[report].target_disk_write_speed =
    m_curr_disk_write_speed * CURR_DISK_SPEED_CONVERSION_FACTOR_TO_SECONDS;

  next_disk_write_speed_report++;
  if (next_disk_write_speed_report == DISK_WRITE_SPEED_REPORT_SIZE)
  {
    next_disk_write_speed_report = 0;
  }
  if (next_disk_write_speed_report == last_disk_write_speed_report)
  {
    last_disk_write_speed_report++;
    if (last_disk_write_speed_report == DISK_WRITE_SPEED_REPORT_SIZE)
    {
      last_disk_write_speed_report = 0;
    }
  }
}

/**
 * This method is a check that we haven't been writing faster than we're
 * supposed to during the last interval.
 */
void
Backup::monitor_disk_write_speed(const NDB_TICKS curr_time,
                                 const Uint64 millisPassed)
{
  /**
   * Independent check of DiskCheckpointSpeed.
   * We check every second or so that we are roughly sticking
   * to our diet.
   */
  jam();
  const Uint64 periodsPassed =
    (millisPassed / DISK_SPEED_CHECK_DELAY) + 1;
  const Uint64 quotaWordsPerPeriod = m_curr_disk_write_speed;
  const Uint64 maxOverFlowWords = c_defaults.m_maxWriteSize / 4;
  const Uint64 maxExpectedWords = (periodsPassed * quotaWordsPerPeriod) +
                                  maxOverFlowWords;
        
  if (unlikely(m_monitor_words_written > maxExpectedWords))
  {
    jam();
    /**
     * In the last monitoring interval, we have written more words
     * than allowed by the quota (DiskCheckpointSpeed), including
     * transient spikes due to a single MaxBackupWriteSize write
     */
    ndbout << "Backup : Excessive Backup/LCP write rate in last"
           << " monitoring period - recorded = "
           << (m_monitor_words_written * 4 * 1000) / millisPassed
           << " bytes/s, "
           << endl
           << "Current speed is = "
           << m_curr_disk_write_speed *
                CURR_DISK_SPEED_CONVERSION_FACTOR_TO_SECONDS
           << " bytes/s"
           << endl;
    ndbout << "Backup : Monitoring period : " << millisPassed
           << " millis. Bytes written : " << (m_monitor_words_written * 4)
           << ".  Max allowed : " << (maxExpectedWords * 4) << endl;
    ndbout << "Actual number of periods in this monitoring interval: ";
    ndbout << m_periods_passed_in_monitor_period;
    ndbout << " calculated number was: " << periodsPassed << endl;
  }
  report_disk_write_speed_report(4 * m_monitor_words_written, millisPassed);
  m_monitor_words_written = 0;
  m_periods_passed_in_monitor_period = 0;
  m_monitor_snapshot_start = curr_time;
}

/**
 * Calculate the current max and min write speeds, based on the
 * current disk-write demands on this LDM thread
 */
void
Backup::calculate_current_speed_bounds(Uint64& max_speed, Uint64& min_speed)
{
  jam();

  max_speed = c_defaults.m_disk_write_speed_max;
  min_speed = c_defaults.m_disk_write_speed_min;

  if (m_is_any_node_restarting && m_is_lcp_running)
  {
    jam();
    max_speed = c_defaults.m_disk_write_speed_max_other_node_restart;
  }

  /**
   * Thread balance
   *
   * As Backup is currently run on one LDM instance, we need to take
   * some steps to give it some extra DiskWriteSpeed allowance during
   * a Backup.  This becomes more acute with more LDM threads.
   * The correct way to handle this is to parallelise backup and
   * the backup log.
   *
   * Until then, we will skew the per-LDM disk write speed bounds
   * temporarily during a Backup so that LDM 1 has a large fixed
   * portion as well as its usual 1/n share for LCP.
   *
   * When the Backup completes, balance is restored.
   */

  const Uint32 num_ldm_threads = globalData.ndbMtLqhThreads;

  if (m_is_backup_running && 
      num_ldm_threads > 1)
  {
    jam();

    const Uint64 node_max_speed = 
      max_speed * 
      num_ldm_threads;
  
    /* Backup will get a percentage of the node total allowance */
    Uint64 node_backup_max_speed = 
      (node_max_speed * c_defaults.m_backup_disk_write_pct) /
      100;

    /* LCP gets the rest */
    Uint64 node_lcp_max_speed = 
      node_max_speed - node_backup_max_speed;
    
    /* LDM threads get a fair share of the LCP allowance */
    Uint64 ldm_thread_lcp_max_speed =
      node_lcp_max_speed / num_ldm_threads;
    
    /* Backup LDM must perform both node Backup + thread LCP */
    Uint64 backup_ldm_max_speed = 
      node_backup_max_speed + 
      ldm_thread_lcp_max_speed;
    
    /* Other LDMs just do thread LCP */
    Uint64 other_ldm_max_speed = 
      ldm_thread_lcp_max_speed;
    
    ndbrequire(backup_ldm_max_speed + 
               ((num_ldm_threads - 1) * 
                other_ldm_max_speed) <=
               node_max_speed);
    
    if (is_backup_worker())
    {
      jam();
      /**
       * Min is set to node backup speed, 
       * this should quickly increase the thread's
       * allowance.
       */
      max_speed = backup_ldm_max_speed;
      min_speed = node_backup_max_speed;
    }
    else
    {
      jam();
      /**
       * Trim write bandwidth available
       * to other LDM threads
       */
      max_speed = other_ldm_max_speed;
      min_speed = MIN(min_speed, max_speed);
    }
  }

  ndbrequire(min_speed <= max_speed);
}

void
Backup::adjust_disk_write_speed_down(Uint64 min_speed, int adjust_speed)
{
  m_curr_disk_write_speed -= adjust_speed;
  if (m_curr_disk_write_speed < min_speed)
  {
    disk_write_speed_set_to_min++;
    m_curr_disk_write_speed = min_speed;
  }
}

void
Backup::adjust_disk_write_speed_up(Uint64 max_speed, int adjust_speed)
{
  m_curr_disk_write_speed += adjust_speed;
  if (m_curr_disk_write_speed > max_speed)
  {
    m_curr_disk_write_speed = max_speed;
  }
}

/**
 * Calculate new disk checkpoint write speed based on the new
 * multiplication factor, we decrease in steps of 10% per second
 */
void
Backup::calculate_disk_write_speed(Signal *signal)
{
  if (!m_our_node_started)
  {
    /* No adaptiveness while we're still starting. */
    jam();
    return;
  }
  Uint64 max_disk_write_speed, min_disk_write_speed;
  calculate_current_speed_bounds(max_disk_write_speed,
                                 min_disk_write_speed);

  /**
   * It is possible that the limits (max + min) have moved so that
   * the current speed is now outside them, if so we immediately
   * track to the relevant limit.
   * In these cases, the data collected for the last period regarding
   * redo log etc will not be relevant here.
   */
  if (m_curr_disk_write_speed < min_disk_write_speed)
  {
    jam();
    m_curr_disk_write_speed = min_disk_write_speed;
    return;
  }
  else if (m_curr_disk_write_speed > max_disk_write_speed)
  {
    jam();
    m_curr_disk_write_speed = max_disk_write_speed;
    return;
  }

  /**
   * Current speed is within bounds, now consider whether to adjust
   * based on feedback.
   * 
   * Calculate the max - min and divide by 12 to get the adjustment parameter
   * which is 8% of max - min. We will never adjust faster than this to avoid
   * too quick adaptiveness. For adjustments down we will adapt faster for IO
   * lags, for CPU speed we will adapt a bit slower dependent on how high
   * the CPU load is.
   */
  int diff_disk_write_speed =
    max_disk_write_speed - min_disk_write_speed;

  int adjust_speed_up = diff_disk_write_speed / 12;
  int adjust_speed_down_high = diff_disk_write_speed / 7;
  int adjust_speed_down_medium = diff_disk_write_speed / 10;
  int adjust_speed_down_low = diff_disk_write_speed / 14;
  
  jam();
  if (diff_disk_write_speed <= 0 ||
      adjust_speed_up == 0)
  {
    jam();
    /**
     * The min == max which gives no room to adapt the LCP speed.
     * or the difference is too small to adapt it.
     */
    return;
  }
  if (c_lqh->is_ldm_instance_io_lagging())
  {
    /**
     * With IO lagging behind we will decrease the LCP speed to accomodate
     * for more REDO logging bandwidth. The definition of REDO log IO lagging
     * is kept in DBLQH, but will be a number of seconds of outstanding REDO
     * IO requests that LQH is still waiting for completion of.
     * This is a harder condition, so here we will immediately slow down fast.
     */
    jam();
    slowdowns_due_to_io_lag++;
    adjust_disk_write_speed_down(min_disk_write_speed, adjust_speed_down_high);
  }
  else
  {
    /**
     * Get CPU usage of this LDM thread during last second.
     * If CPU usage is over or equal to 95% we will decrease the LCP speed
     * If CPU usage is below 90% we will increase the LCP speed
     * one more step. Otherwise we will keep it where it currently is.
     *
     * The speed of writing backups and LCPs are fairly linear to the
     * amount of bytes written. So e.g. writing 10 MByte/second gives
     * roughly about 10% CPU usage in one CPU. So by writing less we have a
     * more or less linear decrease of CPU usage. Naturally the speed of
     * writing is very much coupled to the CPU speed. CPUs today have all
     * sorts of power save magic, but this algorithm doesn't kick in until
     * we're at very high CPU loads where we won't be in power save mode.
     * Obviously it also works in the opposite direction that we can easily
     * speed up things when the CPU is less used.
     * 
     * One complication of this algorithm is that we only measure the thread
     * CPU usage, so we don't really know here the level of CPU usage in total
     * of the system. Getting this information is quite complex and can
     * quickly change if the user is also using the machine for many other
     * things. In this case the algorithm will simply go up to the current
     * maximum value. So it will work much the same as before this algorithm
     * was put in place with the maximum value as the new DiskCheckpointSpeed
     * parameter.
     *
     * The algorithm will work best in cases where the user has locked the
     * thread to one or more CPUs and ensures that the thread can always run
     * by not allocating more than one thread per CPU.
     *
     * The reason we put the CPU usage limits fairly high is that the LDM
     * threads become more and more efficient as loads goes up. The reason
     * for this is that as more and more signals are executed in each loop
     * before checking for new signals. This means that as load goes up we
     * spend more and more time doing useful work. At low loads we spend a
     * significant time simply waiting for new signals to arrive and going to
     * sleep and waking up. So being at 95% load still means that we have
     * a bit more than 5% capacity left and even being at 90% means we
     * might have as much as 20% more capacity to use.
     */
    jam();
    EXECUTE_DIRECT_MT(THRMAN, GSN_GET_CPU_USAGE_REQ, signal,
                      1,
                      getThrmanInstance());
    Uint32 cpu_usage = signal->theData[0];
    if (cpu_usage < 90)
    {
      jamEntry();
      adjust_disk_write_speed_up(max_disk_write_speed, adjust_speed_up);
    }
    else if (cpu_usage < 95)
    {
      jamEntry();
    }
    else if (cpu_usage < 97)
    {
      jamEntry();
      /* 95-96% load, slightly slow down */
      slowdowns_due_to_high_cpu++;
      adjust_disk_write_speed_down(min_disk_write_speed, adjust_speed_down_low);
    }
    else if (cpu_usage < 99)
    {
      jamEntry();
      /* 97-98% load, slow down */
      slowdowns_due_to_high_cpu++;
      adjust_disk_write_speed_down(min_disk_write_speed, adjust_speed_down_medium);
    }
    else
    {
      jamEntry();
      /* 99-100% load, slow down a bit faster */
      slowdowns_due_to_high_cpu++;
      adjust_disk_write_speed_down(min_disk_write_speed, adjust_speed_down_high);
    }
  }
}

void
Backup::send_next_reset_disk_speed_counter(Signal *signal)
{
  signal->theData[0] = BackupContinueB::RESET_DISK_SPEED_COUNTER;
  sendSignalWithDelay(reference(),
                      GSN_CONTINUEB,
                      signal,
                      m_reset_delay_used,
                      1);
  return;
}

void
Backup::execCHECK_NODE_RESTARTCONF(Signal *signal)
{
  bool old_is_backup_running = m_is_backup_running;
  bool old_is_any_node_restarting = m_is_any_node_restarting;
  m_is_lcp_running = (signal->theData[0] == 1);
  m_is_backup_running = g_is_backup_running;  /* Global from backup instance */
  m_is_any_node_restarting = (signal->theData[1] == 1);
  const char* backup_text=NULL;
  const char* restart_text=NULL;
  
  /* No logging of LCP start/stop w.r.t. Disk Speed */
  if (old_is_backup_running != m_is_backup_running)
  {
    if (old_is_backup_running)
    {
      backup_text=" Backup completed";
    }
    else
    {
      backup_text=" Backup started";
    }
  }
  if (old_is_any_node_restarting != m_is_any_node_restarting)
  {
    if (old_is_any_node_restarting)
    {
      restart_text=" Node restart finished";
    }
    else
    {
      restart_text=" Node restart ongoing";
    }
  }

  if (is_backup_worker())
  {
    /* Just have one LDM log the transition */
    if (backup_text || restart_text)
    {
      g_eventLogger->info("Adjusting disk write speed bounds due to :%s%s",
                          (backup_text ? backup_text : ""),
                          (restart_text ? restart_text : ""));
    }
  }
}

void
Backup::execCONTINUEB(Signal* signal)
{
  jamEntry();
  const Uint32 Tdata0 = signal->theData[0];
  const Uint32 Tdata1 = signal->theData[1];
  const Uint32 Tdata2 = signal->theData[2];
  const Uint32 Tdata3 = signal->theData[3];
  
  switch(Tdata0) {
  case BackupContinueB::RESET_DISK_SPEED_COUNTER:
  {
    jam();
    const NDB_TICKS curr_time = NdbTick_getCurrentTicks();
    const Uint64 millisPassed = 
      NdbTick_Elapsed(m_monitor_snapshot_start,curr_time).milliSec();
    if (millisPassed >= 800 && !m_node_restart_check_sent)
    {
      /**
       * Check for node restart ongoing, we will check for it and use
       * the cached copy of the node restart state when deciding on the
       * disk checkpoint speed. We will start this check a few intervals
       * before calculating the new disk checkpoint speed. We will send
       * such a check once per interval we are changing disk checkpoint
       * speed.
       *
       * So we call DIH asynchronously here after 800ms have passed such
       * that when 1000 ms have passed and we will check disk speeds we
       * have information about if there is a node restart ongoing or not.
       * This information will only affect disk write speed, so it's not
       * a problem to rely on up to 200ms old information.
       */
      jam();
      m_node_restart_check_sent = true;
      signal->theData[0] = reference();
      sendSignal(DBDIH_REF, GSN_CHECK_NODE_RESTARTREQ, signal, 1, JBB);
    }
    /**
     * We check for millis passed larger than 989 to handle the situation
     * when we wake up slightly too early. Since we only wake up once every
     * 100 millisecond, this should be better than occasionally get intervals
     * of 1100 milliseconds. All the calculations takes the real interval into
     * account, so it should not corrupt any data.
     */
    if (millisPassed > 989)
    {
      jam();
      m_node_restart_check_sent = false;
      monitor_disk_write_speed(curr_time, millisPassed);
      calculate_disk_write_speed(signal);
    }
    handle_overflow();
    calculate_next_delay(curr_time);
    send_next_reset_disk_speed_counter(signal);
    break;
  }
  case BackupContinueB::BACKUP_FRAGMENT_INFO:
  {
    jam();
    const Uint32 ptr_I = Tdata1;
    Uint32 tabPtr_I = Tdata2;
    Uint32 fragPtr_I = signal->theData[3];

    BackupRecordPtr ptr;
    c_backupPool.getPtr(ptr, ptr_I);
    TablePtr tabPtr;
    ptr.p->tables.getPtr(tabPtr, tabPtr_I);

    if (fragPtr_I != tabPtr.p->fragments.getSize())
    {
      jam();
      FragmentPtr fragPtr;
      tabPtr.p->fragments.getPtr(fragPtr, fragPtr_I);
      
      BackupFilePtr filePtr;
      ptr.p->files.getPtr(filePtr, ptr.p->ctlFilePtr);
      
      const Uint32 sz = sizeof(BackupFormat::CtlFile::FragmentInfo) >> 2;
      Uint32 * dst;
      if (!filePtr.p->operation.dataBuffer.getWritePtr(&dst, sz))
      {
	sendSignalWithDelay(reference(), GSN_CONTINUEB, signal, 
                            WaitDiskBufferCapacityMillis, 4);
	return;
      }
      
      BackupFormat::CtlFile::FragmentInfo * fragInfo = 
	(BackupFormat::CtlFile::FragmentInfo*)dst;
      fragInfo->SectionType = htonl(BackupFormat::FRAGMENT_INFO);
      fragInfo->SectionLength = htonl(sz);
      fragInfo->TableId = htonl(fragPtr.p->tableId);
      fragInfo->FragmentNo = htonl(fragPtr_I);
      fragInfo->NoOfRecordsLow = htonl((Uint32)(fragPtr.p->noOfRecords & 0xFFFFFFFF));
      fragInfo->NoOfRecordsHigh = htonl((Uint32)(fragPtr.p->noOfRecords >> 32));
      fragInfo->FilePosLow = htonl(0);
      fragInfo->FilePosHigh = htonl(0);
      
      filePtr.p->operation.dataBuffer.updateWritePtr(sz);
      
      fragPtr_I++;
    }
    
    if (fragPtr_I == tabPtr.p->fragments.getSize())
    {
      BackupLockTab *req = (BackupLockTab *)signal->getDataPtrSend();
      req->m_senderRef = reference();
      req->m_tableId = tabPtr.p->tableId;
      req->m_lock_unlock = BackupLockTab::UNLOCK_TABLE;
      req->m_backup_state = BackupLockTab::BACKUP_FRAGMENT_INFO;
      req->m_backupRecordPtr_I = ptr_I;
      req->m_tablePtr_I = tabPtr_I;
      sendSignal(DBDICT_REF, GSN_BACKUP_LOCK_TAB_REQ, signal,
                 BackupLockTab::SignalLength, JBB);
      return;
    }
    
    signal->theData[0] = BackupContinueB::BACKUP_FRAGMENT_INFO;
    signal->theData[1] = ptr_I;
    signal->theData[2] = tabPtr_I;
    signal->theData[3] = fragPtr_I;
    sendSignal(reference(), GSN_CONTINUEB, signal, 4, JBB);
    return;
  }
  case BackupContinueB::START_FILE_THREAD:
  case BackupContinueB::BUFFER_UNDERFLOW:
  {
    jam();
    BackupFilePtr filePtr;
    c_backupFilePool.getPtr(filePtr, Tdata1);
    checkFile(signal, filePtr);
    return;
  }
  case BackupContinueB::BUFFER_FULL_SCAN:
  {
    jam();
    BackupFilePtr filePtr;
    BackupRecordPtr ptr;
    c_backupFilePool.getPtr(filePtr, Tdata1);
    c_backupPool.getPtr(ptr, filePtr.p->backupPtr);
    /**
     * Given that we've been waiting a few milliseconds for buffers to become
     * free, we need to initialise the priority mode algorithm to ensure that
     * we select the correct priority mode.
     *
     * We get the number of jobs waiting at B-level to assess the current
     * activity level to get a new starting point of the algorithm.
     * Any load level below 16 signals in the buffer we ignore, if we have
     * a higher level we provide a value that will ensure that we most likely
     * will start at A-level.
     */
    init_scan_prio_level(signal, ptr);
    checkScan(signal, ptr, filePtr);
    return;
  }
  break;
  case BackupContinueB::BUFFER_FULL_FRAG_COMPLETE:
  {
    jam();
    BackupFilePtr filePtr;
    c_backupFilePool.getPtr(filePtr, Tdata1);
    fragmentCompleted(signal, filePtr, Tdata2);
    return;
  }
  break;
  case BackupContinueB::BUFFER_FULL_META:
  {
    jam();
    BackupRecordPtr ptr;
    c_backupPool.getPtr(ptr, Tdata1);
    
    BackupFilePtr filePtr;

    if (ptr.p->is_lcp())
    {
      jam();
      ptr.p->files.getPtr(filePtr, Tdata3);
    }
    else
    {
      jam();
      ptr.p->files.getPtr(filePtr, ptr.p->ctlFilePtr);
    }
    FsBuffer & buf = filePtr.p->operation.dataBuffer;
    
    if(buf.getFreeSize() < buf.getMaxWrite()) {
      jam();
      TablePtr tabPtr;
      c_tablePool.getPtr(tabPtr, Tdata2);
      
      DEBUG_OUT("Backup - Buffer full - " 
                << buf.getFreeSize()
		<< " < " << buf.getMaxWrite()
                << " (sz: " << buf.getUsableSize()
                << " getMinRead: " << buf.getMinRead()
		<< ") - tableId = " << tabPtr.p->tableId);
      
      signal->theData[0] = BackupContinueB::BUFFER_FULL_META;
      signal->theData[1] = Tdata1;
      signal->theData[2] = Tdata2;
      signal->theData[3] = Tdata3;
      sendSignalWithDelay(reference(), GSN_CONTINUEB, signal,
                          WaitDiskBufferCapacityMillis, 4);
      return;
    }//if
    
    TablePtr tabPtr;
    c_tablePool.getPtr(tabPtr, Tdata2);
    GetTabInfoReq * req = (GetTabInfoReq *)signal->getDataPtrSend();
    req->senderRef = reference();
    req->senderData = filePtr.i;
    req->requestType = GetTabInfoReq::RequestById |
      GetTabInfoReq::LongSignalConf;
    req->tableId = tabPtr.p->tableId;
    req->schemaTransId = 0;
    sendSignal(DBDICT_REF, GSN_GET_TABINFOREQ, signal, 
	       GetTabInfoReq::SignalLength, JBB);
    return;
  }
  case BackupContinueB::ZDELAY_SCAN_NEXT:
  {
    if (ERROR_INSERTED(10039))
    {
      jam();
      sendSignalWithDelay(reference(), GSN_CONTINUEB, signal, 300, 
			  signal->getLength());
      return;
    }
    else
    {
      jam();
      CLEAR_ERROR_INSERT_VALUE;
      ndbout_c("Resuming backup");

      Uint32 filePtr_I = Tdata1;
      BackupFilePtr filePtr;
      c_backupFilePool.getPtr(filePtr, filePtr_I);
      BackupRecordPtr ptr;
      c_backupPool.getPtr(ptr, filePtr.p->backupPtr);
      TablePtr tabPtr;
      ndbrequire(findTable(ptr, tabPtr, filePtr.p->tableId));
      FragmentPtr fragPtr;
      tabPtr.p->fragments.getPtr(fragPtr, filePtr.p->fragmentNo);

      BlockReference lqhRef = 0;
      if (ptr.p->is_lcp()) {
        lqhRef = calcInstanceBlockRef(DBLQH);
      } else {
        const Uint32 instanceKey = fragPtr.p->lqhInstanceKey;
        ndbrequire(instanceKey != 0);
        lqhRef = numberToRef(DBLQH, instanceKey, getOwnNodeId());
      }

      memmove(signal->theData, signal->theData + 2, 
	      4*ScanFragNextReq::SignalLength);

      sendSignal(lqhRef, GSN_SCAN_NEXTREQ, signal, 
		 ScanFragNextReq::SignalLength, JBB);
      return ;
    }
  }
  case BackupContinueB::ZGET_NEXT_FRAGMENT:
  {
    BackupRecordPtr backupPtr;
    TablePtr tabPtr;
    Uint32 fragNo = signal->theData[3];
    c_backupPool.getPtr(backupPtr, signal->theData[1]);
    ndbrequire(findTable(backupPtr, tabPtr, signal->theData[2]));
    getFragmentInfo(signal, backupPtr, tabPtr, fragNo);
    return;
  }
  case BackupContinueB::ZDELETE_LCP_FILE:
  {
    jam();
    delete_lcp_file_processing(signal, signal->theData[1]);
    return;
  }
  default:
    ndbabort();
  }//switch
}

void
Backup::execBACKUP_LOCK_TAB_CONF(Signal *signal)
{
  jamEntry();
  const BackupLockTab *conf = (const BackupLockTab *)signal->getDataPtr();
  BackupRecordPtr ptr;
  c_backupPool.getPtr(ptr, conf->m_backupRecordPtr_I);
  TablePtr tabPtr;
  ptr.p->tables.getPtr(tabPtr, conf->m_tablePtr_I);

  switch(conf->m_backup_state) {
  case BackupLockTab::BACKUP_FRAGMENT_INFO:
  {
    jam();
    ptr.p->tables.next(tabPtr);
    if (tabPtr.i == RNIL)
    {
      jam();
      closeFiles(signal, ptr);
      return;
    }

    signal->theData[0] = BackupContinueB::BACKUP_FRAGMENT_INFO;
    signal->theData[1] = ptr.i;
    signal->theData[2] = tabPtr.i;
    signal->theData[3] = 0;       // Start from first fragment of next table
    sendSignal(reference(), GSN_CONTINUEB, signal, 4, JBB);
    return;
  }
  case BackupLockTab::GET_TABINFO_CONF:
  {
    jam();
    if (conf->errorCode)
    {
      jam();
      defineBackupRef(signal, ptr, conf->errorCode);
      return;
    }

    ptr.p->tables.next(tabPtr);
    afterGetTabinfoLockTab(signal, ptr, tabPtr);
    return;
  }
  case BackupLockTab::CLEANUP:
  {
    jam();
    ptr.p->tables.next(tabPtr);
    cleanupNextTable(signal, ptr, tabPtr);
    return;
  }
  default:
    ndbabort();
  }
}

void
Backup::execBACKUP_LOCK_TAB_REF(Signal *signal)
{
  jamEntry();
  ndbabort(); /* Not currently possible. */
}

Uint64 Backup::get_new_speed_val64(Signal *signal)
{
  if (signal->length() == 3)
  {
    jam();
    Uint64 val = Uint64(signal->theData[1]);
    val <<= 32;
    val += Uint64(signal->theData[2]);
    return val;
  }
  else
  {
    jam();
    return 0;
  }
}

Uint64 Backup::get_new_speed_val32(Signal *signal)
{
  if (signal->length() == 2)
  {
    jam();
    return Uint64(signal->theData[1]);
  }
  else
  {
    jam();
    return 0;
  }
}

void
Backup::execDUMP_STATE_ORD(Signal* signal)
{
  jamEntry();
  
  /* Dump commands used in public interfaces */
  switch (signal->theData[0]) {
  case DumpStateOrd::BackupStatus:
  {
    /* See code in BackupProxy.cpp as well */
    BlockReference result_ref = CMVMI_REF;
    if (signal->length() == 2)
      result_ref = signal->theData[1];

    BackupRecordPtr ptr;
    int reported = 0;
    for(c_backups.first(ptr); ptr.i != RNIL; c_backups.next(ptr))
    {
      if (!ptr.p->is_lcp())
      {
        reportStatus(signal, ptr, result_ref);
        reported++;
      }
    }
    if (!reported)
      reportStatus(signal, ptr, result_ref);
    return;
  }
  case DumpStateOrd::BackupMinWriteSpeed32:
  {
    jam();
    Uint64 new_val = get_new_speed_val32(signal);
    if (new_val < Uint64(1024*1024))
    {
      jam();
      g_eventLogger->info("Use: DUMP 100001 MinDiskWriteSpeed");
      return;
    }
    restore_disk_write_speed_numbers();
    c_defaults.m_disk_write_speed_min = new_val;
    calculate_real_disk_write_speed_parameters();
    return;
  }
  case DumpStateOrd::BackupMaxWriteSpeed32:
  {
    jam();
    Uint64 new_val = get_new_speed_val32(signal);
    if (new_val < Uint64(1024*1024))
    {
      jam();
      g_eventLogger->info("Use: DUMP 100002 MaxDiskWriteSpeed");
      return;
    }
    restore_disk_write_speed_numbers();
    c_defaults.m_disk_write_speed_max = new_val;
    calculate_real_disk_write_speed_parameters();
    return;
  }
  case DumpStateOrd::BackupMaxWriteSpeedOtherNodeRestart32:
  {
    jam();
    Uint64 new_val = get_new_speed_val32(signal);
    if (new_val < Uint64(1024*1024))
    {
      jam();
      g_eventLogger->info("Use: DUMP 100003 MaxDiskWriteSpeedOtherNodeRestart");
      return;
    }
    restore_disk_write_speed_numbers();
    c_defaults.m_disk_write_speed_max_other_node_restart = new_val;
    calculate_real_disk_write_speed_parameters();
    return;
  }
  case DumpStateOrd::BackupMinWriteSpeed64:
  {
    jam();
    Uint64 new_val = get_new_speed_val64(signal);
    if (new_val < Uint64(1024*1024))
    {
      jam();
      g_eventLogger->info("Use: DUMP 100004 MinDiskWriteSpeed(MSB) "
                          "MinDiskWriteSpeed(LSB)");
      return;
    }
    restore_disk_write_speed_numbers();
    c_defaults.m_disk_write_speed_min = new_val;
    calculate_real_disk_write_speed_parameters();
    return;
  }
  case DumpStateOrd::BackupMaxWriteSpeed64:
  {
    jam();
    Uint64 new_val = get_new_speed_val64(signal);
    if (new_val < Uint64(1024*1024))
    {
      jam();
      g_eventLogger->info("Use: DUMP 100005 MaxDiskWriteSpeed(MSB) "
                          "MaxDiskWriteSpeed(LSB)");
      return;
    }
    restore_disk_write_speed_numbers();
    c_defaults.m_disk_write_speed_max = new_val;
    calculate_real_disk_write_speed_parameters();
    return;
  }
  case DumpStateOrd::BackupMaxWriteSpeedOtherNodeRestart64:
  {
    jam();
    Uint64 new_val = get_new_speed_val64(signal);
    if (new_val < Uint64(1024*1024))
    {
      jam();
      g_eventLogger->info("Use: DUMP 100006"
                          " MaxDiskWriteSpeedOtherNodeRestart(MSB)"
                          " MaxDiskWriteSpeedOtherNodeRestart(LSB)");
      return;
    }
    restore_disk_write_speed_numbers();
    c_defaults.m_disk_write_speed_max_other_node_restart = new_val;
    calculate_real_disk_write_speed_parameters();
    return;
  }
  default:
    /* continue to debug section */
    break;
  }

  /* Debugging or unclassified section */

  if(signal->theData[0] == 20){
    if(signal->length() > 1){
      c_defaults.m_dataBufferSize = (signal->theData[1] * 1024 * 1024);
    }
    if(signal->length() > 2){
      c_defaults.m_logBufferSize = (signal->theData[2] * 1024 * 1024);
    }
    if(signal->length() > 3){
      c_defaults.m_minWriteSize = signal->theData[3] * 1024;
    }
    if(signal->length() > 4){
      c_defaults.m_maxWriteSize = signal->theData[4] * 1024;
    }
    
    infoEvent("Backup: data: %d log: %d min: %d max: %d",
	      c_defaults.m_dataBufferSize,
	      c_defaults.m_logBufferSize,
	      c_defaults.m_minWriteSize,
	      c_defaults.m_maxWriteSize);
    return;
  }
  if(signal->theData[0] == 21){
    BackupReq * req = (BackupReq*)signal->getDataPtrSend();
    req->senderData = 23;
    req->backupDataLen = 0;
    sendSignal(reference(), GSN_BACKUP_REQ,signal,BackupReq::SignalLength, JBB);
    startTime = NdbTick_getCurrentTicks();
    return;
  }

  if(signal->theData[0] == 22){
    const Uint32 seq = signal->theData[1];
    FsRemoveReq * req = (FsRemoveReq *)signal->getDataPtrSend();
    req->userReference = reference();
    req->userPointer = 23;
    req->directory = 1;
    req->ownDirectory = 1;
    FsOpenReq::setVersion(req->fileNumber, 2);
    FsOpenReq::setSuffix(req->fileNumber, FsOpenReq::S_CTL);
    FsOpenReq::v2_setSequence(req->fileNumber, seq);
    FsOpenReq::v2_setNodeId(req->fileNumber, getOwnNodeId());
    sendSignal(NDBFS_REF, GSN_FSREMOVEREQ, signal, 
	       FsRemoveReq::SignalLength, JBA);
    return;
  }

  if(signal->theData[0] == 23){
    /**
     * Print records
     */
    BackupRecordPtr ptr;
    for(c_backups.first(ptr); ptr.i != RNIL; c_backups.next(ptr)){
      infoEvent("BackupRecord %d: BackupId: %u MasterRef: %x ClientRef: %x",
		ptr.i, ptr.p->backupId, ptr.p->masterRef, ptr.p->clientRef);
      infoEvent(" State: %d", ptr.p->slaveState.getState());
      BackupFilePtr filePtr;
      for(ptr.p->files.first(filePtr); filePtr.i != RNIL; 
	  ptr.p->files.next(filePtr)){
	jam();
	infoEvent(" file %d: type: %d flags: H'%x",
		  filePtr.i, filePtr.p->fileType, 
		  filePtr.p->m_flags);
      }
    }

    const NDB_TICKS now = NdbTick_getCurrentTicks();
    const Uint64 resetElapsed = NdbTick_Elapsed(m_reset_disk_speed_time,now).milliSec();
    const Uint64 millisPassed = NdbTick_Elapsed(m_monitor_snapshot_start,now).milliSec();
    /* Dump measured disk write speed since last RESET_DISK_SPEED */
    ndbout_c("m_curr_disk_write_speed: %ukb  m_words_written_this_period:"
             " %u kwords  m_overflow_disk_write: %u kb",
              Uint32(4 * m_curr_disk_write_speed / 1024),
              Uint32(m_words_written_this_period / 1024),
              Uint32(m_overflow_disk_write / 1024));
    ndbout_c("m_reset_delay_used: %u  time since last RESET_DISK_SPEED: %llu millis",
             m_reset_delay_used, resetElapsed);
    /* Dump measured rate since last snapshot start */
    Uint64 byteRate = (4000 * m_monitor_words_written) / (millisPassed + 1);
    ndbout_c("m_monitor_words_written : %llu, duration : %llu millis, rate :"
             " %llu bytes/s : (%u pct of config)",
             m_monitor_words_written, millisPassed, 
             byteRate,
             (Uint32) ((100 * byteRate / (4 * 10)) /
                       (m_curr_disk_write_speed + 1)));

    for(c_backups.first(ptr); ptr.i != RNIL; c_backups.next(ptr))
    {
      ndbout_c("BackupRecord %u:  BackupId: %u  MasterRef: %x  ClientRef: %x",
               ptr.i, ptr.p->backupId, ptr.p->masterRef, ptr.p->clientRef);
      ndbout_c(" State: %u", ptr.p->slaveState.getState());
      ndbout_c(" noOfByte: %llu  noOfRecords: %llu",
               ptr.p->noOfBytes, ptr.p->noOfRecords);
      ndbout_c(" noOfLogBytes: %llu  noOfLogRecords: %llu",
               ptr.p->noOfLogBytes, ptr.p->noOfLogRecords);
      ndbout_c(" errorCode: %u", ptr.p->errorCode);
      BackupFilePtr filePtr;
      for(ptr.p->files.first(filePtr); filePtr.i != RNIL; 
	  ptr.p->files.next(filePtr))
      {
	ndbout_c(" file %u:  type: %u  flags: H'%x  tableId: %u  fragmentId: %u",
                 filePtr.i, filePtr.p->fileType, filePtr.p->m_flags,
                 filePtr.p->tableId, filePtr.p->fragmentNo);
      }
      if (ptr.p->slaveState.getState() == SCANNING && ptr.p->dataFilePtr[0] != RNIL)
      {
        c_backupFilePool.getPtr(filePtr, ptr.p->dataFilePtr[0]);
        OperationRecord & op = filePtr.p->operation;
        Uint32 *tmp = NULL;
        Uint32 sz = 0;
        bool eof = FALSE;
        bool ready = op.dataBuffer.getReadPtr(&tmp, &sz, &eof);
        ndbout_c("ready: %s  eof: %s", ready ? "TRUE" : "FALSE", eof ? "TRUE" : "FALSE");
      }
    }
    return;
  }
  if(signal->theData[0] == 24){
    /**
     * Print size of records etc.
     */
    infoEvent("Backup - dump pool sizes");
    infoEvent("BackupPool: %d BackupFilePool: %d TablePool: %d",
	      c_backupPool.getSize(), c_backupFilePool.getSize(), 
	      c_tablePool.getSize());
    infoEvent("AttrPool: %d TriggerPool: %d FragmentPool: %d",
	      c_backupPool.getSize(), c_backupFilePool.getSize(), 
	      c_tablePool.getSize());
    infoEvent("PagePool: %d",
	      c_pagePool.getSize());


    if(signal->getLength() == 2 && signal->theData[1] == 2424)
    {
      /**
       * Handle LCP
       */
      BackupRecordPtr lcp;
      ndbrequire(c_backups.first(lcp));
      
      ndbrequire(c_backupPool.getSize() == c_backupPool.getNoOfFree() + 1);
      ndbrequire(c_tablePool.getSize() == c_tablePool.getNoOfFree() + 2);
      ndbrequire(c_fragmentPool.getSize() == c_fragmentPool.getNoOfFree() + 2);
      ndbrequire(c_triggerPool.getSize() == c_triggerPool.getNoOfFree());

      ndbrequire(c_backupFilePool.getSize() == (c_backupFilePool.getNoOfFree() + 
                           (4 + 2 * BackupFormat::NDB_MAX_FILES_PER_LCP)));

      Uint32 file_pages = 0;
      BackupFilePtr lcp_file;

      c_backupFilePool.getPtr(lcp_file, lcp.p->prepareCtlFilePtr[0]);
      file_pages += lcp_file.p->pages.getSize();

      c_backupFilePool.getPtr(lcp_file, lcp.p->prepareCtlFilePtr[1]);
      file_pages += lcp_file.p->pages.getSize();

      for (Uint32 i = 0; i < BackupFormat::NDB_MAX_FILES_PER_LCP; i++)
      {
        c_backupFilePool.getPtr(lcp_file, lcp.p->dataFilePtr[i]);
        file_pages += lcp_file.p->pages.getSize();

        c_backupFilePool.getPtr(lcp_file, lcp.p->prepareDataFilePtr[i]);
        file_pages += lcp_file.p->pages.getSize();
      }

      c_backupFilePool.getPtr(lcp_file, lcp.p->ctlFilePtr);
      file_pages += lcp_file.p->pages.getSize();

      c_backupFilePool.getPtr(lcp_file, lcp.p->deleteFilePtr);
      file_pages += lcp_file.p->pages.getSize();

      ndbrequire(c_pagePool.getSize() == 
		 c_pagePool.getNoOfFree() + 
                 file_pages);
    }
  }

  if(signal->theData[0] == DumpStateOrd::DumpBackup)
  {
    /* Display a bunch of stuff about Backup defaults */
    infoEvent("Compressed Backup: %d", c_defaults.m_compressed_backup);
    infoEvent("Compressed LCP: %d", c_defaults.m_compressed_lcp);
  }

  if(signal->theData[0] == DumpStateOrd::DumpBackupSetCompressed)
  {
    c_defaults.m_compressed_backup= signal->theData[1];
    infoEvent("Compressed Backup: %d", c_defaults.m_compressed_backup);
  }

  if(signal->theData[0] == DumpStateOrd::DumpBackupSetCompressedLCP)
  {
    c_defaults.m_compressed_lcp= signal->theData[1];
    infoEvent("Compressed LCP: %d", c_defaults.m_compressed_lcp);
  }

  if (signal->theData[0] == DumpStateOrd::BackupErrorInsert)
  {
    if (signal->getLength() == 1)
      ndbout_c("BACKUP: setting error %u", signal->theData[1]);
    else
      ndbout_c("BACKUP: setting error %u, %u",
               signal->theData[1], signal->theData[2]);
    SET_ERROR_INSERT_VALUE2(signal->theData[1], signal->theData[2]);
  }
}

/**
 * We are using a round buffer of measurements, to simplify the code we
 * use this routing to quickly derive the disk write record from an index
 * (how many seconds back we want to check).
 */
Uint32
Backup::get_disk_write_speed_record(Uint32 start_index)
{
  ndbassert(start_index < DISK_WRITE_SPEED_REPORT_SIZE);
  if (next_disk_write_speed_report == last_disk_write_speed_report)
  {
    /* No speed reports generated yet */
    return DISK_WRITE_SPEED_REPORT_SIZE;
  }
  if (start_index < next_disk_write_speed_report)
  {
    return (next_disk_write_speed_report - (start_index + 1));
  }
  else if (last_disk_write_speed_report == 0)
  {
    /**
     * We might still be in inital phase when not all records have
     * been written yet.
     */
    return DISK_WRITE_SPEED_REPORT_SIZE;
  }
  else
  {
    return (DISK_WRITE_SPEED_REPORT_SIZE -
            ((start_index + 1) - next_disk_write_speed_report));
  }
  ndbassert(false);
  return 0;
}

/**
 * Calculates the average speed for a number of seconds back.
 * reports the numbers in number of milliseconds that actually
 * passed and the number of bytes written in this period.
 */
void
Backup::calculate_disk_write_speed_seconds_back(Uint32 seconds_back,
                                         Uint64 & millis_passed,
                                         Uint64 & backup_lcp_bytes_written,
                                         Uint64 & redo_bytes_written)
{
  Uint64 millis_back = (MILLIS_IN_A_SECOND * seconds_back) -
    MILLIS_ADJUST_FOR_EARLY_REPORT;
  Uint32 start_index = 0;

  ndbassert(seconds_back > 0);

  millis_passed = 0;
  backup_lcp_bytes_written = 0;
  redo_bytes_written = 0;
  jam();
  while (millis_passed < millis_back &&
         start_index < DISK_WRITE_SPEED_REPORT_SIZE)
  {
    jam();
    Uint32 disk_write_speed_record = get_disk_write_speed_record(start_index);
    if (disk_write_speed_record == DISK_WRITE_SPEED_REPORT_SIZE)
      break;
    millis_passed +=
      disk_write_speed_rep[disk_write_speed_record].millis_passed;
    backup_lcp_bytes_written +=
      disk_write_speed_rep[disk_write_speed_record].backup_lcp_bytes_written;
    redo_bytes_written +=
      disk_write_speed_rep[disk_write_speed_record].redo_bytes_written;
    start_index++;
  }
  /**
   * Always report at least one millisecond to avoid risk of division
   * by zero later on in the code.
   */
  jam();
  if (millis_passed == 0)
  {
    jam();
    millis_passed = 1;
  }
  return;
}

void
Backup::calculate_std_disk_write_speed_seconds_back(Uint32 seconds_back,
                             Uint64 millis_passed_total,
                             Uint64 backup_lcp_bytes_written,
                             Uint64 redo_bytes_written,
                             Uint64 & std_dev_backup_lcp_in_bytes_per_sec,
                             Uint64 & std_dev_redo_in_bytes_per_sec)
{
  Uint32 start_index = 0;
  Uint64 millis_passed = 0;
  Uint64 millis_back = (MILLIS_IN_A_SECOND * seconds_back) -
    MILLIS_ADJUST_FOR_EARLY_REPORT;
  Uint64 millis_passed_this_period;

  Uint64 avg_backup_lcp_bytes_per_milli;
  Uint64 backup_lcp_bytes_written_this_period;
  Uint64 avg_backup_lcp_bytes_per_milli_this_period;
  long double backup_lcp_temp_sum;
  long double backup_lcp_square_sum;

  Uint64 avg_redo_bytes_per_milli;
  Uint64 redo_bytes_written_this_period;
  Uint64 avg_redo_bytes_per_milli_this_period;
  long double redo_temp_sum;
  long double redo_square_sum;

  ndbassert(seconds_back > 0);
  if (millis_passed_total == 0)
  {
    jam();
    std_dev_backup_lcp_in_bytes_per_sec = 0;
    std_dev_redo_in_bytes_per_sec = 0;
    return;
  }
  avg_backup_lcp_bytes_per_milli = backup_lcp_bytes_written /
                                   millis_passed_total;
  avg_redo_bytes_per_milli = redo_bytes_written / millis_passed_total;
  backup_lcp_square_sum = 0;
  redo_square_sum = 0;
  jam();
  while (millis_passed < millis_back &&
         start_index < DISK_WRITE_SPEED_REPORT_SIZE)
  {
    jam();
    Uint32 disk_write_speed_record = get_disk_write_speed_record(start_index);
    if (disk_write_speed_record == DISK_WRITE_SPEED_REPORT_SIZE)
      break;
    millis_passed_this_period =
      disk_write_speed_rep[disk_write_speed_record].millis_passed;
    backup_lcp_bytes_written_this_period =
      disk_write_speed_rep[disk_write_speed_record].backup_lcp_bytes_written;
    redo_bytes_written_this_period =
      disk_write_speed_rep[disk_write_speed_record].redo_bytes_written;
    millis_passed += millis_passed_this_period;

    if (millis_passed_this_period != 0)
    {
      /**
       * We use here a calculation of standard deviation that firsts
       * calculates the variance. The variance is calculated as the square
       * mean of the difference. To get standard intervals we compute the
       * average per millisecond and then sum over all milliseconds. To
       * simplify the calculation we then multiply the square of the diffs
       * per milli to the number of millis passed in a particular measurement.
       * We divide by the total number of millis passed. We do this first to
       * avoid too big numbers. We use long double in all calculations to
       * ensure that we don't overflow.
       *
       * We also try to avoid divisions by zero in the code in multiple
       * places when we query this table before the first measurement have
       * been logged.
       *
       * Calculating standard deviation as:
       * Sum of X(i) - E(X) squared where X(i) is the average per millisecond
       * in this time period and E(X) is the average over the entire period.
       * We divide by number of periods, but to get it more real, we divide
       * by total_millis / millis_in_this_period since the periods aren't
       * exactly the same. Finally we take square root of the sum of those
       * (X(i) - E(X))^2 / #periods. Actually the standard deviation should
       * be calculated using #periods - 1 as divisor. Finally we also need
       * to convert it from standard deviation per millisecond to standard
       * deviation per second. We make that simple by multiplying the
       * result from this function by 1000.
       */
      jam();
      avg_backup_lcp_bytes_per_milli_this_period =
        backup_lcp_bytes_written_this_period / millis_passed_this_period;
      backup_lcp_temp_sum = (long double)avg_backup_lcp_bytes_per_milli;
      backup_lcp_temp_sum -=
        (long double)avg_backup_lcp_bytes_per_milli_this_period;
      backup_lcp_temp_sum *= backup_lcp_temp_sum;
      backup_lcp_temp_sum /= (long double)millis_passed_total;
      backup_lcp_temp_sum *= (long double)millis_passed_this_period;
      backup_lcp_square_sum += backup_lcp_temp_sum;

      avg_redo_bytes_per_milli_this_period =
        redo_bytes_written_this_period / millis_passed_this_period;
      redo_temp_sum = (long double)avg_redo_bytes_per_milli;
      redo_temp_sum -= (long double)avg_redo_bytes_per_milli_this_period;
      redo_temp_sum *= redo_temp_sum;
      redo_temp_sum /= (long double)millis_passed_total;
      redo_temp_sum *= (long double)millis_passed_this_period;
      redo_square_sum += redo_temp_sum;
    }
    start_index++;
  }
  if (millis_passed == 0)
  {
    jam();
    std_dev_backup_lcp_in_bytes_per_sec = 0;
    std_dev_redo_in_bytes_per_sec = 0;
    return;
  }
  /**
   * Calculate standard deviation per millisecond
   * We use long double for the calculation, but we want to report it to
   * it in bytes per second, so this is easiest to do with an unsigned
   * integer number. Conversion from long double to Uint64 is a real
   * conversion that we leave to the compiler to generate code to make.
   */
  std_dev_backup_lcp_in_bytes_per_sec = (Uint64)sqrtl(backup_lcp_square_sum);
  std_dev_redo_in_bytes_per_sec = (Uint64)sqrtl(redo_square_sum);

  /**
   * Convert to standard deviation per second
   * We calculated it in bytes per millisecond, so simple multiplication of
   * 1000 is sufficient here.
   */
  std_dev_backup_lcp_in_bytes_per_sec*= (Uint64)1000;
  std_dev_redo_in_bytes_per_sec*= (Uint64)1000;
}

Uint64
Backup::calculate_millis_since_finished(Uint32 start_index)
{
  Uint64 millis_passed = 0;
  jam();
  if (start_index == 0)
  {
    jam();
    return 0;
  }
  for (Uint32 i = 0; i < start_index; i++)
  {
    Uint32 disk_write_speed_record = get_disk_write_speed_record(i);
    millis_passed +=
      disk_write_speed_rep[disk_write_speed_record].millis_passed;
  }
  return millis_passed;
}

void Backup::execDBINFO_SCANREQ(Signal *signal)
{
  jamEntry();
  DbinfoScanReq req= *(DbinfoScanReq*)signal->theData;
  const Ndbinfo::ScanCursor* cursor =
    CAST_CONSTPTR(Ndbinfo::ScanCursor, DbinfoScan::getCursorPtr(&req));

  Ndbinfo::Ratelimit rl;

  switch(req.tableId){
  case Ndbinfo::POOLS_TABLEID:
  {
    Ndbinfo::pool_entry pools[] =
    {
      { "Backup Record",
        c_backupPool.getUsed(),
        c_backupPool.getSize(),
        c_backupPool.getEntrySize(),
        c_backupPool.getUsedHi(),
        { CFG_DB_PARALLEL_BACKUPS,0,0,0 }},
      { "Backup File",
        c_backupFilePool.getUsed(),
        c_backupFilePool.getSize(),
        c_backupFilePool.getEntrySize(),
        c_backupFilePool.getUsedHi(),
        { CFG_DB_PARALLEL_BACKUPS,0,0,0 }},
      { "Table",
        c_tablePool.getUsed(),
        c_tablePool.getSize(),
        c_tablePool.getEntrySize(),
        c_tablePool.getUsedHi(),
        { CFG_DB_PARALLEL_BACKUPS,
          CFG_DB_NO_TABLES,
          CFG_DB_NO_ORDERED_INDEXES,
          CFG_DB_NO_UNIQUE_HASH_INDEXES }},
      { "Trigger",
        c_triggerPool.getUsed(),
        c_triggerPool.getSize(),
        c_triggerPool.getEntrySize(),
        c_triggerPool.getUsedHi(),
        { CFG_DB_PARALLEL_BACKUPS,
          CFG_DB_NO_TABLES,
          CFG_DB_NO_ORDERED_INDEXES,
          CFG_DB_NO_UNIQUE_HASH_INDEXES }},
      { "Fragment",
        c_fragmentPool.getUsed(),
        c_fragmentPool.getSize(),
        c_fragmentPool.getEntrySize(),
        c_fragmentPool.getUsedHi(),
        { CFG_DB_NO_TABLES,
          CFG_DB_NO_ORDERED_INDEXES,
          CFG_DB_NO_UNIQUE_HASH_INDEXES,0 }},
      { "Page",
        c_pagePool.getUsed(),
        c_pagePool.getSize(),
        c_pagePool.getEntrySize(),
        c_pagePool.getUsedHi(),
        { CFG_DB_BACKUP_MEM,
          CFG_DB_BACKUP_DATA_BUFFER_MEM,0,0 }},
      { NULL, 0,0,0,0, { 0,0,0,0 }}
    };

    const size_t num_config_params =
      sizeof(pools[0].config_params) / sizeof(pools[0].config_params[0]);
    Uint32 pool = cursor->data[0];
    BlockNumber bn = blockToMain(number());
    while(pools[pool].poolname)
    {
      jam();
      Ndbinfo::Row row(signal, req);
      row.write_uint32(getOwnNodeId());
      row.write_uint32(bn);           // block number
      row.write_uint32(instance());   // block instance
      row.write_string(pools[pool].poolname);

      row.write_uint64(pools[pool].used);
      row.write_uint64(pools[pool].total);
      row.write_uint64(pools[pool].used_hi);
      row.write_uint64(pools[pool].entry_size);
      for (size_t i = 0; i < num_config_params; i++)
        row.write_uint32(pools[pool].config_params[i]);
      ndbinfo_send_row(signal, req, row, rl);
      pool++;
      if (rl.need_break(req))
      {
        jam();
        ndbinfo_send_scan_break(signal, req, rl, pool);
        return;
      }
    }
    break;
  }
  case Ndbinfo::DISK_WRITE_SPEED_AGGREGATE_TABLEID:
  {

    jam();
    Uint64 backup_lcp_bytes_written;
    Uint64 redo_bytes_written;
    Uint64 std_dev_backup_lcp;
    Uint64 std_dev_redo;
    Uint64 millis_passed;
    Ndbinfo::Row row(signal, req);
    Uint32 ldm_instance = instance();
 
    if (ldm_instance > 0)
    {
      /* Always start counting instances from 0 */
      ldm_instance--;
    }
    row.write_uint32(getOwnNodeId());
    row.write_uint32(ldm_instance);

    /* Report last second */
    calculate_disk_write_speed_seconds_back(1,
                                            millis_passed,
                                            backup_lcp_bytes_written,
                                            redo_bytes_written);

    row.write_uint64((backup_lcp_bytes_written / millis_passed ) * 1000);
    row.write_uint64((redo_bytes_written / millis_passed) * 1000);

    /* Report average and std_dev of last 10 seconds */
    calculate_disk_write_speed_seconds_back(10,
                                            millis_passed,
                                            backup_lcp_bytes_written,
                                            redo_bytes_written);

    row.write_uint64((backup_lcp_bytes_written * 1000) / millis_passed);
    row.write_uint64((redo_bytes_written * 1000) / millis_passed);

    calculate_std_disk_write_speed_seconds_back(10,
                                                millis_passed,
                                                backup_lcp_bytes_written,
                                                redo_bytes_written,
                                                std_dev_backup_lcp,
                                                std_dev_redo);

    row.write_uint64(std_dev_backup_lcp);
    row.write_uint64(std_dev_redo);
 
    /* Report average and std_dev of last 60 seconds */
    calculate_disk_write_speed_seconds_back(60,
                                            millis_passed,
                                            backup_lcp_bytes_written,
                                            redo_bytes_written);

    row.write_uint64((backup_lcp_bytes_written / millis_passed ) * 1000);
    row.write_uint64((redo_bytes_written / millis_passed) * 1000);

    calculate_std_disk_write_speed_seconds_back(60,
                                                millis_passed,
                                                backup_lcp_bytes_written,
                                                redo_bytes_written,
                                                std_dev_backup_lcp,
                                                std_dev_redo);

    row.write_uint64(std_dev_backup_lcp);
    row.write_uint64(std_dev_redo);

    row.write_uint64(slowdowns_due_to_io_lag);
    row.write_uint64(slowdowns_due_to_high_cpu);
    row.write_uint64(disk_write_speed_set_to_min);
    row.write_uint64(m_curr_disk_write_speed *
                     CURR_DISK_SPEED_CONVERSION_FACTOR_TO_SECONDS);

    ndbinfo_send_row(signal, req, row, rl);
    break;
  }
  case Ndbinfo::DISK_WRITE_SPEED_BASE_TABLEID:
  {
    jam();
    Uint32 ldm_instance = instance();
 
    if (ldm_instance > 0)
    {
      /* Always start counting instances from 0 */
      ldm_instance--;
    }
    Uint32 start_index = cursor->data[0];
    for ( ; start_index < DISK_WRITE_SPEED_REPORT_SIZE;)
    {
      jam();
      Ndbinfo::Row row(signal, req);
      row.write_uint32(getOwnNodeId());
      row.write_uint32(ldm_instance);
      Uint32 disk_write_speed_record = get_disk_write_speed_record(start_index);
      if (disk_write_speed_record != DISK_WRITE_SPEED_REPORT_SIZE)
      {
        jam();
        Uint64 backup_lcp_bytes_written_this_period =
          disk_write_speed_rep[disk_write_speed_record].
            backup_lcp_bytes_written;
        Uint64 redo_bytes_written_this_period =
          disk_write_speed_rep[disk_write_speed_record].
            redo_bytes_written;
        Uint64 millis_passed_this_period =
          disk_write_speed_rep[disk_write_speed_record].millis_passed;
        Uint64 millis_since_finished =
          calculate_millis_since_finished(start_index);
        Uint64 target_disk_write_speed =
          disk_write_speed_rep[disk_write_speed_record].target_disk_write_speed;

        row.write_uint64(millis_since_finished);
        row.write_uint64(millis_passed_this_period);
        row.write_uint64(backup_lcp_bytes_written_this_period);
        row.write_uint64(redo_bytes_written_this_period);
        row.write_uint64(target_disk_write_speed);
      }
      else
      {
        jam();
        row.write_uint64((Uint64)0);
        row.write_uint64((Uint64)0);
        row.write_uint64((Uint64)0);
        row.write_uint64((Uint64)0);
        row.write_uint64((Uint64)0);
      }
      ndbinfo_send_row(signal, req, row, rl);
      start_index++;
      if (rl.need_break(req))
      {
        jam();
        ndbinfo_send_scan_break(signal, req, rl, start_index);
        return;
      }
    }
    break;
  }
  case Ndbinfo::LOGBUFFERS_TABLEID:
  {
    jam();
    BackupRecordPtr ptr;
    ndbrequire(c_backups.first(ptr));

    jam();

    if (isNdbMtLqh() && instance() != UserBackupInstanceKey)
    {
      // only LDM1 participates in backup, so other threads
      // always have buffer usage = 0
      break;
    }
    Uint32 files[2] = { ptr.p->dataFilePtr[0], ptr.p->logFilePtr };
    for (Uint32 i=0; i<NDB_ARRAY_SIZE(files); i++)
    {
      jam();
      Uint32 usableBytes, freeLwmBytes, freeSizeBytes;
      usableBytes = freeLwmBytes = freeSizeBytes = 0;
      Uint32 logtype = Ndbinfo::BACKUP_DATA_BUFFER;

      switch(i){
      case 0:
        logtype = Ndbinfo::BACKUP_DATA_BUFFER;
        usableBytes = c_defaults.m_dataBufferSize;
        break;
      case 1:
        logtype = Ndbinfo::BACKUP_LOG_BUFFER;
        usableBytes = c_defaults.m_logBufferSize;
        break;
      default:
        ndbrequire(false);
        break;
      };

      BackupFilePtr filePtr;
      ptr.p->files.getPtr(filePtr, files[i]);
      if (ptr.p->logFilePtr != RNIL)
      {
        freeSizeBytes = filePtr.p->operation.dataBuffer.getFreeSize() << 2;
        freeLwmBytes = filePtr.p->operation.dataBuffer.getFreeLwm() << 2;
      }
      else
      {
        freeSizeBytes = usableBytes;
        freeLwmBytes = usableBytes;
      }

      Ndbinfo::Row data_row(signal, req);
      data_row.write_uint32(getOwnNodeId());
      data_row.write_uint32(logtype);
      data_row.write_uint32(0);   // log id, always 0
      data_row.write_uint32(instance());     // log part, instance for ndbmtd

      data_row.write_uint64(usableBytes);        // total allocated
      data_row.write_uint64(usableBytes - freeSizeBytes); // currently in use
      data_row.write_uint64(usableBytes - freeLwmBytes);  // high water mark
      // only 2 rows to send in total, so ignore ratelimit
      ndbinfo_send_row(signal, req, data_row, rl);
    }
    break;
  }
  default:
    break;
  }

  ndbinfo_send_scan_conf(signal, req, rl);
}

static const Uint32 MAX_TABLE_MAPS = 2;
bool
Backup::findTable(const BackupRecordPtr & ptr, 
		  TablePtr & tabPtr, Uint32 tableId)
{
  Uint32 loopCount = 0;
  tabPtr.i = c_tableMap[tableId];
  while (loopCount++ < MAX_TABLE_MAPS)
  {
    if (tabPtr.i == RNIL)
    {
      jam();
      return false;
    }
    c_tablePool.getPtr(tabPtr);
    if (tabPtr.p->backupPtrI == ptr.i)
    {
      jam();
      return true;
    }
    jam();
    tabPtr.i = tabPtr.p->nextMapTable;
  }
  return false;
}

void
Backup::insertTableMap(TablePtr & tabPtr,
                       Uint32 backupPtrI,
                       Uint32 tableId)
{
  tabPtr.p->backupPtrI = backupPtrI;
  tabPtr.p->tableId = tableId;
  tabPtr.p->nextMapTable = c_tableMap[tableId];
  c_tableMap[tableId] = tabPtr.i;
} 

void
Backup::removeTableMap(TablePtr &tabPtr,
                       Uint32 backupPtr,
                       Uint32 tableId)
{
  TablePtr prevTabPtr;
  TablePtr locTabPtr;
  Uint32 loopCount = 0;

  prevTabPtr.i = RNIL;
  prevTabPtr.p = 0;
  locTabPtr.i = c_tableMap[tableId];

  while (loopCount++ < MAX_TABLE_MAPS)
  {
    jam();
    c_tablePool.getPtr(locTabPtr);
    ndbrequire(locTabPtr.p->tableId == tableId);
    if (locTabPtr.p->backupPtrI == backupPtr)
    {
      ndbrequire(tabPtr.i == locTabPtr.i);
      if (prevTabPtr.i == RNIL)
      {
        jam();
        c_tableMap[tableId] = locTabPtr.p->nextMapTable;
      }
      else
      {
        jam();
        prevTabPtr.p->nextMapTable = locTabPtr.p->nextMapTable;
      }
      locTabPtr.p->nextMapTable = RNIL;
      locTabPtr.p->tableId = RNIL;
      locTabPtr.p->backupPtrI = RNIL;
      return;
    }
    prevTabPtr = locTabPtr;
    locTabPtr.i = locTabPtr.p->nextMapTable;
  }
  ndbabort();
}

static Uint32 xps(Uint64 x, Uint64 ms)
{
  float fx = float(x);
  float fs = float(ms);
  
  if(ms == 0 || x == 0) {
    jamNoBlock();
    return 0;
  }//if
  jamNoBlock();
  return ((Uint32)(1000.0f * (fx + fs/2.1f))) / ((Uint32)fs);
}

struct Number {
  Number(Uint64 r) { val = r;}
  Number & operator=(Uint64 r) { val = r; return * this; }
  Uint64 val;
};

NdbOut &
operator<< (NdbOut & out, const Number & val){
  char p = 0;
  Uint32 loop = 1;
  while(val.val > loop){
    loop *= 1000;
    p += 3;
  }
  if(loop != 1){
    p -= 3;
    loop /= 1000;
  }

  switch(p){
  case 0:
    break;
  case 3:
    p = 'k';
    break;
  case 6:
    p = 'M';
    break;
  case 9:
    p = 'G';
    break;
  default:
    p = 0;
  }
  char str[2];
  str[0] = p;
  str[1] = 0;
  Uint32 tmp = (Uint32)((val.val + (loop >> 1)) / loop);
#if 1
  if(p > 0)
    out << tmp << str;
  else
    out << tmp;
#else
  out << val.val;
#endif

  return out;
}

void
Backup::execBACKUP_CONF(Signal* signal)
{
  jamEntry();
  BackupConf * conf = (BackupConf*)signal->getDataPtr();
  
  ndbout_c("Backup %u has started", conf->backupId);
}

void
Backup::execBACKUP_REF(Signal* signal)
{
  jamEntry();
  BackupRef * ref = (BackupRef*)signal->getDataPtr();

  ndbout_c("Backup (%u) has NOT started %d", ref->senderData, ref->errorCode);
}

void
Backup::execBACKUP_COMPLETE_REP(Signal* signal)
{
  jamEntry();
  BackupCompleteRep* rep = (BackupCompleteRep*)signal->getDataPtr();
 
  const NDB_TICKS now = NdbTick_getCurrentTicks();
  const Uint64 elapsed = NdbTick_Elapsed(startTime,now).milliSec();
  
  ndbout_c("Backup %u has completed", rep->backupId);
  const Uint64 bytes =
    rep->noOfBytesLow + (((Uint64)rep->noOfBytesHigh) << 32);
  const Uint64 records =
    rep->noOfRecordsLow + (((Uint64)rep->noOfRecordsHigh) << 32);

  Number rps = xps(records, elapsed);
  Number bps = xps(bytes, elapsed);

  ndbout << " Data [ "
	 << Number(records) << " rows " 
	 << Number(bytes) << " bytes " << elapsed << " ms ] " 
	 << " => "
	 << rps << " row/s & " << bps << "b/s" << endl;

  bps = xps(rep->noOfLogBytes, elapsed);
  rps = xps(rep->noOfLogRecords, elapsed);

  ndbout << " Log [ "
	 << Number(rep->noOfLogRecords) << " log records " 
	 << Number(rep->noOfLogBytes) << " bytes " << elapsed << " ms ] " 
	 << " => "
	 << rps << " records/s & " << bps << "b/s" << endl;

}

void
Backup::execBACKUP_ABORT_REP(Signal* signal)
{
  jamEntry();
  BackupAbortRep* rep = (BackupAbortRep*)signal->getDataPtr();
  
  ndbout_c("Backup %u has been aborted %d", rep->backupId, rep->reason);
}

const TriggerEvent::Value triggerEventValues[] = {
  TriggerEvent::TE_INSERT,
  TriggerEvent::TE_UPDATE,
  TriggerEvent::TE_DELETE
};

const Backup::State 
Backup::validSlaveTransitions[] = {
  INITIAL,  DEFINING,
  DEFINING, DEFINED,
  DEFINED,  STARTED,
  STARTED,  STARTED, // Several START_BACKUP_REQ is sent
  STARTED,  SCANNING,
  SCANNING, STARTED,
  STARTED,  STOPPING,
  STOPPING, CLEANING,
  CLEANING, INITIAL,
  
  INITIAL,  ABORTING, // Node fail
  DEFINING, ABORTING,
  DEFINED,  ABORTING,
  STARTED,  ABORTING,
  SCANNING, ABORTING,
  STOPPING, ABORTING,
  CLEANING, ABORTING, // Node fail w/ master takeover
  ABORTING, ABORTING, // Slave who initiates ABORT should have this transition
  
  ABORTING, INITIAL,
  INITIAL,  INITIAL
};

const Uint32
Backup::validSlaveTransitionsCount = 
sizeof(Backup::validSlaveTransitions) / sizeof(Backup::State);

void
Backup::CompoundState::setState(State newState){
  bool found = false;
  const State currState = state;
  for(unsigned i = 0; i<noOfValidTransitions; i+= 2) {
    jam();
    if(validTransitions[i]   == currState &&
       validTransitions[i+1] == newState){
      jam();
      found = true;
      break;
    }
  }

  //ndbrequire(found);
  
  if (newState == INITIAL)
    abortState = INITIAL;
  if(newState == ABORTING && currState != ABORTING) {
    jam();
    abortState = currState;
  }
  state = newState;
#ifdef DEBUG_ABORT
  if (newState != currState) {
    ndbout_c("%u: Old state = %u, new state = %u, abort state = %u",
	     id, currState, newState, abortState);
  }
#endif
}

void
Backup::CompoundState::forceState(State newState)
{
  const State currState = state;
  if (newState == INITIAL)
    abortState = INITIAL;
  if(newState == ABORTING && currState != ABORTING) {
    jam();
    abortState = currState;
  }
  state = newState;
#ifdef DEBUG_ABORT
  if (newState != currState) {
    ndbout_c("%u: FORCE: Old state = %u, new state = %u, abort state = %u",
	     id, currState, newState, abortState);
  }
#endif
}

Backup::Table::Table(Fragment_pool & fh)
  : fragments(fh)
{
  triggerIds[0] = ILLEGAL_TRIGGER_ID;
  triggerIds[1] = ILLEGAL_TRIGGER_ID;
  triggerIds[2] = ILLEGAL_TRIGGER_ID;
  triggerAllocated[0] = false;
  triggerAllocated[1] = false;
  triggerAllocated[2] = false;
}

/*****************************************************************************
 * 
 * Node state handling
 *
 *****************************************************************************/
void
Backup::execNODE_FAILREP(Signal* signal)
{
  jamEntry();

  NodeFailRep * rep = (NodeFailRep*)signal->getDataPtr();
  
  bool doStuff = false;
  /*
  Start by saving important signal data which will be destroyed before the
  process is completed.
  */
  NodeId new_master_node_id = rep->masterNodeId;
  Uint32 theFailedNodes[NdbNodeBitmask::Size];
  for (Uint32 i = 0; i < NdbNodeBitmask::Size; i++)
    theFailedNodes[i] = rep->theNodes[i];
  
  c_masterNodeId = new_master_node_id;

  NodePtr nodePtr;
  for(c_nodes.first(nodePtr); nodePtr.i != RNIL; c_nodes.next(nodePtr)) {
    jam();
    if(NdbNodeBitmask::get(theFailedNodes, nodePtr.p->nodeId)){
      if(nodePtr.p->alive){
	jam();
	ndbrequire(c_aliveNodes.get(nodePtr.p->nodeId));
	doStuff = true;
      } else {
        jam();
	ndbrequire(!c_aliveNodes.get(nodePtr.p->nodeId));
      }//if
      nodePtr.p->alive = 0;
      c_aliveNodes.clear(nodePtr.p->nodeId);
    }//if
  }//for

  if(!doStuff){
    jam();
    return;
  }//if
  
#ifdef DEBUG_ABORT
  ndbout_c("****************** Node fail rep ******************");
#endif

  NodeId newCoordinator = c_masterNodeId;
  BackupRecordPtr ptr;
  for(c_backups.first(ptr); ptr.i != RNIL; c_backups.next(ptr)) {
    jam();
    checkNodeFail(signal, ptr, newCoordinator, theFailedNodes);
  }

  /* Block level cleanup */
  for(unsigned i = 1; i < MAX_NDB_NODES; i++) {
    jam();
    if(NdbNodeBitmask::get(theFailedNodes, i))
    {
      jam();
      Uint32 elementsCleaned = simBlockNodeFailure(signal, i); // No callback
      ndbassert(elementsCleaned == 0); // Backup should have no distributed frag signals
      (void) elementsCleaned; // Remove compiler warning
    }//if
  }//for
}

bool
Backup::verifyNodesAlive(BackupRecordPtr ptr,
			 const NdbNodeBitmask& aNodeBitMask)
{
  Uint32 version = getNodeInfo(getOwnNodeId()).m_version;
  for (Uint32 i = 0; i < MAX_NDB_NODES; i++) {
    jam();
    if(aNodeBitMask.get(i)) {
      if(!c_aliveNodes.get(i)){
        jam();
	ptr.p->setErrorCode(AbortBackupOrd::BackupFailureDueToNodeFail);
        return false;
      }//if
      if(getNodeInfo(i).m_version != version)
      {
	jam();
	ptr.p->setErrorCode(AbortBackupOrd::IncompatibleVersions);
	return false;
      }
    }//if
  }//for
  return true;
}

void
Backup::checkNodeFail(Signal* signal,
		      BackupRecordPtr ptr,
		      NodeId newCoord,
		      Uint32 theFailedNodes[NdbNodeBitmask::Size])
{
  NdbNodeBitmask mask;
  mask.assign(2, theFailedNodes);

  /* Update ptr.p->nodes to be up to date with current alive nodes
   */
  NodePtr nodePtr;
  bool found = false;
  for(c_nodes.first(nodePtr); nodePtr.i != RNIL; c_nodes.next(nodePtr)) {
    jam();
    if(NdbNodeBitmask::get(theFailedNodes, nodePtr.p->nodeId)) {
      jam();
      if (ptr.p->nodes.get(nodePtr.p->nodeId)) {
	jam();
	ptr.p->nodes.clear(nodePtr.p->nodeId); 
	found = true;
      }
    }//if
  }//for

  if(!found) {
    jam();
    return; // failed node is not part of backup process, safe to continue
  }

  if(mask.get(refToNode(ptr.p->masterRef)))
  {
    /**
     * Master died...abort
     */
    ptr.p->masterRef = reference();
    ptr.p->nodes.clear();
    ptr.p->nodes.set(getOwnNodeId());
    ptr.p->setErrorCode(AbortBackupOrd::BackupFailureDueToNodeFail);
    switch(ptr.p->m_gsn){
    case GSN_DEFINE_BACKUP_REQ:
    case GSN_START_BACKUP_REQ:
    case GSN_BACKUP_FRAGMENT_REQ:
    case GSN_STOP_BACKUP_REQ:
      // I'm currently processing...reply to self and abort...
      ptr.p->masterData.gsn = ptr.p->m_gsn;
      ptr.p->masterData.sendCounter = ptr.p->nodes;
      return;
    case GSN_DEFINE_BACKUP_REF:
    case GSN_DEFINE_BACKUP_CONF:
    case GSN_START_BACKUP_REF:
    case GSN_START_BACKUP_CONF:
    case GSN_BACKUP_FRAGMENT_REF:
    case GSN_BACKUP_FRAGMENT_CONF:
    case GSN_STOP_BACKUP_REF:
    case GSN_STOP_BACKUP_CONF:
      ptr.p->masterData.gsn = GSN_DEFINE_BACKUP_REQ;
      masterAbort(signal, ptr);
      return;
    case GSN_ABORT_BACKUP_ORD:
      // Already aborting
      return;
    }
  }
  else if (newCoord == getOwnNodeId())
  {
    /**
     * I'm master for this backup
     */
    jam();
    CRASH_INSERTION((10001));
#ifdef DEBUG_ABORT
    ndbout_c("**** Master: Node failed: Master id = %u", 
	     refToNode(ptr.p->masterRef));
#endif

    Uint32 gsn, len, pos;
    ptr.p->nodes.bitANDC(mask);
    switch(ptr.p->masterData.gsn){
    case GSN_DEFINE_BACKUP_REQ:
    {
      DefineBackupRef * ref = (DefineBackupRef*)signal->getDataPtrSend();
      ref->backupPtr = ptr.i;
      ref->backupId = ptr.p->backupId;
      ref->errorCode = AbortBackupOrd::BackupFailureDueToNodeFail;
      gsn= GSN_DEFINE_BACKUP_REF;
      len= DefineBackupRef::SignalLength;
      pos= Uint32(&ref->nodeId - signal->getDataPtrSend());
      break;
    }
    case GSN_START_BACKUP_REQ:
    {
      StartBackupRef * ref = (StartBackupRef*)signal->getDataPtrSend();
      ref->backupPtr = ptr.i;
      ref->backupId = ptr.p->backupId;
      ref->errorCode = AbortBackupOrd::BackupFailureDueToNodeFail;
      gsn= GSN_START_BACKUP_REF;
      len= StartBackupRef::SignalLength;
      pos= Uint32(&ref->nodeId - signal->getDataPtrSend());
      break;
    }
    case GSN_BACKUP_FRAGMENT_REQ:
    {
      BackupFragmentRef * ref = (BackupFragmentRef*)signal->getDataPtrSend();
      ref->backupPtr = ptr.i;
      ref->backupId = ptr.p->backupId;
      ref->errorCode = AbortBackupOrd::BackupFailureDueToNodeFail;
      gsn= GSN_BACKUP_FRAGMENT_REF;
      len= BackupFragmentRef::SignalLength;
      pos= Uint32(&ref->nodeId - signal->getDataPtrSend());
      break;
    }
    case GSN_STOP_BACKUP_REQ:
    {
      StopBackupRef * ref = (StopBackupRef*)signal->getDataPtrSend();
      ref->backupPtr = ptr.i;
      ref->backupId = ptr.p->backupId;
      ref->errorCode = AbortBackupOrd::BackupFailureDueToNodeFail;
      ref->nodeId = getOwnNodeId();
      gsn= GSN_STOP_BACKUP_REF;
      len= StopBackupRef::SignalLength;
      pos= Uint32(&ref->nodeId - signal->getDataPtrSend());
      break;
    }
    case GSN_WAIT_GCP_REQ:
    case GSN_DROP_TRIG_IMPL_REQ:
    case GSN_CREATE_TRIG_IMPL_REQ:
    case GSN_ALTER_TRIG_IMPL_REQ:
      ptr.p->setErrorCode(AbortBackupOrd::BackupFailureDueToNodeFail);
      return;
    case GSN_UTIL_SEQUENCE_REQ:
    case GSN_UTIL_LOCK_REQ:
      return;
    default:
      ndbabort();
    }
    
    for(Uint32 i = 0; (i = mask.find(i+1)) != NdbNodeBitmask::NotFound; )
    {
      signal->theData[pos] = i;
      sendSignal(reference(), gsn, signal, len, JBB);
#ifdef DEBUG_ABORT
      ndbout_c("sending %d to self from %d", gsn, i);
#endif
    }
    return;
  }//if
  
  /**
   * I abort myself as slave if not master
   */
  CRASH_INSERTION((10021));
} 

void
Backup::execINCL_NODEREQ(Signal* signal)
{
  jamEntry();
  
  const Uint32 senderRef = signal->theData[0];
  const Uint32 inclNode  = signal->theData[1];

  NodePtr node;
  for(c_nodes.first(node); node.i != RNIL; c_nodes.next(node)) {
    jam();
    const Uint32 nodeId = node.p->nodeId;
    if(inclNode == nodeId){
      jam();
      
      ndbrequire(node.p->alive == 0);
      ndbrequire(!c_aliveNodes.get(nodeId));
      
      node.p->alive = 1;
      c_aliveNodes.set(nodeId);
      
      break;
    }//if
  }//for
  signal->theData[0] = inclNode;
  signal->theData[1] = reference();
  sendSignal(senderRef, GSN_INCL_NODECONF, signal, 2, JBB);
}

/*****************************************************************************
 * 
 * Master functionallity - Define backup
 *
 *****************************************************************************/

void
Backup::execBACKUP_REQ(Signal* signal)
{
  jamEntry();
  BackupReq * req = (BackupReq*)signal->getDataPtr();
  
  const Uint32 senderData = req->senderData;
  const BlockReference senderRef = signal->senderBlockRef();
  const Uint32 dataLen32 = req->backupDataLen; // In 32 bit words
  const Uint32 flags = signal->getLength() > 2 ? req->flags : 2;
  const Uint32 input_backupId = signal->getLength() > 3 ? req->inputBackupId : 0;

  if (getOwnNodeId() != getMasterNodeId())
  {
    jam();
    sendBackupRef(senderRef, flags, signal, senderData,
                  BackupRef::IAmNotMaster);
    return;
  }//if

  if (c_defaults.m_diskless)
  {
    jam();
    sendBackupRef(senderRef, flags, signal, senderData, 
		  BackupRef::CannotBackupDiskless);
    return;
  }
  
  if (dataLen32 != 0)
  {
    jam();
    sendBackupRef(senderRef, flags, signal, senderData, 
		  BackupRef::BackupDefinitionNotImplemented);
    return;
  }//if
  
#ifdef DEBUG_ABORT
  dumpUsedResources();
#endif
  /**
   * Seize a backup record
   */
  BackupRecordPtr ptr;
  c_backups.seizeFirst(ptr);
  if (ptr.i == RNIL)
  {
    jam();
    sendBackupRef(senderRef, flags, signal, senderData,
                  BackupRef::OutOfBackupRecord);
    return;
  }//if

  ndbrequire(ptr.p->tables.isEmpty());
  
  ptr.p->m_gsn = 0;
  ptr.p->errorCode = 0;
  ptr.p->clientRef = senderRef;
  ptr.p->clientData = senderData;
  ptr.p->flags = flags;
  ptr.p->masterRef = reference();
  ptr.p->nodes = c_aliveNodes;
  if (input_backupId)
  {
    jam();
    ptr.p->backupId = input_backupId;
  }
  else
  {
    jam();
    ptr.p->backupId = 0;
  }
  ptr.p->backupKey[0] = 0;
  ptr.p->backupKey[1] = 0;
  ptr.p->backupDataLen = 0;
  ptr.p->masterData.errorCode = 0;

  ptr.p->masterData.sequence.retriesLeft = 3;
  sendUtilSequenceReq(signal, ptr);
}

void
Backup::sendUtilSequenceReq(Signal* signal, BackupRecordPtr ptr, Uint32 delay)
{
  jam();

  UtilSequenceReq * utilReq = (UtilSequenceReq*)signal->getDataPtrSend();
  ptr.p->masterData.gsn = GSN_UTIL_SEQUENCE_REQ;
  utilReq->senderData  = ptr.i;
  utilReq->sequenceId  = NDB_BACKUP_SEQUENCE;

  if (ptr.p->backupId) 
  {
    jam();
    utilReq->requestType = UtilSequenceReq::SetVal;
    utilReq->value = ptr.p->backupId;
  }
  else
  {
    jam();
    utilReq->requestType = UtilSequenceReq::NextVal;
  }

  if (delay == 0)
  {
    jam();
    sendSignal(DBUTIL_REF, GSN_UTIL_SEQUENCE_REQ,
               signal, UtilSequenceReq::SignalLength, JBB);
  }
  else
  {
    jam();
    sendSignalWithDelay(DBUTIL_REF, GSN_UTIL_SEQUENCE_REQ,
                        signal, delay, UtilSequenceReq::SignalLength);
  }
}

void
Backup::execUTIL_SEQUENCE_REF(Signal* signal)
{
  jamEntry();
  BackupRecordPtr ptr;
  UtilSequenceRef * utilRef = (UtilSequenceRef*)signal->getDataPtr();
  ptr.i = utilRef->senderData;
  c_backupPool.getPtr(ptr);
  ndbrequire(ptr.p->masterData.gsn == GSN_UTIL_SEQUENCE_REQ);

  if (utilRef->errorCode == UtilSequenceRef::TCError)
  {
    jam();
    if (ptr.p->masterData.sequence.retriesLeft > 0)
    {
      jam();
      infoEvent("BACKUP: retrying sequence on error %u",
                utilRef->TCErrorCode);
      ptr.p->masterData.sequence.retriesLeft--;
      sendUtilSequenceReq(signal, ptr, 300);
      return;
    }
  }
  warningEvent("BACKUP: aborting due to sequence error (%u, %u)",
               utilRef->errorCode,
               utilRef->TCErrorCode);

<<<<<<< HEAD
  ndbabort(); //Temporary to get crash to analyse problem
=======
>>>>>>> 01e2015e
  sendBackupRef(signal, ptr, BackupRef::SequenceFailure);
}//execUTIL_SEQUENCE_REF()

void
Backup::sendBackupRef(Signal* signal, BackupRecordPtr ptr, Uint32 errorCode)
{
  jam();
  sendBackupRef(ptr.p->clientRef, ptr.p->flags, signal,
                ptr.p->clientData, errorCode);
  cleanup(signal, ptr);
}

void
Backup::sendBackupRef(BlockReference senderRef, Uint32 flags, Signal *signal,
		      Uint32 senderData, Uint32 errorCode)
{
  jam();
  if (SEND_BACKUP_STARTED_FLAG(flags))
  {
    jam();
    BackupRef* ref = (BackupRef*)signal->getDataPtrSend();
    ref->senderData = senderData;
    ref->errorCode = errorCode;
    ref->masterRef = numberToRef(BACKUP, getMasterNodeId());
    sendSignal(senderRef, GSN_BACKUP_REF, signal, BackupRef::SignalLength, JBB);
  }

  if (errorCode != BackupRef::IAmNotMaster)
  {
    jam();
    signal->theData[0] = NDB_LE_BackupFailedToStart;
    signal->theData[1] = senderRef;
    signal->theData[2] = errorCode;
    sendSignal(CMVMI_REF, GSN_EVENT_REP, signal, 3, JBB);
  }
}

void
Backup::execUTIL_SEQUENCE_CONF(Signal* signal)
{
  jamEntry();

  UtilSequenceConf * conf = (UtilSequenceConf*)signal->getDataPtr();
  
  if(conf->requestType == UtilSequenceReq::Create) 
  {
    jam();
    sendSTTORRY(signal); // At startup in NDB
    return;
  }

  BackupRecordPtr ptr;
  ptr.i = conf->senderData;
  c_backupPool.getPtr(ptr);

  ndbrequire(ptr.p->masterData.gsn == GSN_UTIL_SEQUENCE_REQ);

  if (ptr.p->checkError())
  {
    jam();
    sendBackupRef(signal, ptr, ptr.p->errorCode);
    return;
  }//if

  if (ERROR_INSERTED(10023)) 
  {
    sendBackupRef(signal, ptr, 323);
    return;
  }//if


  if(!ptr.p->backupId && conf->requestType != UtilSequenceReq::SetVal)
  {
    Uint64 backupId;
    memcpy(&backupId,conf->sequenceValue,8);
    ptr.p->backupId= (Uint32)backupId;
  }

  ptr.p->backupKey[0] = (getOwnNodeId() << 16) | (ptr.p->backupId & 0xFFFF);
  ptr.p->backupKey[1] = Uint32(NdbTick_CurrentMillisecond());

  ptr.p->masterData.gsn = GSN_UTIL_LOCK_REQ;
  Mutex mutex(signal, c_mutexMgr, ptr.p->masterData.m_defineBackupMutex);
  Callback c = { safe_cast(&Backup::defineBackupMutex_locked), ptr.i };
  ndbrequire(mutex.lock(c));

  return;
}

void
Backup::defineBackupMutex_locked(Signal* signal, Uint32 ptrI, Uint32 retVal){
  jamEntry();
  ndbrequire(retVal == 0);
  
  BackupRecordPtr ptr;
  ptr.i = ptrI;
  c_backupPool.getPtr(ptr);
  
  ndbrequire(ptr.p->masterData.gsn == GSN_UTIL_LOCK_REQ);

  ptr.p->masterData.gsn = GSN_UTIL_LOCK_REQ;
  Mutex mutex(signal, c_mutexMgr, ptr.p->masterData.m_dictCommitTableMutex);
  Callback c = { safe_cast(&Backup::dictCommitTableMutex_locked), ptr.i };
  ndbrequire(mutex.lock(c));
}

void
Backup::dictCommitTableMutex_locked(Signal* signal, Uint32 ptrI,Uint32 retVal)
{
  jamEntry();
  ndbrequire(retVal == 0);
  
  /**
   * We now have both the mutexes
   */
  BackupRecordPtr ptr;
  ptr.i = ptrI;
  c_backupPool.getPtr(ptr);

  ndbrequire(ptr.p->masterData.gsn == GSN_UTIL_LOCK_REQ);

  if (ERROR_INSERTED(10031)) {
    ptr.p->setErrorCode(331);
  }//if

  if (ptr.p->checkError())
  {
    jam();
    
    /**
     * Unlock mutexes
     */
    jam();
    Mutex mutex1(signal, c_mutexMgr, ptr.p->masterData.m_dictCommitTableMutex);
    jam();
    mutex1.unlock(); // ignore response
    
    jam();
    Mutex mutex2(signal, c_mutexMgr, ptr.p->masterData.m_defineBackupMutex);
    jam();
    mutex2.unlock(); // ignore response
    
    sendBackupRef(signal, ptr, ptr.p->errorCode);
    return;
  }//if
  
  sendDefineBackupReq(signal, ptr);
}

/*****************************************************************************
 * 
 * Master functionallity - Define backup cont'd (from now on all slaves are in)
 *
 *****************************************************************************/

bool
Backup::haveAllSignals(BackupRecordPtr ptr, Uint32 gsn, Uint32 nodeId)
{ 
  ndbrequire(ptr.p->masterRef == reference());
  ndbrequire(ptr.p->masterData.gsn == gsn);
  ndbrequire(!ptr.p->masterData.sendCounter.done());
  ndbrequire(ptr.p->masterData.sendCounter.isWaitingFor(nodeId));
  
  ptr.p->masterData.sendCounter.clearWaitingFor(nodeId);
  return ptr.p->masterData.sendCounter.done();
}

void
Backup::sendDefineBackupReq(Signal *signal, BackupRecordPtr ptr)
{
  /**
   * Sending define backup to all participants
   */
  DefineBackupReq * req = (DefineBackupReq*)signal->getDataPtrSend();
  req->backupId = ptr.p->backupId;
  req->clientRef = ptr.p->clientRef;
  req->clientData = ptr.p->clientData;
  req->senderRef = reference();
  req->backupPtr = ptr.i;
  req->backupKey[0] = ptr.p->backupKey[0];
  req->backupKey[1] = ptr.p->backupKey[1];
  req->nodes = ptr.p->nodes;
  req->backupDataLen = ptr.p->backupDataLen;
  req->flags = ptr.p->flags;
  
  ptr.p->masterData.gsn = GSN_DEFINE_BACKUP_REQ;
  ptr.p->masterData.sendCounter = ptr.p->nodes;
  BlockNumber backupBlockNo = numberToBlock(BACKUP, instanceKey(ptr));
  NodeReceiverGroup rg(backupBlockNo, ptr.p->nodes);
  sendSignal(rg, GSN_DEFINE_BACKUP_REQ, signal, 
	     DefineBackupReq::SignalLength, JBB);
  
  /**
   * Now send backup data
   */
  const Uint32 len = ptr.p->backupDataLen;
  if(len == 0){
    /**
     * No data to send
     */
    jam();
    return;
  }//if
  
  /**
   * Not implemented
   */
  ndbabort();
}

void
Backup::execDEFINE_BACKUP_REF(Signal* signal)
{
  jamEntry();

  DefineBackupRef* ref = (DefineBackupRef*)signal->getDataPtr();
  
  const Uint32 ptrI = ref->backupPtr;
  //const Uint32 backupId = ref->backupId;
  const Uint32 nodeId = ref->nodeId;
  
  BackupRecordPtr ptr;
  c_backupPool.getPtr(ptr, ptrI);
  
  ptr.p->setErrorCode(ref->errorCode);
  defineBackupReply(signal, ptr, nodeId);
}

void
Backup::execDEFINE_BACKUP_CONF(Signal* signal)
{
  jamEntry();

  DefineBackupConf* conf = (DefineBackupConf*)signal->getDataPtr();
  const Uint32 ptrI = conf->backupPtr;
  //const Uint32 backupId = conf->backupId;
  const Uint32 nodeId = refToNode(signal->senderBlockRef());

  BackupRecordPtr ptr;
  c_backupPool.getPtr(ptr, ptrI);

  if (ERROR_INSERTED(10024))
  {
    ptr.p->setErrorCode(324);
  }

  defineBackupReply(signal, ptr, nodeId);
}

void
Backup::defineBackupReply(Signal* signal, BackupRecordPtr ptr, Uint32 nodeId)
{
  if (!haveAllSignals(ptr, GSN_DEFINE_BACKUP_REQ, nodeId)) {
    jam();
    return;
  }

  /**
   * Unlock mutexes
   */
  jam();
  Mutex mutex1(signal, c_mutexMgr, ptr.p->masterData.m_dictCommitTableMutex);
  jam();
  mutex1.unlock(); // ignore response

  jam();
  Mutex mutex2(signal, c_mutexMgr, ptr.p->masterData.m_defineBackupMutex);
  jam();
  mutex2.unlock(); // ignore response

  if(ptr.p->checkError())
  {
    jam();
    masterAbort(signal, ptr);
    return;
  }
  
  CRASH_INSERTION((10034));

  /**
   * We've received GSN_DEFINE_BACKUP_CONF from all participants.
   *
   * Our next step is to send START_BACKUP_REQ to all participants,
   * who will then send CREATE_TRIG_REQ for all tables to their local
   * DBTUP.
   */
  TablePtr tabPtr;
  ptr.p->tables.first(tabPtr);

  sendStartBackup(signal, ptr, tabPtr);
}

/*****************************************************************************
 * 
 * Master functionallity - Prepare triggers
 *
 *****************************************************************************/
void
Backup::createAttributeMask(TablePtr tabPtr, 
			    Bitmask<MAXNROFATTRIBUTESINWORDS> & mask)
{
  mask.clear();
  for (Uint32 i = 0; i<tabPtr.p->noOfAttributes; i++)
    mask.set(i);
}

void
Backup::sendCreateTrig(Signal* signal, 
			   BackupRecordPtr ptr, TablePtr tabPtr)
{
  CreateTrigImplReq* req = (CreateTrigImplReq*)signal->getDataPtr();

  /*
   * First, setup the structures
   */
  for(Uint32 j=0; j<3; j++) {
    jam();

    TriggerPtr trigPtr;
    if (!ptr.p->triggers.seizeFirst(trigPtr)) {
      jam();
      ptr.p->m_gsn = GSN_START_BACKUP_REF;
      StartBackupRef* ref = (StartBackupRef*)signal->getDataPtrSend();
      ref->backupPtr = ptr.i;
      ref->backupId = ptr.p->backupId;
      ref->errorCode = StartBackupRef::FailedToAllocateTriggerRecord;
      ref->nodeId = getOwnNodeId();
      sendSignal(ptr.p->masterRef, GSN_START_BACKUP_REF, signal,
		 StartBackupRef::SignalLength, JBB);
      return;
    } // if

    const Uint32 triggerId= trigPtr.i;
    tabPtr.p->triggerIds[j] = triggerId;
    tabPtr.p->triggerAllocated[j] = true;
    trigPtr.p->backupPtr = ptr.i;
    trigPtr.p->tableId = tabPtr.p->tableId;
    trigPtr.p->tab_ptr_i = tabPtr.i;
    trigPtr.p->logEntry = 0;
    trigPtr.p->event = j;
    trigPtr.p->maxRecordSize = 4096;
    trigPtr.p->operation =
      &ptr.p->files.getPtr(ptr.p->logFilePtr)->operation;
    trigPtr.p->operation->noOfBytes = 0;
    trigPtr.p->operation->noOfRecords = 0;
    trigPtr.p->errorCode = 0;
  } // for

  /*
   * now ask DBTUP to create
   */
  ptr.p->slaveData.gsn = GSN_CREATE_TRIG_IMPL_REQ;
  ptr.p->slaveData.trigSendCounter = 3;
  ptr.p->slaveData.createTrig.tableId = tabPtr.p->tableId;

  req->senderRef = reference();
  req->receiverRef = reference();
  req->senderData = ptr.i;
  req->requestType = 0;

  Bitmask<MAXNROFATTRIBUTESINWORDS> attrMask;
  createAttributeMask(tabPtr, attrMask);

  req->tableId = tabPtr.p->tableId;
  req->tableVersion = 0;
  req->indexId = RNIL;
  req->indexVersion = 0;

  Uint32 ti = 0;
  /*
   * We always send PK for any operations and any triggertypes.
   * For SUBSCRIPTION_BEFORE
   *   We send after image for INSERT.
   *   We send before image for DELETE.
   *   We send before+after image for UPDATE.
   * For SUBSCRIPTION
   *   We send after image for INSERT.
   *   We send only PK for DELETE.
   *   We send after image for UPDATE.
   */
  if(ptr.p->flags & BackupReq::USE_UNDO_LOG)
    TriggerInfo::setTriggerType(ti, TriggerType::SUBSCRIPTION_BEFORE);
  else
    TriggerInfo::setTriggerType(ti, TriggerType::SUBSCRIPTION);
  TriggerInfo::setTriggerActionTime(ti, TriggerActionTime::TA_DETACHED);
  TriggerInfo::setMonitorReplicas(ti, true);
  TriggerInfo::setMonitorAllAttributes(ti, false);

  for (int i=0; i < 3; i++) {
    req->triggerId = tabPtr.p->triggerIds[i];

    Uint32 ti2 = ti;
    TriggerInfo::setTriggerEvent(ti2, triggerEventValues[i]);
    req->triggerInfo = ti2;

    LinearSectionPtr ptr[3];
    ptr[0].p = attrMask.rep.data;
    ptr[0].sz = attrMask.getSizeInWords();

    sendSignal(DBTUP_REF, GSN_CREATE_TRIG_IMPL_REQ,
	       signal, CreateTrigImplReq::SignalLength, JBB, ptr ,1);
  }
}

void
Backup::execCREATE_TRIG_IMPL_CONF(Signal* signal)
{
  jamEntry();
  const CreateTrigImplConf* conf =
    (const CreateTrigImplConf*)signal->getDataPtr();
  
  const Uint32 ptrI = conf->senderData;
  const Uint32 tableId = conf->tableId;
  const TriggerEvent::Value type =
    TriggerInfo::getTriggerEvent(conf->triggerInfo);

  BackupRecordPtr ptr;
  c_backupPool.getPtr(ptr, ptrI);

  /**
   * Verify that I'm waiting for this conf
   *
   * ptr.p->masterRef != reference()
   * as slaves and masters have triggers now.
   */
  ndbrequire(ptr.p->slaveData.gsn == GSN_CREATE_TRIG_IMPL_REQ);
  ndbrequire(ptr.p->slaveData.trigSendCounter.done() == false);
  ndbrequire(ptr.p->slaveData.createTrig.tableId == tableId);

  TablePtr tabPtr;
  ndbrequire(findTable(ptr, tabPtr, tableId));
  ndbrequire(type < 3); // if some decides to change the enums

  createTrigReply(signal, ptr);
}

void
Backup::execCREATE_TRIG_IMPL_REF(Signal* signal)
{
  jamEntry();
  const CreateTrigImplRef* ref =
    (const CreateTrigImplRef*)signal->getDataPtr();

  const Uint32 ptrI = ref->senderData;
  const Uint32 tableId = ref->tableId;

  BackupRecordPtr ptr;
  c_backupPool.getPtr(ptr, ptrI);

  /**
   * Verify that I'm waiting for this ref
   *
   * ptr.p->masterRef != reference()
   * as slaves and masters have triggers now
   */
  ndbrequire(ptr.p->slaveData.gsn == GSN_CREATE_TRIG_IMPL_REQ);
  ndbrequire(ptr.p->slaveData.trigSendCounter.done() == false);
  ndbrequire(ptr.p->slaveData.createTrig.tableId == tableId);

  ptr.p->setErrorCode(ref->errorCode);

  createTrigReply(signal, ptr);
}

void
Backup::createTrigReply(Signal* signal, BackupRecordPtr ptr)
{
  CRASH_INSERTION(10003);

  /**
   * Check finished with table
   */
  ptr.p->slaveData.trigSendCounter--;
  if(ptr.p->slaveData.trigSendCounter.done() == false){
    jam();
    return;
  }//if

  if (ERROR_INSERTED(10025))
  {
    ptr.p->errorCode = 325;
  }

  if(ptr.p->checkError()) {
    jam();
    ptr.p->m_gsn = GSN_START_BACKUP_REF;
    StartBackupRef* ref = (StartBackupRef*)signal->getDataPtrSend();
    ref->backupPtr = ptr.i;
    ref->backupId = ptr.p->backupId;
    ref->errorCode = ptr.p->errorCode;
    ref->nodeId = getOwnNodeId();
    ndbout_c("Backup::createTrigReply : CREATE_TRIG_IMPL error %d, backup id %u node %d",
             ref->errorCode, ref->backupId, ref->nodeId);
    sendSignal(ptr.p->masterRef, GSN_START_BACKUP_REF, signal,
               StartBackupRef::SignalLength, JBB);
    return;
  }//if

  TablePtr tabPtr;
  ndbrequire(findTable(ptr, tabPtr, ptr.p->slaveData.createTrig.tableId));

  /**
   * Next table
   */
  ptr.p->tables.next(tabPtr);
  if(tabPtr.i != RNIL){
    jam();
    sendCreateTrig(signal, ptr, tabPtr);
    return;
  }//if

  /**
   * We've finished creating triggers.
   *
   * send conf and wait
   */
  ptr.p->m_gsn = GSN_START_BACKUP_CONF;
  StartBackupConf* conf = (StartBackupConf*)signal->getDataPtrSend();
  conf->backupPtr = ptr.i;
  conf->backupId = ptr.p->backupId;
  sendSignal(ptr.p->masterRef, GSN_START_BACKUP_CONF, signal,
	     StartBackupConf::SignalLength, JBB);
}

/*****************************************************************************
 * 
 * Master functionallity - Start backup
 *
 *****************************************************************************/
void
Backup::sendStartBackup(Signal* signal, BackupRecordPtr ptr, TablePtr tabPtr)
{

  ptr.p->masterData.startBackup.tablePtr = tabPtr.i;

  StartBackupReq* req = (StartBackupReq*)signal->getDataPtrSend();
  req->backupId = ptr.p->backupId;
  req->backupPtr = ptr.i;

  /**
   * We use trigger Ids that are unique to BACKUP.
   * These don't interfere with other triggers (e.g. from DBDICT)
   * as there is a special case in DBTUP.
   *
   * Consequently, backups during online upgrade won't work
   */
  ptr.p->masterData.gsn = GSN_START_BACKUP_REQ;
  ptr.p->masterData.sendCounter = ptr.p->nodes;
  BlockNumber backupBlockNo = numberToBlock(BACKUP, instanceKey(ptr));
  NodeReceiverGroup rg(backupBlockNo, ptr.p->nodes);
  sendSignal(rg, GSN_START_BACKUP_REQ, signal,
	     StartBackupReq::SignalLength, JBB);
}

void
Backup::execSTART_BACKUP_REF(Signal* signal)
{
  jamEntry();

  StartBackupRef* ref = (StartBackupRef*)signal->getDataPtr();
  const Uint32 ptrI = ref->backupPtr;
  //const Uint32 backupId = ref->backupId;
  const Uint32 nodeId = ref->nodeId;

  BackupRecordPtr ptr;
  c_backupPool.getPtr(ptr, ptrI);

  ptr.p->setErrorCode(ref->errorCode);
  startBackupReply(signal, ptr, nodeId);
}

void
Backup::execSTART_BACKUP_CONF(Signal* signal)
{
  jamEntry();
  
  StartBackupConf* conf = (StartBackupConf*)signal->getDataPtr();
  const Uint32 ptrI = conf->backupPtr;
  //const Uint32 backupId = conf->backupId;
  const Uint32 nodeId = refToNode(signal->senderBlockRef());
  
  BackupRecordPtr ptr;
  c_backupPool.getPtr(ptr, ptrI);

  startBackupReply(signal, ptr, nodeId);
}

void
Backup::startBackupReply(Signal* signal, BackupRecordPtr ptr, Uint32 nodeId)
{

  CRASH_INSERTION((10004));

  if (!haveAllSignals(ptr, GSN_START_BACKUP_REQ, nodeId)) {
    jam();
    return;
  }

  if (ERROR_INSERTED(10026))
  {
    ptr.p->errorCode = 326;
  }

  if(ptr.p->checkError()){
    jam();
    masterAbort(signal, ptr);
    return;
  }

  /* 
   * We reply to client after create trigger
   */
  if (SEND_BACKUP_STARTED_FLAG(ptr.p->flags))
  {
    BackupConf * conf = (BackupConf*)signal->getDataPtrSend();
    conf->backupId = ptr.p->backupId;
    conf->senderData = ptr.p->clientData;
    conf->nodes = ptr.p->nodes;
    sendSignal(ptr.p->clientRef, GSN_BACKUP_CONF, signal,
             BackupConf::SignalLength, JBB);
  }

  signal->theData[0] = NDB_LE_BackupStarted;
  signal->theData[1] = ptr.p->clientRef;
  signal->theData[2] = ptr.p->backupId;
  ptr.p->nodes.copyto(NdbNodeBitmask::Size, signal->theData+3);
  sendSignal(CMVMI_REF, GSN_EVENT_REP, signal, 3+NdbNodeBitmask::Size, JBB);

  /**
   * Wait for GCP
   */
  ptr.p->masterData.gsn = GSN_WAIT_GCP_REQ;
  ptr.p->masterData.waitGCP.startBackup = true;

  WaitGCPReq * waitGCPReq = (WaitGCPReq*)signal->getDataPtrSend();
  waitGCPReq->senderRef = reference();
  waitGCPReq->senderData = ptr.i;
  waitGCPReq->requestType = WaitGCPReq::CompleteForceStart;
  //we delay 10 seconds for testcases to generate events to be recorded in the UNDO log
  if (ERROR_INSERTED(10041))
  {
    sendSignalWithDelay(DBDIH_REF, GSN_WAIT_GCP_REQ, signal, 10*1000, WaitGCPReq::SignalLength);
  }
  else
    sendSignal(DBDIH_REF, GSN_WAIT_GCP_REQ, signal,
    	       WaitGCPReq::SignalLength,JBB);
}

void
Backup::execWAIT_GCP_REF(Signal* signal)
{
  jamEntry();
  
  CRASH_INSERTION((10006));

  WaitGCPRef * ref = (WaitGCPRef*)signal->getDataPtr();
  const Uint32 ptrI = ref->senderData;
  
  BackupRecordPtr ptr;
  c_backupPool.getPtr(ptr, ptrI);

  ndbrequire(ptr.p->masterRef == reference());
  ndbrequire(ptr.p->masterData.gsn == GSN_WAIT_GCP_REQ);

  WaitGCPReq * req = (WaitGCPReq*)signal->getDataPtrSend();
  req->senderRef = reference();
  req->senderData = ptr.i;
  req->requestType = WaitGCPReq::CompleteForceStart;
  sendSignal(DBDIH_REF, GSN_WAIT_GCP_REQ, signal, 
	     WaitGCPReq::SignalLength,JBB);
}

void
Backup::execWAIT_GCP_CONF(Signal* signal){
  jamEntry();

  CRASH_INSERTION((10007));

  WaitGCPConf * conf = (WaitGCPConf*)signal->getDataPtr();
  const Uint32 ptrI = conf->senderData;
  const Uint32 gcp = conf->gci_hi;
  
  BackupRecordPtr ptr;
  c_backupPool.getPtr(ptr, ptrI);
  
  ndbrequire(ptr.p->masterRef == reference());
  ndbrequire(ptr.p->masterData.gsn == GSN_WAIT_GCP_REQ);
  
  if(ptr.p->checkError()) {
    jam();
    masterAbort(signal, ptr);
    return;
  }//if
  
  if(ptr.p->masterData.waitGCP.startBackup) {
    jam();
    CRASH_INSERTION((10008));
    ptr.p->startGCP = gcp;
    ptr.p->masterData.sendCounter= 0;
    ptr.p->masterData.gsn = GSN_BACKUP_FRAGMENT_REQ;
    nextFragment(signal, ptr);
    return;
  } else {
    jam();
    if(gcp >= ptr.p->startGCP + 3)
    {
      CRASH_INSERTION((10009));
      ptr.p->stopGCP = gcp;
      /**
       * Backup is complete - begin cleanup
       * STOP_BACKUP_REQ is sent to participants.
       * They then drop the local triggers
       */
      sendStopBackup(signal, ptr);
      return;
    }//if
    
    /**
     * Make sure that we got entire stopGCP 
     */
    WaitGCPReq * req = (WaitGCPReq*)signal->getDataPtrSend();
    req->senderRef = reference();
    req->senderData = ptr.i;
    req->requestType = WaitGCPReq::CompleteForceStart;
    sendSignal(DBDIH_REF, GSN_WAIT_GCP_REQ, signal, 
	       WaitGCPReq::SignalLength,JBB);
    return;
  }
}

/*****************************************************************************
 * 
 * Master functionallity - Backup fragment
 *
 *****************************************************************************/
void
Backup::nextFragment(Signal* signal, BackupRecordPtr ptr)
{
  jam();

  BackupFragmentReq* req = (BackupFragmentReq*)signal->getDataPtrSend();
  req->backupPtr = ptr.i;
  req->backupId = ptr.p->backupId;

  NdbNodeBitmask nodes = ptr.p->nodes;
  Uint32 idleNodes = nodes.count();
  Uint32 saveIdleNodes = idleNodes;
  ndbrequire(idleNodes > 0);

  TablePtr tabPtr;
  ptr.p->tables.first(tabPtr);
  for(; tabPtr.i != RNIL && idleNodes > 0; ptr.p->tables.next(tabPtr))
  {
    jam();
    FragmentPtr fragPtr;
    Array<Fragment> & frags = tabPtr.p->fragments;
    const Uint32 fragCount = frags.getSize();
    
    for(Uint32 i = 0; i<fragCount && idleNodes > 0; i++)
    {
      jam();
      tabPtr.p->fragments.getPtr(fragPtr, i);
      const Uint32 nodeId = fragPtr.p->node;
      if(fragPtr.p->scanning != 0) {
        jam();
	ndbrequire(nodes.get(nodeId));
	nodes.clear(nodeId);
	idleNodes--;
      } else if(fragPtr.p->scanned == 0 && nodes.get(nodeId)){
	jam();
	fragPtr.p->scanning = 1;
	nodes.clear(nodeId);
	idleNodes--;
	
	req->tableId = tabPtr.p->tableId;
	req->fragmentNo = i;
	req->count = 0;

	ptr.p->masterData.sendCounter++;
	BlockReference ref = numberToRef(BACKUP, instanceKey(ptr), nodeId);
	sendSignal(ref, GSN_BACKUP_FRAGMENT_REQ, signal,
		   BackupFragmentReq::SignalLength, JBB);
      }//if
    }//for
  }//for
  
  if(idleNodes != saveIdleNodes){
    jam();
    return;
  }//if

  /**
   * Finished with all tables
   */
  {
    ptr.p->masterData.gsn = GSN_WAIT_GCP_REQ;
    ptr.p->masterData.waitGCP.startBackup = false;
    
    WaitGCPReq * req = (WaitGCPReq*)signal->getDataPtrSend();
    req->senderRef = reference();
    req->senderData = ptr.i;
    req->requestType = WaitGCPReq::CompleteForceStart;
    sendSignal(DBDIH_REF, GSN_WAIT_GCP_REQ, signal, 
	       WaitGCPReq::SignalLength, JBB);
  }
}

void
Backup::execBACKUP_FRAGMENT_CONF(Signal* signal)
{
  jamEntry();

  CRASH_INSERTION((10010));
  
  BackupFragmentConf * conf = (BackupFragmentConf*)signal->getDataPtr();
  const Uint32 ptrI = conf->backupPtr;
  //const Uint32 backupId = conf->backupId;
  const Uint32 tableId = conf->tableId;
  const Uint32 fragmentNo = conf->fragmentNo;
  const Uint32 nodeId = refToNode(signal->senderBlockRef());
  const Uint64 noOfBytes =
    conf->noOfBytesLow + (((Uint64)conf->noOfBytesHigh) << 32);
  const Uint64 noOfRecords =
    conf->noOfRecordsLow + (((Uint64)conf->noOfRecordsHigh) << 32);

  BackupRecordPtr ptr;
  c_backupPool.getPtr(ptr, ptrI);

  ptr.p->noOfBytes += noOfBytes;
  ptr.p->noOfRecords += noOfRecords;
  ptr.p->masterData.sendCounter--;

  TablePtr tabPtr;
  ndbrequire(findTable(ptr, tabPtr, tableId));

  tabPtr.p->noOfRecords += noOfRecords;

  FragmentPtr fragPtr;
  tabPtr.p->fragments.getPtr(fragPtr, fragmentNo);

  fragPtr.p->noOfRecords = noOfRecords;

  ndbrequire(fragPtr.p->scanned == 0);
  ndbrequire(fragPtr.p->scanning == 1);
  ndbrequire(fragPtr.p->node == nodeId);

  fragPtr.p->scanned = 1;
  fragPtr.p->scanning = 0;

  if (ERROR_INSERTED(10028)) 
  {
    ptr.p->errorCode = 328;
  }

  if(ptr.p->checkError()) 
  {
    jam();
    if(ptr.p->masterData.sendCounter.done())
    {
      jam();
      masterAbort(signal, ptr);
      return;
    }//if
  }
  else
  {
    jam();
    NdbNodeBitmask nodes = ptr.p->nodes;
    nodes.clear(getOwnNodeId());
    if (!nodes.isclear())
    {
      jam();
      BackupFragmentCompleteRep *rep =
        (BackupFragmentCompleteRep*)signal->getDataPtrSend();
      rep->backupId = ptr.p->backupId;
      rep->backupPtr = ptr.i;
      rep->tableId = tableId;
      rep->fragmentNo = fragmentNo;
      rep->noOfTableRowsLow = (Uint32)(tabPtr.p->noOfRecords & 0xFFFFFFFF);
      rep->noOfTableRowsHigh = (Uint32)(tabPtr.p->noOfRecords >> 32);
      rep->noOfFragmentRowsLow = (Uint32)(noOfRecords & 0xFFFFFFFF);
      rep->noOfFragmentRowsHigh = (Uint32)(noOfRecords >> 32);
      BlockNumber backupBlockNo = numberToBlock(BACKUP, instanceKey(ptr));
      NodeReceiverGroup rg(backupBlockNo, ptr.p->nodes);
      sendSignal(rg, GSN_BACKUP_FRAGMENT_COMPLETE_REP, signal,
                 BackupFragmentCompleteRep::SignalLength, JBA);
    }
    nextFragment(signal, ptr);
  }
}

void
Backup::execBACKUP_FRAGMENT_REF(Signal* signal)
{
  jamEntry();

  CRASH_INSERTION((10011));

  BackupFragmentRef * ref = (BackupFragmentRef*)signal->getDataPtr();
  const Uint32 ptrI = ref->backupPtr;
  //const Uint32 backupId = ref->backupId;
  const Uint32 nodeId = ref->nodeId;
  
  BackupRecordPtr ptr;
  c_backupPool.getPtr(ptr, ptrI);

  TablePtr tabPtr;
  ptr.p->tables.first(tabPtr);
  for(; tabPtr.i != RNIL; ptr.p->tables.next(tabPtr)) {
    jam();
    FragmentPtr fragPtr;
    Array<Fragment> & frags = tabPtr.p->fragments;
    const Uint32 fragCount = frags.getSize();
    
    for(Uint32 i = 0; i<fragCount; i++) {
      jam();
      tabPtr.p->fragments.getPtr(fragPtr, i);
        if(fragPtr.p->scanning != 0 && nodeId == fragPtr.p->node) 
      {
        jam();
	ndbrequire(fragPtr.p->scanned == 0);
	fragPtr.p->scanned = 1;
	fragPtr.p->scanning = 0;
	goto done;
      }
    }
  }
  goto err;

done:
  ptr.p->masterData.sendCounter--;
  ptr.p->setErrorCode(ref->errorCode);
  
  if(ptr.p->masterData.sendCounter.done())
  {
    jam();
    masterAbort(signal, ptr);
    return;
  }//if

err:
  AbortBackupOrd *ord = (AbortBackupOrd*)signal->getDataPtrSend();
  ord->backupId = ptr.p->backupId;
  ord->backupPtr = ptr.i;
  ord->requestType = AbortBackupOrd::LogBufferFull;
  ord->senderData= ptr.i;
  execABORT_BACKUP_ORD(signal);
}

void
Backup::execBACKUP_FRAGMENT_COMPLETE_REP(Signal* signal)
{
  jamEntry();
  BackupFragmentCompleteRep * rep =
    (BackupFragmentCompleteRep*)signal->getDataPtr();

  BackupRecordPtr ptr;
  c_backupPool.getPtr(ptr, rep->backupPtr);

  TablePtr tabPtr;
  ndbrequire(findTable(ptr, tabPtr, rep->tableId));

  tabPtr.p->noOfRecords =
    rep->noOfTableRowsLow + (((Uint64)rep->noOfTableRowsHigh) << 32);

  FragmentPtr fragPtr;
  tabPtr.p->fragments.getPtr(fragPtr, rep->fragmentNo);

  fragPtr.p->noOfRecords =
    rep->noOfFragmentRowsLow + (((Uint64)rep->noOfFragmentRowsHigh) << 32);
}

/*****************************************************************************
 *
 * Slave functionallity - Drop triggers
 *
 *****************************************************************************/

void
Backup::sendDropTrig(Signal* signal, BackupRecordPtr ptr)
{
  TablePtr tabPtr;
  ptr.p->slaveData.gsn = GSN_DROP_TRIG_IMPL_REQ;

  if (ptr.p->slaveData.dropTrig.tableId == RNIL) {
    jam();
    if(ptr.p->tables.getCount())
      ptr.p->tables.first(tabPtr);
    else
    {
      // Early abort, go to close files
      jam();
      closeFiles(signal, ptr);
      return;
    }
  } else {
    jam();
    ndbrequire(findTable(ptr, tabPtr, ptr.p->slaveData.dropTrig.tableId));
    ptr.p->tables.next(tabPtr);
  }//if
  if (tabPtr.i != RNIL) {
    jam();
    sendDropTrig(signal, ptr, tabPtr);
  } else {
    /**
     * Insert footers
     */
    //if backup error, we needn't insert footers
    if(ptr.p->checkError())
    {
      jam();
      closeFiles(signal, ptr);
      ptr.p->errorCode = 0;
      return;
    }

    {
      BackupFilePtr filePtr;
      ptr.p->files.getPtr(filePtr, ptr.p->logFilePtr);
      Uint32 * dst;
      ndbrequire(filePtr.p->operation.dataBuffer.getWritePtr(&dst, 1));
      * dst = 0;
      filePtr.p->operation.dataBuffer.updateWritePtr(1);
    }

    {
      BackupFilePtr filePtr;
      ptr.p->files.getPtr(filePtr, ptr.p->ctlFilePtr);

      const Uint32 gcpSz = sizeof(BackupFormat::CtlFile::GCPEntry) >> 2;

      Uint32 * dst;
      ndbrequire(filePtr.p->operation.dataBuffer.getWritePtr(&dst, gcpSz));

      BackupFormat::CtlFile::GCPEntry * gcp = 
	(BackupFormat::CtlFile::GCPEntry*)dst;

      gcp->SectionType   = htonl(BackupFormat::GCP_ENTRY);
      gcp->SectionLength = htonl(gcpSz);
      gcp->StartGCP      = htonl(ptr.p->startGCP);
      gcp->StopGCP       = htonl(ptr.p->stopGCP - 1);
      filePtr.p->operation.dataBuffer.updateWritePtr(gcpSz);

      {
        TablePtr tabPtr;
        if (ptr.p->tables.first(tabPtr))
	{
	  jam();
	  signal->theData[0] = BackupContinueB::BACKUP_FRAGMENT_INFO;
	  signal->theData[1] = ptr.i;
	  signal->theData[2] = tabPtr.i;
	  signal->theData[3] = 0;
	  sendSignal(reference(), GSN_CONTINUEB, signal, 4, JBB);
	}
	else
	{
	  jam();
	  closeFiles(signal, ptr);
	}
      }
    }
  }
}

void
Backup::sendDropTrig(Signal* signal, BackupRecordPtr ptr, TablePtr tabPtr)
{
  jam();
  DropTrigImplReq* req = (DropTrigImplReq*)signal->getDataPtrSend();

  ptr.p->slaveData.gsn = GSN_DROP_TRIG_IMPL_REQ;
  ptr.p->slaveData.trigSendCounter = 0;
  req->senderRef = reference(); // Sending to myself
  req->senderData = ptr.i;
  req->requestType = 0;
  req->tableId = tabPtr.p->tableId;
  req->tableVersion = 0;
  req->indexId = RNIL;
  req->indexVersion = 0;
  req->receiverRef = reference();

  // TUP needs some triggerInfo to find right list
  Uint32 ti = 0;
  if(ptr.p->flags & BackupReq::USE_UNDO_LOG)
    TriggerInfo::setTriggerType(ti, TriggerType::SUBSCRIPTION_BEFORE);
  else
    TriggerInfo::setTriggerType(ti, TriggerType::SUBSCRIPTION);
  TriggerInfo::setTriggerActionTime(ti, TriggerActionTime::TA_DETACHED);
  TriggerInfo::setMonitorReplicas(ti, true);
  TriggerInfo::setMonitorAllAttributes(ti, false);

  ptr.p->slaveData.dropTrig.tableId = tabPtr.p->tableId;
  req->tableId = tabPtr.p->tableId;

  for (int i = 0; i < 3; i++) {
    Uint32 id = tabPtr.p->triggerIds[i];
    req->triggerId = id;

    Uint32 ti2 = ti;
    TriggerInfo::setTriggerEvent(ti2, triggerEventValues[i]);
    req->triggerInfo = ti2;

    sendSignal(DBTUP_REF, GSN_DROP_TRIG_IMPL_REQ,
	       signal, DropTrigImplReq::SignalLength, JBB);
    ptr.p->slaveData.trigSendCounter ++;
  }
}

void
Backup::execDROP_TRIG_IMPL_REF(Signal* signal)
{
  jamEntry();

  const DropTrigImplRef* ref = (const DropTrigImplRef*)signal->getDataPtr();
  const Uint32 ptrI = ref->senderData;

  BackupRecordPtr ptr;
  c_backupPool.getPtr(ptr, ptrI);

  if(ref->triggerId != ~(Uint32) 0)
  {
    ndbout << "ERROR DROPPING TRIGGER: " << ref->triggerId;
    ndbout << " Err: " << ref->errorCode << endl << endl;
  }

  dropTrigReply(signal, ptr);
}

void
Backup::execDROP_TRIG_IMPL_CONF(Signal* signal)
{
  jamEntry();
  
  const DropTrigImplConf* conf = (const DropTrigImplConf*)signal->getDataPtr();
  const Uint32 ptrI = conf->senderData;

  BackupRecordPtr ptr;
  c_backupPool.getPtr(ptr, ptrI);

  dropTrigReply(signal, ptr);
}

void
Backup::dropTrigReply(Signal* signal, BackupRecordPtr ptr)
{
  CRASH_INSERTION((10012));

  ndbrequire(ptr.p->slaveData.gsn == GSN_DROP_TRIG_IMPL_REQ);
  ndbrequire(ptr.p->slaveData.trigSendCounter.done() == false);

  // move from .masterData to .slaveData
  ptr.p->slaveData.trigSendCounter--;
  if(ptr.p->slaveData.trigSendCounter.done() == false){
    jam();
    return;
  }//if

  sendDropTrig(signal, ptr); // recursive next
}

/*****************************************************************************
 * 
 * Master functionallity - Stop backup
 *
 *****************************************************************************/
void
Backup::execSTOP_BACKUP_REF(Signal* signal)
{
  jamEntry();

  StopBackupRef* ref = (StopBackupRef*)signal->getDataPtr();
  const Uint32 ptrI = ref->backupPtr;
  //const Uint32 backupId = ref->backupId;
  const Uint32 nodeId = ref->nodeId;
  
  BackupRecordPtr ptr;
  c_backupPool.getPtr(ptr, ptrI);

  ptr.p->setErrorCode(ref->errorCode);
  stopBackupReply(signal, ptr, nodeId);
}

void
Backup::sendStopBackup(Signal* signal, BackupRecordPtr ptr)
{
  jam();

  StopBackupReq* stop = (StopBackupReq*)signal->getDataPtrSend();
  stop->backupPtr = ptr.i;
  stop->backupId = ptr.p->backupId;
  stop->startGCP = ptr.p->startGCP;
  stop->stopGCP = ptr.p->stopGCP;

  ptr.p->masterData.gsn = GSN_STOP_BACKUP_REQ;
  ptr.p->masterData.sendCounter = ptr.p->nodes;
  BlockNumber backupBlockNo = numberToBlock(BACKUP, instanceKey(ptr));
  NodeReceiverGroup rg(backupBlockNo, ptr.p->nodes);
  sendSignal(rg, GSN_STOP_BACKUP_REQ, signal, 
	     StopBackupReq::SignalLength, JBB);
}

void
Backup::execSTOP_BACKUP_CONF(Signal* signal)
{
  jamEntry();
  
  StopBackupConf* conf = (StopBackupConf*)signal->getDataPtr();
  const Uint32 ptrI = conf->backupPtr;
  //const Uint32 backupId = conf->backupId;
  const Uint32 nodeId = refToNode(signal->senderBlockRef());
  
  BackupRecordPtr ptr;
  c_backupPool.getPtr(ptr, ptrI);

  ptr.p->noOfLogBytes += conf->noOfLogBytes;
  ptr.p->noOfLogRecords += conf->noOfLogRecords;
  
  stopBackupReply(signal, ptr, nodeId);
}

void
Backup::stopBackupReply(Signal* signal, BackupRecordPtr ptr, Uint32 nodeId)
{
  CRASH_INSERTION((10013));

  if (!haveAllSignals(ptr, GSN_STOP_BACKUP_REQ, nodeId)) {
    jam();
    return;
  }

  sendAbortBackupOrd(signal, ptr, AbortBackupOrd::BackupComplete);
  
  if(!ptr.p->checkError() &&  ptr.p->masterData.errorCode == 0)
  {
    if (SEND_BACKUP_COMPLETED_FLAG(ptr.p->flags))
    {
      BackupCompleteRep * rep = (BackupCompleteRep*)signal->getDataPtrSend();
      rep->backupId = ptr.p->backupId;
      rep->senderData = ptr.p->clientData;
      rep->startGCP = ptr.p->startGCP;
      rep->stopGCP = ptr.p->stopGCP;
      rep->noOfBytesLow = (Uint32)(ptr.p->noOfBytes & 0xFFFFFFFF);
      rep->noOfRecordsLow = (Uint32)(ptr.p->noOfRecords & 0xFFFFFFFF);
      rep->noOfBytesHigh = (Uint32)(ptr.p->noOfBytes >> 32);
      rep->noOfRecordsHigh = (Uint32)(ptr.p->noOfRecords >> 32);
      rep->noOfLogBytes = Uint32(ptr.p->noOfLogBytes); // TODO 64-bit log-bytes
      rep->noOfLogRecords = Uint32(ptr.p->noOfLogRecords); // TODO ^^
      rep->nodes = ptr.p->nodes;
      sendSignal(ptr.p->clientRef, GSN_BACKUP_COMPLETE_REP, signal,
		 BackupCompleteRep::SignalLength, JBB);
    }

    signal->theData[0] = NDB_LE_BackupCompleted;
    signal->theData[1] = ptr.p->clientRef;
    signal->theData[2] = ptr.p->backupId;
    signal->theData[3] = ptr.p->startGCP;
    signal->theData[4] = ptr.p->stopGCP;
    signal->theData[5] = (Uint32)(ptr.p->noOfBytes & 0xFFFFFFFF);
    signal->theData[6] = (Uint32)(ptr.p->noOfRecords & 0xFFFFFFFF);
    signal->theData[7] = (Uint32)(ptr.p->noOfLogBytes & 0xFFFFFFFF);
    signal->theData[8] = (Uint32)(ptr.p->noOfLogRecords & 0xFFFFFFFF);
    ptr.p->nodes.copyto(NdbNodeBitmask::Size, signal->theData+9);
    signal->theData[9+NdbNodeBitmask::Size] = (Uint32)(ptr.p->noOfBytes >> 32);
    signal->theData[10+NdbNodeBitmask::Size] = (Uint32)(ptr.p->noOfRecords >> 32);
    signal->theData[11+NdbNodeBitmask::Size] = (Uint32)(ptr.p->noOfLogBytes >> 32);
    signal->theData[12+NdbNodeBitmask::Size] = (Uint32)(ptr.p->noOfLogRecords >> 32);
    sendSignal(CMVMI_REF, GSN_EVENT_REP, signal, 13+NdbNodeBitmask::Size, JBB);
  }
  else
  {
    masterAbort(signal, ptr);
  }
}

void
Backup::initReportStatus(Signal *signal, BackupRecordPtr ptr)
{
  ptr.p->m_prev_report = NdbTick_getCurrentTicks();
}

void
Backup::checkReportStatus(Signal *signal, BackupRecordPtr ptr)
{
  if (m_backup_report_frequency == 0)
    return;

  const NDB_TICKS now = NdbTick_getCurrentTicks();
  const Uint64 elapsed = NdbTick_Elapsed(ptr.p->m_prev_report, now).seconds();
  if (elapsed > m_backup_report_frequency)
  {
    reportStatus(signal, ptr);
    ptr.p->m_prev_report = now;
  }
}

void
Backup::reportStatus(Signal* signal, BackupRecordPtr ptr,
                     BlockReference ref)
{
  const int signal_length = 11;

  signal->theData[0] = NDB_LE_BackupStatus;
  for (int i= 1; i < signal_length; i++)
    signal->theData[i] = 0;

  if (ptr.i == RNIL ||
      (ptr.p->m_gsn == 0 &&
       ptr.p->masterData.gsn == 0))
  {
    sendSignal(ref, GSN_EVENT_REP, signal, signal_length, JBB);
    return;
  }
  signal->theData[1] = ptr.p->clientRef;
  signal->theData[2] = ptr.p->backupId;

  if (ptr.p->dataFilePtr[0] == RNIL)
  {
    sendSignal(ref, GSN_EVENT_REP, signal, signal_length, JBB);
    return;
  }

  BackupFilePtr dataFilePtr;
  ptr.p->files.getPtr(dataFilePtr, ptr.p->dataFilePtr[0]);
  signal->theData[3] = (Uint32)(dataFilePtr.p->operation.m_bytes_total & 0xFFFFFFFF);
  signal->theData[4] = (Uint32)(dataFilePtr.p->operation.m_bytes_total >> 32);
  signal->theData[5] = (Uint32)(dataFilePtr.p->operation.m_records_total & 0xFFFFFFFF);
  signal->theData[6] = (Uint32)(dataFilePtr.p->operation.m_records_total >> 32);
 
  if (ptr.p->logFilePtr == RNIL)
  {
    sendSignal(ref, GSN_EVENT_REP, signal, signal_length, JBB);
    return;
  }

  BackupFilePtr logFilePtr;
  ptr.p->files.getPtr(logFilePtr, ptr.p->logFilePtr);
  signal->theData[7] = (Uint32)(logFilePtr.p->operation.m_bytes_total & 0xFFFFFFFF);
  signal->theData[8] = (Uint32)(logFilePtr.p->operation.m_bytes_total >> 32);
  signal->theData[9] = (Uint32)(logFilePtr.p->operation.m_records_total & 0xFFFFFFFF);
  signal->theData[10]= (Uint32)(logFilePtr.p->operation.m_records_total >> 32);

  sendSignal(ref, GSN_EVENT_REP, signal, signal_length, JBB);
}

/*****************************************************************************
 * 
 * Master functionallity - Abort backup
 *
 *****************************************************************************/
void
Backup::masterAbort(Signal* signal, BackupRecordPtr ptr)
{
  jam();
#ifdef DEBUG_ABORT
  ndbout_c("************ masterAbort");
#endif

  ndbassert(ptr.p->masterRef == reference());

  if(ptr.p->masterData.errorCode != 0)
  {
    jam();
    return;
  }

  if (SEND_BACKUP_STARTED_FLAG(ptr.p->flags))
  {
    BackupAbortRep* rep = (BackupAbortRep*)signal->getDataPtrSend();
    rep->backupId = ptr.p->backupId;
    rep->senderData = ptr.p->clientData;
    rep->reason = ptr.p->errorCode;
    sendSignal(ptr.p->clientRef, GSN_BACKUP_ABORT_REP, signal, 
	       BackupAbortRep::SignalLength, JBB);
  }
  signal->theData[0] = NDB_LE_BackupAborted;
  signal->theData[1] = ptr.p->clientRef;
  signal->theData[2] = ptr.p->backupId;
  signal->theData[3] = ptr.p->errorCode;
  sendSignal(CMVMI_REF, GSN_EVENT_REP, signal, 4, JBB);

  ndbrequire(ptr.p->errorCode);
  ptr.p->masterData.errorCode = ptr.p->errorCode;

  AbortBackupOrd *ord = (AbortBackupOrd*)signal->getDataPtrSend();
  ord->backupId = ptr.p->backupId;
  ord->backupPtr = ptr.i;
  ord->senderData= ptr.i;
  BlockNumber backupBlockNo = numberToBlock(BACKUP, instanceKey(ptr));
  NodeReceiverGroup rg(backupBlockNo, ptr.p->nodes);
  
  switch(ptr.p->masterData.gsn){
  case GSN_DEFINE_BACKUP_REQ:
    ord->requestType = AbortBackupOrd::BackupFailure;
    sendSignal(rg, GSN_ABORT_BACKUP_ORD, signal, 
	       AbortBackupOrd::SignalLength, JBB);
    return;
  case GSN_CREATE_TRIG_IMPL_REQ:
  case GSN_START_BACKUP_REQ:
  case GSN_ALTER_TRIG_REQ:
  case GSN_WAIT_GCP_REQ:
  case GSN_BACKUP_FRAGMENT_REQ:
    jam();
    ptr.p->stopGCP= ptr.p->startGCP + 1;
    sendStopBackup(signal, ptr); // dropping due to error
    return;
  case GSN_UTIL_SEQUENCE_REQ:
  case GSN_UTIL_LOCK_REQ:
    ndbabort();
  case GSN_DROP_TRIG_IMPL_REQ:
  case GSN_STOP_BACKUP_REQ:
    return;
  }
}

void
Backup::abort_scan(Signal * signal, BackupRecordPtr ptr)
{
  AbortBackupOrd *ord = (AbortBackupOrd*)signal->getDataPtrSend();
  ord->backupId = ptr.p->backupId;
  ord->backupPtr = ptr.i;
  ord->senderData= ptr.i;
  ord->requestType = AbortBackupOrd::AbortScan;

  TablePtr tabPtr;
  ptr.p->tables.first(tabPtr);
  for(; tabPtr.i != RNIL; ptr.p->tables.next(tabPtr)) {
    jam();
    FragmentPtr fragPtr;
    Array<Fragment> & frags = tabPtr.p->fragments;
    const Uint32 fragCount = frags.getSize();
    
    for(Uint32 i = 0; i<fragCount; i++) {
      jam();
      tabPtr.p->fragments.getPtr(fragPtr, i);
      const Uint32 nodeId = fragPtr.p->node;
      if(fragPtr.p->scanning != 0 && ptr.p->nodes.get(nodeId)) {
        jam();
	
	BlockReference ref = numberToRef(BACKUP, instanceKey(ptr), nodeId);
	sendSignal(ref, GSN_ABORT_BACKUP_ORD, signal,
		   AbortBackupOrd::SignalLength, JBB);
	
      }
    }
  }
}

/*****************************************************************************
 * 
 * Slave functionallity: Define Backup 
 *
 *****************************************************************************/
void
Backup::defineBackupRef(Signal* signal, BackupRecordPtr ptr, Uint32 errCode)
{
  jam();
  if(ptr.p->is_lcp()) 
  {
    jam();
    ptr.p->setPrepareErrorCode(errCode);
    ptr.p->prepareState = PREPARE_ABORTING;
    ndbrequire(ptr.p->ctlFilePtr != RNIL);

    /**
     * This normally happens when a table has been deleted before we got to
     * start the LCP. This is a normal behaviour.
     *
     * At this point we have both the data file and the control file to use
     * open. At this point it is ok to remove both of them since they will
     * no longer be needed. This will happen in closeFile since we have set
     * the error code here.
     */
    BackupFilePtr filePtr;
    ptr.p->files.getPtr(filePtr, ptr.p->prepareDataFilePtr[0]);
    if (filePtr.p->m_flags & BackupFile::BF_OPEN &&
        !(filePtr.p->m_flags & BackupFile::BF_CLOSING))
    {
      jam();
      ndbrequire(! (filePtr.p->m_flags & BackupFile::BF_FILE_THREAD));
      filePtr.p->m_flags &= ~(Uint32)BackupFile::BF_LCP_META;
      closeFile(signal, ptr, filePtr, true);
    }
    else if (filePtr.p->m_flags & BackupFile::BF_CLOSING)
    {
      /* Wait for the data file closing */
      jam();
      return;
    }
    else
    {
      jam();
      ndbrequire(filePtr.p->m_flags == 0);
    }
    ptr.p->files.getPtr(filePtr,
          ptr.p->prepareCtlFilePtr[ptr.p->prepareNextLcpCtlFileNumber]);
    if (filePtr.p->m_flags & BackupFile::BF_OPEN &&
        !(filePtr.p->m_flags & BackupFile::BF_CLOSING))
    {
      jam();
      closeFile(signal, ptr, filePtr, true);
      return;
    }
    else if (filePtr.p->m_flags & BackupFile::BF_CLOSING)
    {
      /* Wait for the control file to close as well. */
      jam();
      return;
    }
    else
    {
      jam();
      ndbrequire(filePtr.p->m_flags == 0);
    }
    
    TablePtr tabPtr;
    FragmentPtr fragPtr;
    
    ndbrequire(ptr.p->prepare_table.first(tabPtr));
    tabPtr.p->fragments.getPtr(fragPtr, 0);
    DEB_LCP(("(%u)LCP_PREPARE_REF", instance()));
    LcpPrepareRef* ref= (LcpPrepareRef*)signal->getDataPtrSend();
    ref->senderData = ptr.p->clientData;
    ref->senderRef = reference();
    ref->tableId = tabPtr.p->tableId;
    ref->fragmentId = fragPtr.p->fragmentId;
    ref->errorCode = ptr.p->prepareErrorCode;
    sendSignal(ptr.p->masterRef, GSN_LCP_PREPARE_REF, 
	       signal, LcpPrepareRef::SignalLength, JBA);
    ptr.p->prepareState = NOT_ACTIVE;
    return;
  }
  ptr.p->setErrorCode(errCode);

  ptr.p->m_gsn = GSN_DEFINE_BACKUP_REF;
  ndbrequire(ptr.p->errorCode != 0);
  
  DefineBackupRef* ref = (DefineBackupRef*)signal->getDataPtrSend();
  ref->backupId = ptr.p->backupId;
  ref->backupPtr = ptr.i;
  ref->errorCode = ptr.p->errorCode;
  ref->nodeId = getOwnNodeId();
  sendSignal(ptr.p->masterRef, GSN_DEFINE_BACKUP_REF, signal, 
	     DefineBackupRef::SignalLength, JBB);
}

void
Backup::init_file(BackupFilePtr filePtr, Uint32 backupPtrI)
{
  filePtr.p->tableId = RNIL;
  filePtr.p->backupPtr = backupPtrI;
  filePtr.p->filePointer = RNIL;
  filePtr.p->m_flags = 0;
  filePtr.p->errorCode = 0;
  filePtr.p->m_sent_words_in_scan_batch = 0;
  filePtr.p->m_num_scan_req_on_prioa = 0;
}

void
Backup::execDEFINE_BACKUP_REQ(Signal* signal)
{
  jamEntry();

  DefineBackupReq* req = (DefineBackupReq*)signal->getDataPtr();
  
  BackupRecordPtr ptr;
  const Uint32 ptrI = req->backupPtr;
  const Uint32 backupId = req->backupId;
  const BlockReference senderRef = req->senderRef;

  if(senderRef == reference()){
    /**
     * Signal sent from myself -> record already seized
     */
    jam();
    c_backupPool.getPtr(ptr, ptrI);
  } else { // from other node
    jam();
#ifdef DEBUG_ABORT
    dumpUsedResources();
#endif
    if (!c_backups.getPool().seizeId(ptr, ptrI)) {
      jam();
      ndbabort(); // If master has succeeded slave should succed
    }//if
    c_backups.addFirst(ptr);
  }//if

  CRASH_INSERTION((10014));
  
  ptr.p->m_gsn = GSN_DEFINE_BACKUP_REQ;
  ptr.p->slaveState.forceState(INITIAL);
  ptr.p->slaveState.setState(DEFINING);
  ptr.p->prepareState = NOT_ACTIVE;
  ptr.p->slaveData.dropTrig.tableId = RNIL;
  ptr.p->errorCode = 0;
  ptr.p->clientRef = req->clientRef;
  ptr.p->clientData = req->clientData;
  if(senderRef == reference())
    ptr.p->flags = req->flags;
  else
    ptr.p->flags = req->flags & ~((Uint32)BackupReq::WAITCOMPLETED); /* remove waitCompleted flags
						 * as non master should never
						 * reply
						 */
  ptr.p->masterRef = senderRef;
  ptr.p->nodes = req->nodes;
  ptr.p->backupId = backupId;
  ptr.p->backupKey[0] = req->backupKey[0];
  ptr.p->backupKey[1] = req->backupKey[1];
  ptr.p->backupDataLen = req->backupDataLen;
  ptr.p->masterData.errorCode = 0;
  ptr.p->noOfBytes = 0;
  ptr.p->noOfRecords = 0;
  ptr.p->noOfLogBytes = 0;
  ptr.p->noOfLogRecords = 0;
  ptr.p->currGCP = 0;
  ptr.p->startGCP = 0;
  ptr.p->stopGCP = 0;
  ptr.p->m_prioA_scan_batches_to_execute = 0;
  ptr.p->m_lastSignalId = 0;

  /**
   * Allocate files
   */
  BackupFilePtr files[4 + (2*BackupFormat::NDB_MAX_FILES_PER_LCP)];
  Uint32 noOfPages[] = {
    NO_OF_PAGES_META_FILE,
    2,   // 32k
    0    // 3M
  };
  const Uint32 maxInsert[] = {
    MAX_WORDS_META_FILE,
    4096,    // 16k
    BACKUP_MIN_BUFF_WORDS
  };
  Uint32 minWrite[] = {
    8192,
    8192,
    32768
  };
  Uint32 maxWrite[] = {
    8192,
    8192,
    32768
  };
  
  minWrite[1] = c_defaults.m_minWriteSize;
  maxWrite[1] = c_defaults.m_maxWriteSize;
  noOfPages[1] = (c_defaults.m_logBufferSize + sizeof(Page32) - 1) / 
    sizeof(Page32);
  minWrite[2] = c_defaults.m_minWriteSize;
  maxWrite[2] = c_defaults.m_maxWriteSize;
  noOfPages[2] = (c_defaults.m_dataBufferSize + sizeof(Page32) - 1) / 
    sizeof(Page32);

  ptr.p->ctlFilePtr = ptr.p->logFilePtr = RNIL;
  for (Uint32 i = 0; i < BackupFormat::NDB_MAX_FILES_PER_LCP; i++)
  {
    ptr.p->dataFilePtr[i] = RNIL;
    ptr.p->prepareDataFilePtr[i] = RNIL;
  }

  if (ptr.p->is_lcp())
  {
    /**
     * Allocate table and fragment object LCP prepare and execute
     * phase once and for all. This means we don't risk getting out
     * of resource issues for LCPs.
     */
    jam();
    TablePtr tabPtr;
    m_lcp_ptr_i = ptr.i;
    ndbrequire(ptr.p->prepare_table.seizeLast(tabPtr));
    ndbrequire(tabPtr.p->fragments.seize(1));
    ndbrequire(ptr.p->tables.seizeLast(tabPtr));
    ndbrequire(tabPtr.p->fragments.seize(1));

    noOfPages[2] = (c_defaults.m_lcp_buffer_size + sizeof(Page32) - 1) / 
      sizeof(Page32);
    for (Uint32 i = 0; i < (4 + (2*BackupFormat::NDB_MAX_FILES_PER_LCP)); i++)
    {
      Uint32 minWriteLcp;
      Uint32 maxWriteLcp;
      Uint32 maxInsertLcp;
      Uint32 noOfPagesLcp;
      ndbrequire(ptr.p->files.seizeFirst(files[i]));
      init_file(files[i], ptr.i);
      switch (i)
      {
        case 0:
        {
          jam();
          minWriteLcp = 1024;
          maxWriteLcp = 32768;
          maxInsertLcp = 8192;
          noOfPagesLcp = 2;
          ptr.p->ctlFilePtr = files[i].i;
          files[i].p->fileType = BackupFormat::CTL_FILE;
          break;
        }
        case 1:
        {
          jam();
          minWriteLcp = 1024;
          maxWriteLcp = 32768;
          maxInsertLcp = 8192;
          noOfPagesLcp = 2;
          ptr.p->prepareCtlFilePtr[0] = files[i].i;
          files[i].p->fileType = BackupFormat::CTL_FILE;
          break;
        }
        case 2:
        {
          jam();
          minWriteLcp = 1024;
          maxWriteLcp = 32768;
          maxInsertLcp = 8192;
          noOfPagesLcp = 2;
          ptr.p->prepareCtlFilePtr[1] = files[i].i;
          files[i].p->fileType = BackupFormat::CTL_FILE;
          break;
        }
        case 3:
        {
          jam();
          minWriteLcp = 1024;
          maxWriteLcp = 32768;
          maxInsertLcp = 8192;
          noOfPagesLcp = 2;
          ptr.p->deleteFilePtr = files[i].i;
          files[i].p->fileType = BackupFormat::DATA_FILE;
          break;
        }
        default:
        {
          if (i < 4 + BackupFormat::NDB_MAX_FILES_PER_LCP)
          {
            jam();
            minWriteLcp = minWrite[2];
            maxWriteLcp = maxWrite[2];
            maxInsertLcp = maxInsert[2];
            noOfPagesLcp = noOfPages[2];
            jam();
            ptr.p->prepareDataFilePtr[i - 4] = files[i].i;
            jam();
            files[i].p->fileType = BackupFormat::DATA_FILE;
            jam();
          }
          else
          {
            jam();
            minWriteLcp = minWrite[2];
            maxWriteLcp = maxWrite[2];
            maxInsertLcp = maxInsert[2];
            noOfPagesLcp = noOfPages[2];
            jam();
            ptr.p->dataFilePtr[i - (4 + BackupFormat::NDB_MAX_FILES_PER_LCP)] =
              files[i].i;
            jam();
            files[i].p->fileType = BackupFormat::DATA_FILE;
            jam();
          }
          break;
        }
      }
      Page32Ptr pagePtr;
      DEB_LCP(("LCP: instance: %u, i: %u, seize %u pages",
               instance(),
               i,
               noOfPagesLcp));
      ndbrequire(files[i].p->pages.seize(noOfPagesLcp));
      files[i].p->pages.getPtr(pagePtr, 0);
      const char * msg = files[i].p->
        operation.dataBuffer.setup((Uint32*)pagePtr.p, 
                                   noOfPagesLcp * (sizeof(Page32) >> 2),
                                   128,
                                   minWriteLcp >> 2,
                                   maxWriteLcp >> 2,
                                   maxInsertLcp);
      if (msg != 0)
      {
        ndbout_c("setup msg = %s, i = %u", msg, i);
        ndbabort();
      }
      files[i].p->operation.m_bytes_total = 0;
      files[i].p->operation.m_records_total = 0;
    }
  }
  else
  {
    for (Uint32 i = 0; i < 3; i++)
    {
      jam();
      if (!ptr.p->files.seizeFirst(files[i]))
      {
        jam();
        defineBackupRef(signal, ptr, 
                        DefineBackupRef::FailedToAllocateFileRecord);
        return;
      }//if
      init_file(files[i], ptr.i);

      if(ERROR_INSERTED(10035) || files[i].p->pages.seize(noOfPages[i]) == false)
      {
        jam();
        DEBUG_OUT("Failed to seize " << noOfPages[i] << " pages");
        defineBackupRef(signal, ptr, DefineBackupRef::FailedToAllocateBuffers);
        return;
      }//if

      Page32Ptr pagePtr;
      files[i].p->pages.getPtr(pagePtr, 0);
    
      const char * msg = files[i].p->
        operation.dataBuffer.setup((Uint32*)pagePtr.p, 
                                   noOfPages[i] * (sizeof(Page32) >> 2),
                                   128,
                                   minWrite[i] >> 2,
                                   maxWrite[i] >> 2,
                                   maxInsert[i]);
      if(msg != 0) {
        jam();
        defineBackupRef(signal, ptr, DefineBackupRef::FailedToSetupFsBuffers);
        return;
      }//if

      switch(i)
      {
        case 0:
          files[i].p->fileType = BackupFormat::CTL_FILE;
          ptr.p->ctlFilePtr = files[i].i;
          break;
        case 1:
          if(ptr.p->flags & BackupReq::USE_UNDO_LOG)
            files[i].p->fileType = BackupFormat::UNDO_FILE;
          else
            files[i].p->fileType = BackupFormat::LOG_FILE;
          ptr.p->logFilePtr = files[i].i;
          break;
        case 2:
          files[i].p->fileType = BackupFormat::DATA_FILE;
          ptr.p->dataFilePtr[0] = files[i].i;
      }
      files[i].p->operation.m_bytes_total = 0;
      files[i].p->operation.m_records_total = 0;
    }//for
  }

  initReportStatus(signal, ptr);

  if (!verifyNodesAlive(ptr, ptr.p->nodes)) {
    jam();
    defineBackupRef(signal, ptr, DefineBackupRef::Undefined);
    return;
  }//if
  if (ERROR_INSERTED(10027)) {
    jam();
    defineBackupRef(signal, ptr, 327);
    return;
  }//if

  if(ptr.p->is_lcp())
  {
    jam();
    getFragmentInfoDone(signal, ptr);
    return;
  }
  
  if (ptr.p->backupDataLen == 0)
  {
    jam();
    backupAllData(signal, ptr);
    return;
  }//if
  
  /**
   * Not implemented
   */
  ndbabort();
}

void
Backup::backupAllData(Signal* signal, BackupRecordPtr ptr)
{
  /**
   * Get all tables from dict
   */
  ListTablesReq * req = (ListTablesReq*)signal->getDataPtrSend();
  req->init();
  req->senderRef = reference();
  req->senderData = ptr.i;
  req->setTableId(0);
  req->setTableType(0);
  sendSignal(DBDICT_REF, GSN_LIST_TABLES_REQ, signal, 
	     ListTablesReq::SignalLength, JBB);
}

void
Backup::execLIST_TABLES_CONF(Signal* signal)
{
  jamEntry();
  Uint32 fragInfo = signal->header.m_fragmentInfo;
  ListTablesConf* conf = (ListTablesConf*)signal->getDataPtr();
  Uint32 noOfTables = conf->noOfTables;

  BackupRecordPtr ptr;
  c_backupPool.getPtr(ptr, conf->senderData);

  SectionHandle handle (this, signal);
  signal->header.m_fragmentInfo = 0;
  if (noOfTables > 0)
  {
    ListTablesData ltd;
    const Uint32 listTablesDataSizeInWords = (sizeof(ListTablesData) + 3) / 4;
    SegmentedSectionPtr tableDataPtr;
    handle.getSection(tableDataPtr, ListTablesConf::TABLE_DATA);
    SimplePropertiesSectionReader
      tableDataReader(tableDataPtr, getSectionSegmentPool());

    tableDataReader.reset();
    for(unsigned int i = 0; i<noOfTables; i++) {
      jam();
      tableDataReader.getWords((Uint32 *)&ltd, listTablesDataSizeInWords);
      Uint32 tableId = ltd.getTableId();
      Uint32 tableType = ltd.getTableType();
      Uint32 state= ltd.getTableState();
      jamLine(tableId);

      if (! (DictTabInfo::isTable(tableType) ||
             DictTabInfo::isIndex(tableType) ||
             DictTabInfo::isFilegroup(tableType) ||
             DictTabInfo::isFile(tableType)
             || DictTabInfo::isHashMap(tableType)
             || DictTabInfo::isForeignKey(tableType)
             ))
      {
        jam();
        continue;
      }

      if (state != DictTabInfo::StateOnline)
      {
        jam();
        continue;
      }

      TablePtr tabPtr;
      ptr.p->tables.seizeLast(tabPtr);
      if(tabPtr.i == RNIL) {
        jam();
        defineBackupRef(signal, ptr, DefineBackupRef::FailedToAllocateTables);
        releaseSections(handle);
        return;
      }//if
      tabPtr.p->tableType = tableType;
      tabPtr.p->tableId = tableId;
#ifdef VM_TRACE
      TablePtr locTabPtr;
      ndbassert(findTable(ptr, locTabPtr, tabPtr.p->tableId) == false);
#endif
      insertTableMap(tabPtr, ptr.i, tabPtr.p->tableId);
    }//for
  }

  releaseSections(handle);

  /*
    If first or not last signal
    then keep accumulating table data
   */
  if ((fragInfo == 1) || (fragInfo == 2))
  {
    jam();
    return;
  }
  openFiles(signal, ptr);
}

void
Backup::openFiles(Signal* signal, BackupRecordPtr ptr)
{
  jam();

  BackupFilePtr filePtr;

  FsOpenReq * req = (FsOpenReq *)signal->getDataPtrSend();
  req->userReference = reference();
  req->fileFlags = 
    FsOpenReq::OM_WRITEONLY | 
    FsOpenReq::OM_CREATE_IF_NONE |
    FsOpenReq::OM_APPEND |
    FsOpenReq::OM_AUTOSYNC;

  if (c_defaults.m_compressed_backup)
    req->fileFlags |= FsOpenReq::OM_GZ;

  FsOpenReq::v2_setCount(req->fileNumber, 0xFFFFFFFF);
  req->auto_sync_size = c_defaults.m_disk_synch_size;
  /**
   * Ctl file
   */
  c_backupFilePool.getPtr(filePtr, ptr.p->ctlFilePtr);
  filePtr.p->m_flags |= BackupFile::BF_OPENING;

  req->userPointer = filePtr.i;
  FsOpenReq::setVersion(req->fileNumber, 2);
  FsOpenReq::setSuffix(req->fileNumber, FsOpenReq::S_CTL);
  FsOpenReq::v2_setSequence(req->fileNumber, ptr.p->backupId);
  FsOpenReq::v2_setNodeId(req->fileNumber, getOwnNodeId());
  sendSignal(NDBFS_REF, GSN_FSOPENREQ, signal, FsOpenReq::SignalLength, JBA);

  /**
   * Log file
   */
  c_backupFilePool.getPtr(filePtr, ptr.p->logFilePtr);
  filePtr.p->m_flags |= BackupFile::BF_OPENING;
  
  //write uncompressed log file when enable undo log,since log file is read from back to front.
  if(ptr.p->flags & BackupReq::USE_UNDO_LOG)
    req->fileFlags &= ~FsOpenReq::OM_GZ;
 
  req->userPointer = filePtr.i;
  FsOpenReq::setVersion(req->fileNumber, 2);
  FsOpenReq::setSuffix(req->fileNumber, FsOpenReq::S_LOG);
  FsOpenReq::v2_setSequence(req->fileNumber, ptr.p->backupId);
  FsOpenReq::v2_setNodeId(req->fileNumber, getOwnNodeId());
  sendSignal(NDBFS_REF, GSN_FSOPENREQ, signal, FsOpenReq::SignalLength, JBA);

  /**
   * Data file
   */
  c_backupFilePool.getPtr(filePtr, ptr.p->dataFilePtr[0]);
  filePtr.p->m_flags |= BackupFile::BF_OPENING;

  if (c_defaults.m_o_direct)
    req->fileFlags |= FsOpenReq::OM_DIRECT;
  if (c_defaults.m_compressed_backup)
    req->fileFlags |= FsOpenReq::OM_GZ;
  req->userPointer = filePtr.i;
  FsOpenReq::setVersion(req->fileNumber, 2);
  FsOpenReq::setSuffix(req->fileNumber, FsOpenReq::S_DATA);
  FsOpenReq::v2_setSequence(req->fileNumber, ptr.p->backupId);
  FsOpenReq::v2_setNodeId(req->fileNumber, getOwnNodeId());
  FsOpenReq::v2_setCount(req->fileNumber, 0);
  sendSignal(NDBFS_REF, GSN_FSOPENREQ, signal, FsOpenReq::SignalLength, JBA);
}

void
Backup::execFSOPENREF(Signal* signal)
{
  jamEntry();

  FsRef * ref = (FsRef *)signal->getDataPtr();
  
  const Uint32 userPtr = ref->userPointer;
  
  BackupFilePtr filePtr;
  c_backupFilePool.getPtr(filePtr, userPtr);
  
  ndbrequire(! (filePtr.p->m_flags & BackupFile::BF_OPEN));
  ndbrequire(filePtr.p->m_flags & BackupFile::BF_OPENING);
  filePtr.p->m_flags &= ~(Uint32)BackupFile::BF_OPENING;

  BackupRecordPtr ptr;
  c_backupPool.getPtr(ptr, filePtr.p->backupPtr);

  ptr.p->setErrorCode(ref->errorCode);
  if (ptr.p->is_lcp())
  {
    jam();
    openFilesReplyLCP(signal, ptr, filePtr);
    return;
  }
  openFilesReply(signal, ptr, filePtr);
}

void
Backup::execFSOPENCONF(Signal* signal)
{
  jamEntry();
  
  FsConf * conf = (FsConf *)signal->getDataPtr();
  
  const Uint32 userPtr = conf->userPointer;
  const Uint32 filePointer = conf->filePointer;
  
  BackupFilePtr filePtr;
  c_backupFilePool.getPtr(filePtr, userPtr);
  filePtr.p->filePointer = filePointer; 
  
  BackupRecordPtr ptr;
  c_backupPool.getPtr(ptr, filePtr.p->backupPtr);

  /**
   * Mark files as "opened"
   */
  ndbrequire(! (filePtr.p->m_flags & BackupFile::BF_OPEN));
  ndbrequire(filePtr.p->m_flags & BackupFile::BF_OPENING);
  filePtr.p->m_flags &= ~(Uint32)BackupFile::BF_OPENING;
  filePtr.p->m_flags |= BackupFile::BF_OPEN;

  if (ptr.p->is_lcp())
  {
    jam();
    openFilesReplyLCP(signal, ptr, filePtr);
    return;
  }
  openFilesReply(signal, ptr, filePtr);
}

void
Backup::openFilesReply(Signal* signal, 
		       BackupRecordPtr ptr, BackupFilePtr filePtr)
{
  jam();
  /**
   * Check if all files have recived open_reply
   */
  for(ptr.p->files.first(filePtr); filePtr.i!=RNIL;ptr.p->files.next(filePtr)) 
  {
    jam();
    if(filePtr.p->m_flags & BackupFile::BF_OPENING) {
      jam();
      return;
    }//if
  }//for

  if (ERROR_INSERTED(10037)) {
    jam();
    /**
     * Dont return FailedForBackupFilesAleadyExist
     * cause this will make NdbBackup auto-retry with higher number :-)
     */
    ptr.p->errorCode = DefineBackupRef::FailedInsertFileHeader;
    defineBackupRef(signal, ptr);
    return;
  }
  /**
   * Did open succeed for all files
   */
  if(ptr.p->checkError()) 
  {
    jam();
    if(ptr.p->errorCode == FsRef::fsErrFileExists)
    {
      jam();
      ptr.p->errorCode = DefineBackupRef::FailedForBackupFilesAleadyExist;
    }
    defineBackupRef(signal, ptr);
    return;
  }//if

  /**
   * Insert file headers
   */
  ptr.p->files.getPtr(filePtr, ptr.p->ctlFilePtr);
  if(!insertFileHeader(BackupFormat::CTL_FILE, ptr.p, filePtr.p)) {
    jam();
    defineBackupRef(signal, ptr, DefineBackupRef::FailedInsertFileHeader);
    return;
  }//if
    
  BackupFormat::FileType logfiletype;
  if(ptr.p->flags & BackupReq::USE_UNDO_LOG)
    logfiletype = BackupFormat::UNDO_FILE;
  else
    logfiletype = BackupFormat::LOG_FILE;

  ptr.p->files.getPtr(filePtr, ptr.p->logFilePtr);
  if(!insertFileHeader(logfiletype, ptr.p, filePtr.p)) {
    jam();
    defineBackupRef(signal, ptr, DefineBackupRef::FailedInsertFileHeader);
    return;
  }//if
  
  ptr.p->files.getPtr(filePtr, ptr.p->dataFilePtr[0]);
  if(!insertFileHeader(BackupFormat::DATA_FILE, ptr.p, filePtr.p)) {
    jam();
    defineBackupRef(signal, ptr, DefineBackupRef::FailedInsertFileHeader);
    return;
  }//if
  
  /**
   * Start CTL file thread
   */
  ptr.p->files.getPtr(filePtr, ptr.p->ctlFilePtr);
  filePtr.p->m_flags |= BackupFile::BF_FILE_THREAD;
   
  signal->theData[0] = BackupContinueB::START_FILE_THREAD;
  signal->theData[1] = filePtr.i;
  sendSignal(reference(), GSN_CONTINUEB, signal, 2, JBB);
  
  /**
   * Insert table list in ctl file
   */
  FsBuffer & buf = filePtr.p->operation.dataBuffer;
  
  const Uint32 sz = 
    (sizeof(BackupFormat::CtlFile::TableList) >> 2) +
    ptr.p->tables.getCount() - 1;
  
  Uint32 * dst;
  ndbrequire(sz < buf.getMaxWrite());
  if(!buf.getWritePtr(&dst, sz)) {
    jam();
    defineBackupRef(signal, ptr, DefineBackupRef::FailedInsertTableList);
    return;
  }//if
  
  BackupFormat::CtlFile::TableList* tl = 
    (BackupFormat::CtlFile::TableList*)dst;
  tl->SectionType   = htonl(BackupFormat::TABLE_LIST);
  tl->SectionLength = htonl(sz);

  TablePtr tabPtr;
  Uint32 count = 0;
  for(ptr.p->tables.first(tabPtr); 
      tabPtr.i != RNIL;
      ptr.p->tables.next(tabPtr)){
    jam();
    tl->TableIds[count] = htonl(tabPtr.p->tableId);
    count++;
  }//for
  
  buf.updateWritePtr(sz);
  
  /**
   * Start getting table definition data
   */
  ndbrequire(ptr.p->tables.first(tabPtr));
  
  signal->theData[0] = BackupContinueB::BUFFER_FULL_META;
  signal->theData[1] = ptr.i;
  signal->theData[2] = tabPtr.i;
  signal->theData[3] = 0;
  sendSignal(reference(), GSN_CONTINUEB, signal, 4, JBB);
  return;
}

bool
Backup::insertFileHeader(BackupFormat::FileType ft, 
			 BackupRecord * ptrP,
			 BackupFile * filePtrP){
  FsBuffer & buf = filePtrP->operation.dataBuffer;

  const Uint32 sz = sizeof(BackupFormat::FileHeader) >> 2;

  Uint32 * dst;
  ndbrequire(sz < buf.getMaxWrite());
  if(!buf.getWritePtr(&dst, sz)) {
    jam();
    return false;
  }//if
  
  BackupFormat::FileHeader* header = (BackupFormat::FileHeader*)dst;
  ndbrequire(sizeof(header->Magic) == sizeof(BACKUP_MAGIC));
  memcpy(header->Magic, BACKUP_MAGIC, sizeof(BACKUP_MAGIC));
  if (ft == BackupFormat::LCP_FILE)
  {
    jam();
    header->BackupVersion = htonl(NDBD_USE_PARTIAL_LCP_v2);
  }
  else
  {
    jam();
    header->BackupVersion = htonl(NDB_BACKUP_VERSION);
  }
  header->SectionType   = htonl(BackupFormat::FILE_HEADER);
  header->SectionLength = htonl(sz - 3);
  header->FileType      = htonl(ft);
  header->BackupId      = htonl(ptrP->backupId);
  header->BackupKey_0   = htonl(ptrP->backupKey[0]);
  header->BackupKey_1   = htonl(ptrP->backupKey[1]);
  header->ByteOrder     = 0x12345678;
  header->NdbVersion    = htonl(NDB_VERSION_D);
  header->MySQLVersion  = htonl(NDB_MYSQL_VERSION_D);
  
  buf.updateWritePtr(sz);
  return true;
}

void
Backup::execGET_TABINFOREF(Signal* signal)
{
  jamEntry();
  GetTabInfoRef * ref = (GetTabInfoRef*)signal->getDataPtr();
  BackupFilePtr filePtr;
  
  const Uint32 senderData = ref->senderData;
  BackupRecordPtr ptr;
  c_backupFilePool.getPtr(filePtr, senderData);
  c_backupPool.getPtr(ptr, filePtr.p->backupPtr);

  ndbrequire(filePtr.i == ptr.p->prepareDataFilePtr[0] ||
             !ptr.p->is_lcp());
  defineBackupRef(signal, ptr, ref->errorCode);
}

void
Backup::execGET_TABINFO_CONF(Signal* signal)
{
  jamEntry();

  if(!assembleFragments(signal)) {
    jam();
    return;
  }//if

  BackupFilePtr filePtr;
  GetTabInfoConf * const conf = (GetTabInfoConf*)signal->getDataPtr();
  //const Uint32 senderRef = info->senderRef;
  const Uint32 len = conf->totalLen;
  const Uint32 senderData = conf->senderData;
  const Uint32 tableType = conf->tableType;
  const Uint32 tableId = conf->tableId;

  BackupRecordPtr ptr;
  c_backupFilePool.getPtr(filePtr, senderData);
  c_backupPool.getPtr(ptr, filePtr.p->backupPtr);

  SectionHandle handle(this, signal);
  SegmentedSectionPtr dictTabInfoPtr;
  handle.getSection(dictTabInfoPtr, GetTabInfoConf::DICT_TAB_INFO);
  ndbrequire(dictTabInfoPtr.sz == len);

  TablePtr tabPtr ;
  if (ptr.p->is_lcp())
  {
    jam();
    ndbrequire(filePtr.i == ptr.p->prepareDataFilePtr[0])
    ptr.p->prepare_table.first(tabPtr);
    ndbrequire(tabPtr.p->tableId == tableId);
  }
  else
  {
    jam();
    ptr.p->files.getPtr(filePtr, ptr.p->ctlFilePtr);
    ndbrequire(findTable(ptr, tabPtr, tableId));
  }

  FsBuffer & buf = filePtr.p->operation.dataBuffer;
  Uint32* dst = 0;
  {
    /**
     * Write into ctl file for Backups
     *
     * We don't write TABLE_DESCRIPTION into data LCP files. It is not
     * used in the restore process, so it only uses up space on
     * disk for no purpose.
     *
     * An LCP file only has the following sections:
     * 1) File header section
     * 2) Fragment Header section
     * 3) LCP data section that contains records of type:
     *    - INSERT_TYPE (normal records in ALL parts)
     *    - WRITE_TYPE (normal records in CHANGE parts)
     *    - DELETE_BY_ROWID_TYPE (record deleted in CHANGE parts)
     *    - DELETE_BY_PAGEID_TYPE (all records in page deleted in CHANGE part)
     * 4) Fragment Footer section
     *
     * We still need to copy the table description into a linear array,
     * we solve this by using the FsBuffer also for LCPs. We skip the
     * call to updateWritePtr. This means that we write into the
     * buffer, but the next time we write into the buffer we will
     * overwrite this area.
     */
    Uint32 dstLen = len + 3;
    if(!buf.getWritePtr(&dst, dstLen)) {
      jam();
      ndbabort();
      ptr.p->setErrorCode(DefineBackupRef::FailedAllocateTableMem);
      releaseSections(handle);
      defineBackupRef(signal, ptr);
      return;
    }//if
    if(dst != 0) {
      jam();

      BackupFormat::CtlFile::TableDescription * desc = 
        (BackupFormat::CtlFile::TableDescription*)dst;
      desc->SectionType = htonl(BackupFormat::TABLE_DESCRIPTION);
      desc->SectionLength = htonl(len + 3);
      desc->TableType = htonl(tableType);
      dst += 3;
      
      copy(dst, dictTabInfoPtr);
      if (!ptr.p->is_lcp())
      {
        jam();
        buf.updateWritePtr(dstLen);
      }
    }//if
  }

  releaseSections(handle);

  if(ptr.p->checkError())
  {
    jam();
    ndbrequire(!ptr.p->is_lcp());
    defineBackupRef(signal, ptr);
    return;
  }//if

  if (!DictTabInfo::isTable(tabPtr.p->tableType))
  {
    jam();
    ndbrequire(!ptr.p->is_lcp());
    TablePtr tmp = tabPtr;
    removeTableMap(tmp, ptr.i, tmp.p->tableId);
    ptr.p->tables.next(tabPtr);
    ptr.p->tables.release(tmp);
    jamLine(tmp.p->tableId);
    afterGetTabinfoLockTab(signal, ptr, tabPtr);
    return;
  }
  
  if (!parseTableDescription(signal, ptr, tabPtr, dst, len))
  {
    jam();
    ndbrequire(!ptr.p->is_lcp());
    defineBackupRef(signal, ptr);
    return;
  }
  
  if(!ptr.p->is_lcp())
  {
    jam();
    BackupLockTab *req = (BackupLockTab *)signal->getDataPtrSend();
    req->m_senderRef = reference();
    req->m_tableId = tabPtr.p->tableId;
    req->m_lock_unlock = BackupLockTab::LOCK_TABLE;
    req->m_backup_state = BackupLockTab::GET_TABINFO_CONF;
    req->m_backupRecordPtr_I = ptr.i;
    req->m_tablePtr_I = tabPtr.i;
    sendSignal(DBDICT_REF, GSN_BACKUP_LOCK_TAB_REQ, signal,
               BackupLockTab::SignalLength, JBB);
    if (ERROR_INSERTED(10038))
    {
      /* Test */
      AbortBackupOrd *ord = (AbortBackupOrd*)signal->getDataPtrSend();
      ord->backupId = ptr.p->backupId;
      ord->backupPtr = ptr.i;
      ord->requestType = AbortBackupOrd::ClientAbort;
      ord->senderData= ptr.p->clientData;
      sendSignal(ptr.p->masterRef, GSN_ABORT_BACKUP_ORD, signal, 
                 AbortBackupOrd::SignalLength, JBB);
    }
    return;
  }
  else
  {
    jam();
    ndbrequire(filePtr.i == ptr.p->prepareDataFilePtr[0]);
    lcp_open_data_file_done(signal,
                            ptr);
    return;
  }
}

void
Backup::afterGetTabinfoLockTab(Signal *signal,
                               BackupRecordPtr ptr, TablePtr tabPtr)
{
  if(tabPtr.i == RNIL) 
  {
    /**
     * Done with all tables...
     */
    jam();
    
    ndbrequire(ptr.p->tables.first(tabPtr));
    ndbrequire(!ptr.p->is_lcp());
    DihScanTabReq * req = (DihScanTabReq*)signal->getDataPtrSend();
    req->senderRef = reference();
    req->senderData = ptr.i;
    req->tableId = tabPtr.p->tableId;
    req->schemaTransId = 0;
    req->jamBufferPtr = jamBuffer();
    EXECUTE_DIRECT_MT(DBDIH, GSN_DIH_SCAN_TAB_REQ, signal,
               DihScanTabReq::SignalLength, 0);
    DihScanTabConf * conf = (DihScanTabConf*)signal->getDataPtr();
    ndbrequire(conf->senderData == 0);
    conf->senderData = ptr.i;
    execDIH_SCAN_TAB_CONF(signal);
    return;
  }//if

  /**
   * Fetch next table...
   */
  signal->theData[0] = BackupContinueB::BUFFER_FULL_META;
  signal->theData[1] = ptr.i;
  signal->theData[2] = tabPtr.i;
  signal->theData[3] = 0;
  sendSignal(reference(), GSN_CONTINUEB, signal, 4, JBB);
  return;
}

bool
Backup::parseTableDescription(Signal* signal, 
			      BackupRecordPtr ptr, 
			      TablePtr tabPtr, 
			      const Uint32 * tabdescptr,
			      Uint32 len)
{
  SimplePropertiesLinearReader it(tabdescptr, len);
  
  it.first();
  
  DictTabInfo::Table tmpTab; tmpTab.init();
  SimpleProperties::UnpackStatus stat;
  stat = SimpleProperties::unpack(it, &tmpTab, 
				  DictTabInfo::TableMapping, 
				  DictTabInfo::TableMappingSize, 
				  true, true);
  ndbrequire(stat == SimpleProperties::Break);

  bool lcp = ptr.p->is_lcp();

  ndbrequire(tabPtr.p->tableId == tmpTab.TableId);
  ndbrequire(lcp || (tabPtr.p->tableType == tmpTab.TableType));
  
  /**
   * LCP should not save disk attributes but only mem attributes
   */
  
  /**
   * Initialize table object
   */
  tabPtr.p->noOfRecords = 0;
  tabPtr.p->schemaVersion = tmpTab.TableVersion;
  tabPtr.p->triggerIds[0] = ILLEGAL_TRIGGER_ID;
  tabPtr.p->triggerIds[1] = ILLEGAL_TRIGGER_ID;
  tabPtr.p->triggerIds[2] = ILLEGAL_TRIGGER_ID;
  tabPtr.p->triggerAllocated[0] = false;
  tabPtr.p->triggerAllocated[1] = false;
  tabPtr.p->triggerAllocated[2] = false;

  tabPtr.p->noOfAttributes = tmpTab.NoOfAttributes;
  tabPtr.p->maxRecordSize = 1; // LEN word
  bzero(tabPtr.p->attrInfo, sizeof(tabPtr.p->attrInfo));

  if (lcp)
  {
    jam();
    AttributeHeader::init(tabPtr.p->attrInfo, AttributeHeader::READ_LCP, 0);
  }
  else
  {
    jam();
    AttributeHeader::init(tabPtr.p->attrInfo, AttributeHeader::READ_ALL,
                          tmpTab.NoOfAttributes);
  }

  Uint32 varsize = 0;
  Uint32 disk = 0;
  Uint32 null = 0;
  for(Uint32 i = 0; i<tmpTab.NoOfAttributes; i++) {
    jam();
    DictTabInfo::Attribute tmp; tmp.init();
    stat = SimpleProperties::unpack(it, &tmp, 
				    DictTabInfo::AttributeMapping, 
				    DictTabInfo::AttributeMappingSize,
				    true, true);
    
    ndbrequire(stat == SimpleProperties::Break);
    it.next(); // Move Past EndOfAttribute

    if(lcp && tmp.AttributeStorageType == NDB_STORAGETYPE_DISK)
    {
      disk++;
      continue;
    }

    if (tmp.AttributeArrayType != NDB_ARRAYTYPE_FIXED)
      varsize++;

    if (tmp.AttributeNullableFlag)
      null++;

    if (tmp.AttributeSize == 0)
    {
      tabPtr.p->maxRecordSize += (tmp.AttributeArraySize + 31) >> 5;
    }
    else
    {
      const Uint32 arr = tmp.AttributeArraySize;
      const Uint32 sz = 1 << tmp.AttributeSize;
      const Uint32 sz32 = (sz * arr + 31) >> 5;

      tabPtr.p->maxRecordSize += sz32;
    }
  }

  tabPtr.p->attrInfoLen = 1;

  if (lcp)
  {
    jam();
    c_lqh->handleLCPSurfacing(signal);
    Dbtup* tup = (Dbtup*)globalData.getBlock(DBTUP, instance());
    tabPtr.p->maxRecordSize = 1 + tup->get_max_lcp_record_size(tmpTab.TableId);
  }
  else
  {
    // mask
    tabPtr.p->maxRecordSize += 1 + ((tmpTab.NoOfAttributes + null + 31) >> 5);
    tabPtr.p->maxRecordSize += (2 * varsize + 3) / 4;
  }

  return true;
}

void
Backup::execDIH_SCAN_TAB_CONF(Signal* signal)
{
  jamEntry();
  DihScanTabConf * conf = (DihScanTabConf*)signal->getDataPtr();
  const Uint32 fragCount = conf->fragmentCount;
  const Uint32 tableId = conf->tableId;
  const Uint32 senderData = conf->senderData;
  const Uint32 scanCookie = conf->scanCookie;
  ndbrequire(conf->reorgFlag == 0); // no backup during table reorg

  BackupRecordPtr ptr;
  c_backupPool.getPtr(ptr, senderData);

  TablePtr tabPtr;
  ndbrequire(findTable(ptr, tabPtr, tableId));
  
  tabPtr.p->m_scan_cookie = scanCookie;
  ndbrequire(tabPtr.p->fragments.seize(fragCount) != false);
  for(Uint32 i = 0; i<fragCount; i++) {
    jam();
    FragmentPtr fragPtr;
    tabPtr.p->fragments.getPtr(fragPtr, i);
    fragPtr.p->scanned = 0;
    fragPtr.p->scanning = 0;
    fragPtr.p->tableId = tableId;
    fragPtr.p->fragmentId = i;
    fragPtr.p->lqhInstanceKey = 0;
    fragPtr.p->node = 0;
  }//for
  
  /**
   * Next table
   */
  if(ptr.p->tables.next(tabPtr))
  {
    jam();
    DihScanTabReq * req = (DihScanTabReq*)signal->getDataPtrSend();
    req->senderRef = reference();
    req->senderData = ptr.i;
    req->tableId = tabPtr.p->tableId;
    req->schemaTransId = 0;
    req->jamBufferPtr = jamBuffer();
    EXECUTE_DIRECT_MT(DBDIH, GSN_DIH_SCAN_TAB_REQ, signal,
                      DihScanTabReq::SignalLength, 0);
    jamEntry();
    DihScanTabConf * conf = (DihScanTabConf*)signal->getDataPtr();
    ndbrequire(conf->senderData == 0);
    conf->senderData = ptr.i;
    /* conf is already set up properly to be sent as signal */
    /* Real-time break to ensure we don't run for too long in one signal. */
    sendSignal(reference(), GSN_DIH_SCAN_TAB_CONF, signal,
               DihScanTabConf::SignalLength, JBB);
    return;
  }//if
  
  ptr.p->tables.first(tabPtr);
  getFragmentInfo(signal, ptr, tabPtr, 0);
}

void
Backup::getFragmentInfo(Signal* signal, 
			BackupRecordPtr ptr, TablePtr tabPtr, Uint32 fragNo)
{
  Uint32 loopCount = 0;
  jam();
  
  for(; tabPtr.i != RNIL; ptr.p->tables.next(tabPtr)) {
    jam();
    const Uint32 fragCount = tabPtr.p->fragments.getSize();
    for(; fragNo < fragCount; fragNo ++) {
      jam();
      FragmentPtr fragPtr;
      tabPtr.p->fragments.getPtr(fragPtr, fragNo);
      
      if(fragPtr.p->scanned == 0 && fragPtr.p->scanning == 0) {
        jam();
        DiGetNodesReq * const req = (DiGetNodesReq *)&signal->theData[0];
        req->tableId = tabPtr.p->tableId;
        req->hashValue = fragNo;
        req->distr_key_indicator = ZTRUE;
        req->anyNode = 0;
        req->scan_indicator = ZTRUE;
        req->jamBufferPtr = jamBuffer();
        req->get_next_fragid_indicator = 0;
        EXECUTE_DIRECT_MT(DBDIH, GSN_DIGETNODESREQ, signal,
                          DiGetNodesReq::SignalLength, 0);
        jamEntry();
        DiGetNodesConf * conf = (DiGetNodesConf *)&signal->theData[0];
        Uint32 reqinfo = conf->reqinfo;
        Uint32 nodeId = conf->nodes[0];
        /* Require successful read of table fragmentation */
        ndbrequire(conf->zero == 0);
        Uint32 instanceKey = (reqinfo >> 24) & 127;
        fragPtr.p->lqhInstanceKey = instanceKey;
        fragPtr.p->node = nodeId;
        if (++loopCount >= DiGetNodesReq::MAX_DIGETNODESREQS ||
            ERROR_INSERTED(10046))
        {
          jam();
          if (ERROR_INSERTED(10046))
          {
            CLEAR_ERROR_INSERT_VALUE;
          }
          signal->theData[0] = BackupContinueB::ZGET_NEXT_FRAGMENT;
          signal->theData[1] = ptr.i;
          signal->theData[2] = tabPtr.p->tableId;
          signal->theData[3] = fragNo + 1;
          sendSignal(reference(), GSN_CONTINUEB, signal, 4, JBB);
          return;
        }
      }//if
    }//for

    DihScanTabCompleteRep*rep= (DihScanTabCompleteRep*)signal->getDataPtrSend();
    rep->tableId = tabPtr.p->tableId;
    rep->scanCookie = tabPtr.p->m_scan_cookie;
    rep->jamBufferPtr = jamBuffer();
    EXECUTE_DIRECT_MT(DBDIH, GSN_DIH_SCAN_TAB_COMPLETE_REP, signal,
                      DihScanTabCompleteRep::SignalLength, 0);

    fragNo = 0;
  }//for
  

  getFragmentInfoDone(signal, ptr);
}

void
Backup::getFragmentInfoDone(Signal* signal, BackupRecordPtr ptr)
{
  ptr.p->m_gsn = GSN_DEFINE_BACKUP_CONF;
  ptr.p->slaveState.setState(DEFINED);
  DefineBackupConf * conf = (DefineBackupConf*)signal->getDataPtrSend();
  conf->backupPtr = ptr.i;
  conf->backupId = ptr.p->backupId;
  sendSignal(ptr.p->masterRef, GSN_DEFINE_BACKUP_CONF, signal,
	     DefineBackupConf::SignalLength, JBB);
}


/*****************************************************************************
 * 
 * Slave functionallity: Start backup
 *
 *****************************************************************************/
void
Backup::execSTART_BACKUP_REQ(Signal* signal)
{
  jamEntry();

  CRASH_INSERTION((10015));

  StartBackupReq* req = (StartBackupReq*)signal->getDataPtr();
  const Uint32 ptrI = req->backupPtr;

  BackupRecordPtr ptr;
  c_backupPool.getPtr(ptr, ptrI);

  ptr.p->slaveState.setState(STARTED);
  ptr.p->m_gsn = GSN_START_BACKUP_REQ;

  /* At this point, we are effectively starting
   * bulk file writes for this backup, so lets
   * record the fact
   */
  ndbrequire(is_backup_worker());
  ndbassert(!Backup::g_is_backup_running);
  Backup::g_is_backup_running = true;

  /**
   * Start file threads...
   */
  BackupFilePtr filePtr;
  for(ptr.p->files.first(filePtr); filePtr.i!=RNIL;ptr.p->files.next(filePtr))
  {
    jam();
    if(! (filePtr.p->m_flags & BackupFile::BF_FILE_THREAD))
    {
      jam();
      filePtr.p->m_flags |= BackupFile::BF_FILE_THREAD;
      signal->theData[0] = BackupContinueB::START_FILE_THREAD;
      signal->theData[1] = filePtr.i;
      sendSignal(reference(), GSN_CONTINUEB, signal, 2, JBB);
    }//if
  }//for

  /**
   * Tell DBTUP to create triggers
   */
  TablePtr tabPtr;
  ndbrequire(ptr.p->tables.first(tabPtr));
  sendCreateTrig(signal, ptr, tabPtr);
}

/*****************************************************************************
 * 
 * Slave functionallity: Backup fragment
 *
 *****************************************************************************/
void
Backup::execBACKUP_FRAGMENT_REQ(Signal* signal)
{
  jamEntry();
  BackupFragmentReq* req = (BackupFragmentReq*)signal->getDataPtr();

  CRASH_INSERTION((10016));

  const Uint32 ptrI = req->backupPtr;
  //const Uint32 backupId = req->backupId;
  const Uint32 tableId = req->tableId;
  const Uint32 fragNo = req->fragmentNo;
  const Uint32 count = req->count;

  /**
   * Get backup record
   */
  BackupRecordPtr ptr;
  BackupFilePtr filePtr;
  TablePtr tabPtr;

  c_backupPool.getPtr(ptr, ptrI);

  if (ptr.p->is_lcp())
  {
    jam();
    start_execute_lcp(signal, ptr, tabPtr, tableId);
    if (ptr.p->m_empty_lcp)
    {
      /**
       * No need to start LCP processing in this case, we only
       * update LCP control file and this process has already
       * been started when we come here.
       */
      jam();
    }
    else
    {
      jam();
      start_lcp_scan(signal, ptr, tabPtr, ptrI, fragNo);
    }
    return;
  }
  else
  {
    jam();
    /* Backup path */
    /* Get Table */
    ndbrequire(findTable(ptr, tabPtr, tableId));
  }
  c_backupFilePool.getPtr(filePtr, ptr.p->dataFilePtr[0]);

  ptr.p->slaveState.setState(SCANNING);
  ptr.p->m_gsn = GSN_BACKUP_FRAGMENT_REQ;

  ndbrequire(filePtr.p->backupPtr == ptrI);
  
  /* Get fragment */
  FragmentPtr fragPtr;
  tabPtr.p->fragments.getPtr(fragPtr, fragNo);

  ndbrequire(fragPtr.p->scanned == 0);
  ndbrequire(fragPtr.p->scanning == 0 || 
	     refToNode(ptr.p->masterRef) == getOwnNodeId());

  /**
   * Init operation
   */
  if (filePtr.p->tableId != tableId)
  {
    jam();
    DEB_EXTRA_LCP(("(%u)Init new tab(%u): maxRecordSize: %u",
                   instance(),
                   tableId,
                   tabPtr.p->maxRecordSize));
    filePtr.p->operation.init(tabPtr);
    filePtr.p->tableId = tableId;
  }//if
  
  /**
   * Check for space in buffer
   */
  if(!filePtr.p->operation.newFragment(tableId, fragPtr.p->fragmentId)) {
    jam();
    ndbrequire(!ptr.p->is_lcp());
    req->count = count + 1;
    sendSignalWithDelay(reference(), GSN_BACKUP_FRAGMENT_REQ, signal,
                        WaitDiskBufferCapacityMillis,
			signal->length());
    ptr.p->slaveState.setState(STARTED);
    return;
  }//if
  
  /**
   * Mark things as "in use"
   */
  fragPtr.p->scanning = 1;
  filePtr.p->fragmentNo = fragPtr.p->fragmentId;
  filePtr.p->m_retry_count = 0;

  ndbrequire(filePtr.p->m_flags == 
	     (BackupFile::BF_OPEN | BackupFile::BF_FILE_THREAD));
  sendScanFragReq(signal, ptr, filePtr, tabPtr, fragPtr, 0);
}

void
Backup::start_lcp_scan(Signal *signal,
                       BackupRecordPtr ptr,
                       TablePtr tabPtr,
                       Uint32 ptrI,
                       Uint32 fragNo)
{
  BackupFilePtr filePtr;
  FragmentPtr fragPtr;

  DEB_EXTRA_LCP(("(%u)Start lcp scan",
                 instance()));

  ptr.p->slaveState.setState(SCANNING);
  ptr.p->m_gsn = GSN_BACKUP_FRAGMENT_REQ;

  /* Get fragment */
  tabPtr.p->fragments.getPtr(fragPtr, fragNo);

  c_tup->start_lcp_scan(tabPtr.p->tableId,
                        fragPtr.p->fragmentId,
                        ptr.p->m_lcp_max_page_cnt);
  ptr.p->m_is_lcp_scan_active = true;
  ptr.p->m_lcp_current_page_scanned = 0;

  /**
   * Now the LCP have started for this fragment. The following
   * things have to be done in the same real-time break.
   *
   * 1) Write an LCP entry into the UNDO log.
   * 2) Get number of pages to checkpoint.
   * 3) Inform TUP that LCP scan have started
   *
   * It is not absolutely necessary to start the actual LCP scan
   * in the same real-time break. We use this opportunity to open
   * any extra LCP files that this LCP needs. If only one is needed
   * it has already been opened and we can proceed immediately.
   * However large fragments that have seen large number of writes
   * since the last LCP can require multiple LCP files. These
   * extra LCP files are opened before we actually start the
   * LCP scan.
   */

  ndbrequire(fragPtr.p->scanned == 0);
  ndbrequire(fragPtr.p->scanning == 0 || 
	     refToNode(ptr.p->masterRef) == getOwnNodeId());

  ptr.p->m_last_data_file_number =
    get_file_add(ptr.p->m_first_data_file_number,
                 ptr.p->m_num_lcp_files - 1);

  init_file_for_lcp(signal, 0, ptr, ptrI);
  if (ptr.p->m_num_lcp_files > 1)
  {
    jam();
    for (Uint32 i = 1; i < ptr.p->m_num_lcp_files; i++)
    {
      jam();
      lcp_open_data_file_late(signal, ptr, i);
    }
    return;
  }
  c_backupFilePool.getPtr(filePtr, ptr.p->dataFilePtr[0]);
  Uint32 delay = 0;
  if (ERROR_INSERTED(10047))
  {
    g_eventLogger->info("(%u)Start LCP on tab(%u,%u) 3 seconds delay, max_page: %u",
                        instance(),
                        tabPtr.p->tableId,
                        fragPtr.p->fragmentId,
                        ptr.p->m_lcp_max_page_cnt);

    if (ptr.p->m_lcp_max_page_cnt > 20)
    {
      delay = 9000;
    }
  }
  sendScanFragReq(signal, ptr, filePtr, tabPtr, fragPtr, delay);
}

void
Backup::init_file_for_lcp(Signal *signal,
                          Uint32 index,
                          BackupRecordPtr ptr,
                          Uint32 ptrI)
{
  TablePtr tabPtr;
  FragmentPtr fragPtr;
  BackupFilePtr filePtr;
  ptr.p->tables.first(tabPtr);
  tabPtr.p->fragments.getPtr(fragPtr, 0);

  c_backupFilePool.getPtr(filePtr, ptr.p->dataFilePtr[index]);
  ndbrequire(filePtr.p->backupPtr == ptrI);

  /**
   * Init operation
   */
  DEB_EXTRA_LCP(("(%u)Init new tab(%u): maxRecordSize: %u",
                 instance(),
                 tabPtr.p->tableId,
                 tabPtr.p->maxRecordSize));
  filePtr.p->operation.init(tabPtr);
  filePtr.p->tableId = tabPtr.p->tableId;

  /**
   * Mark things as "in use"
   */
  fragPtr.p->scanning = 1;
  filePtr.p->m_retry_count = 0;
  filePtr.p->m_lcp_inserts = 0;
  filePtr.p->m_lcp_writes = 0;
  filePtr.p->m_lcp_delete_by_rowids = 0;
  filePtr.p->m_lcp_delete_by_pageids = 0;

  filePtr.p->fragmentNo = 0;

  ndbrequire(filePtr.p->operation.newFragment(tabPtr.p->tableId,
                                              fragPtr.p->fragmentId));

  /**
   * Start file thread now that we will start writing also
   * fragment checkpoint data.
   */
  ndbrequire(filePtr.p->m_flags == BackupFile::BF_OPEN);
  filePtr.p->m_flags |= BackupFile::BF_FILE_THREAD;

  signal->theData[0] = BackupContinueB::START_FILE_THREAD;
  signal->theData[1] = filePtr.i;
  signal->theData[2] = __LINE__;
  sendSignal(reference(), GSN_CONTINUEB, signal, 3, JBB);
}

/**
 * Backups and LCPs are actions that operate on a long time-scale compared to
 * other activities in the cluster. We also have a number of similar
 * activities that operate on a longer time scale. These operations have to
 * continue to operate at some decent level even if user transactions are
 * arriving at extreme rates.
 *
 * Not providing sufficient activity for LCPs might mean that we run out of
 * REDO log, this means that no writing user transactions are allowed until
 * we have completed an LCP. Clearly this is not a desirable user experience.
 * So we need to find a balance between long-term needs and short-term needs
 * in scheduling LCPs and Backups versus normal user transactions.
 *
 * When designing those scheduling algorithms we need to remember the design
 * aim for the NDB storage engine. We want to ensure that NDB can be used in
 * soft real-time applications such as financial applications, telecom
 * applications. We do not aim for hard real-time applications such as
 * controlling power plants where missing a deadline can lead to major
 * catastrophies.
 *
 * Using NDB for a soft real-time application can still be done at different
 * levels of real-time requirements. If the aim is to provide that more or
 * less 100% of the transactions complete in say 100 microseconds then a
 * certain level of control is needed also from the application.
 *
 * Things that will affect scheduling in NDB are:
 * 1) Use of large rows
 *   NDB will schedule at least one row at a time. There are currently very
 *   few places where execution of one row operation contains breaks for
 *   scheduling. Executing a row operation on the maximum row size of
 *   around 14 kBytes means that signals can execute for up to about 20
 *   microseconds as of 2015. Clearly using smaller rows can give a better
 *   response time experience.
 *
 * 2) Using complex conditions per row
 *   NDB supports pushing down conditions on rows in both key operations and
 *   scan operations and even on join operations. Clearly if these pushed
 *   conditions are very complex the time to execute them per row can extend
 *   the time spent in executing one particular signal. Normal conditions
 *   involving one or a number of columns doesn't present a problem but
 *   SQL have no specific limits on conditions, so extremely complex
 *   conditions are possible to construct.
 *
 * 3) Metadata operations
 *   Creating tables, indexes can contain some operations that take a bit
 *   longer to execute. However using the multi-threaded data nodes (ndbmtd)
 *   means that most of these signals are executed in threads that are not
 *   used for normal user transactions. So using ndbmtd is here a method to
 *   decrease impact of response time of metadata operations.
 *
 * 4) Use of ndbd vs ndbmtd
 *   ndbd is a single threaded data node, ndbd does receive data, operate on
 *   the data and send the data all in one thread. In low load cases with
 *   very high requirements on response time and strict control of the
 *   application layer the use of ndbd for real-time operation can be
 *   beneficial.
 *
 *   Important here is to understand that the single-threaded nature of ndbd
 *   means that it is limited in throughput. One data node using ndbd is
 *   limited to handling on the order of 100.000 row operations per second
 *   with maintained responsiveness as of 2015. ndbmtd can achieve a few
 *   million row operations in very large configurations with maintained
 *   responsiveness.
 *
 * When looking at maintaining a balance between various operations long-term
 * it is important to consider what types of operations that can go in parallel
 * in an NDB data node. These are the activities currently possible.
 *
 * 1) Normal user transactions
 *   These consist of primary key row operations, unique key row operations
 *   (these are implemented as two primary key row operations), scan operations
 *   and finally a bit more complex operations that can have both key
 *   operations and scan operations as part of them. The last category is
 *   created as part of executing SPJ operation trees that currently is used
 *   for executing complex SQL queries.
 *
 * 2) Local checkpoints (LCPs)
 *   These can operate continously without user interaction. The LCPs are
 *   needed to ensure that we can cut the REDO log. If LCPs execute too slow
 *   the we won't have sufficient REDO log to store all user transactions that
 *   are writing on logging tables.
 *
 * 3) Backups
 *   These are started by a user, only one backup at a time is allowed. These
 *   can be stored offsite and used by the user to restore NDB to a former
 *   state, either as an emergency fix, it can also be used to start up a
 *   new cluster or as part of setting up a slave cluster. A backup consists
 *   of a data file per data node and one log file of changes since the backup
 *   started and a control file. It is important that the backup maintains a
 *   level of speed such that the system doesn't run out of disk space for the
 *   log file.
 *
 * 4) Metadata operations
 *   There are many different types of metadata operations. One can define
 *   new tables, indexes, foreign keys, tablespaces. One can also rearrange
 *   the tables for a new number of nodes as part of adding nodes to the
 *   cluster. There are also operations to analyse tables, optimise tables
 *   and so forth. Most of these are fairly short in duration and usage of
 *   resources. But there are a few of them such as rearranging tables for
 *   a new set of nodes that require shuffling data around in the cluster.
 *   This can be a fairly long-running operation.
 *
 * 5) Event operations
 *   To support replication from one MySQL Cluster to another MySQL Cluster
 *   or a different MySQL storage engine we use event operations.
 *   These operate always as part of the normal user transactions, so they
 *   do not constitute anything to consider in the balance between long-term
 *   and short-term needs. In addition in ndbmtd much of the processing happens
 *   in a special thread for event operations.
 *
 * 6) Node synchronisation during node recovery
 *   Recovery as such normally happens when no user transactions are happening
 *   so thus have no special requirements on maintaining a balance between
 *   short-term needs and long-term needs since recovery is always a long-term
 *   operation that has no competing short-term operations. There is however
 *   one exception to this and this is during node recovery when the starting
 *   node needs to synchronize its data with a live node. In this case the
 *   starting node has recovered an old version of the data node using LCPs
 *   and REDO logs and have rebuilt the indexes. At this point it needs to
 *   synchronize the data in each table with a live node within the same node
 *   group.
 *
 *   This synchronization happens row by row controlled by the live node. The
 *   live scans its own data and checks each row to the global checkpoint id
 *   (GCI) that the starting node has restored. If the row has been updated
 *   with a more recent GCI then the row needs to be sent over to the starting
 *   node.
 *
 *   Only one node recovery per node group at a time is possible when using
 *   two replicas.
 *
 * So there can be as many as 4 long-term operations running in parallel to
 * the user transactions. These are 1 LCP scan, 1 Backup scan, 1 node recovery
 * scan and finally 1 metadata scan. All of these long-running operations
 * perform scans of table partitions (fragments). LCPs scan a partition and
 * write rows into a LCP file. Backups scan a partition and write its result
 * into a backup file. Node recovery scans searches for rows that have been
 * updated since the GCI recovered in the starting node and for each row
 * found it is sent over to the starting node. Metadata scans for either
 * all rows or using some condition and then can use this information to
 * send the row to another node, to build an index, to build a foreign key
 * index or other online operation which is performed in parallel to user
 * transactions.
 *
 * From this analysis it's clear that we don't want any long-running operation
 * to consume any major part of the resources. It's desirable that user
 * transactions can use at least about half of the resources even when running
 * in parallel with all four of those activities. Node recovery is slightly
 * more important than the other activities, this means that our aim should
 * be to ensure that LCPs, Backups and metadata operations can at least use
 * about 10% of the CPU resources and that node recovery operations can use
 * at least about 20% of the CPU resources. Obviously they should be able to
 * use more resources when there is less user transactions competing for the
 * resources. But we should try to maintain this level of CPU usage for LCPs
 * and Backups even when the user load is at extreme levels.
 *
 * There is no absolute way of ensuring 10% CPU usage for a certain activity.
 * We use a number of magic numbers controlling the algorithms to ensure this.
 * 
 * At first we use the coding rule that one signal should never execute for
 * more than 10 microseconds in the normal case. There are exceptions to this
 * rule as explained above, but it should be outliers that won't affect the
 * long-term rates very much.
 *
 * Second we use the scheduling classes we have access to. The first is B-level
 * signals, these can have an arbitrary long queue of other jobs waiting before
 * they are executed, so these have no bound on when they execute. We also
 * have special signals that execute with a bounded delay, in one signal they
 * can be delayed more than a B-level signal, but the scheduler ensures that
 * at most 100 B-level signals execute before they are executed. Normally it
 * would even operate with at most 75 B-level signals executed even in high
 * load scenarios and mostly even better than that. We achieve this by calling
 * sendSignalWithDelay with timeout BOUNDED_DELAY.
 *
 * So how fast can an LCP run that is using about 10% of the CPU. In a fairly
 * standard CPU of 2015, not a high-end, but also not at the very low-end,
 * the CPU can produce about 150 MBytes of data for LCPs per second. This is
 * using 100 byte rows. So this constitutes about 1.5M rows per second plus
 * transporting 150 MBytes of data to the write buffers in the Backup block.
 * So we use a formula here where we assume that the fixed cost of scanning
 * a row is about 550 ns and cost per word of data is 4 ns. The reason we
 * a different formula for LCP scans compared to the formula we assume in
 * DBLQH for generic scans is that the copy of data is per row for LCPs
 * whereas it is per column for generic scans. Similarly we never use any
 * scan filters for LCPs, we only check for LCP_SKIP bits and FREE bits.
 * This is much more efficient compared to generic scan filters.
 *
 * At very high load we will assume that we have to wait about 50 signals
 * when sending BOUNDED_DELAY signals. Worst case can be up to about 100
 * signals, but the worst case won't happen very often and more common
 * will be much less than that.
 * The mean execution time of signals are about 5 microseconds. This means
 * that by constantly using bounded delay signals we ensure that we get at
 * least around 4000 executions per second. So this means that
 * in extreme overload situations we can allow for execution to go on
 * for up to about 25 microseconds without giving B-level signals access.
 * 25 microseconds times 4000 is 100 milliseconds so about 10% of the
 * CPU usage.
 *
 * LCPs and Backups also operate using conditions on how fast they can write
 * to the disk subsystem. The user can configure these numbers, the LCPs
 * and Backups gets a quota per 100 millisecond. So if the LCPs and Backups
 * runs too fast they will pause a part of those 100 milliseconds. However
 * it is a good idea to set the minimum disk write speed to at least 20%
 * of the possible CPU speed. So this means setting it to 30 MByte per
 * second. In high-load scenarios we might not be able to process more
 * than 15 MByte per second, but as soon as user load and other load
 * goes down we will get back to the higher write speed.
 *
 * Scans operate in the following fashion which is an important input to
 * the construction of the magic numbers. We start a scan with SCAN_FRAGREQ
 * and here we don't really know the row sizes other than the maximum row
 * size. This SCAN_FRAGREQ will return 16 rows and then it will return
 * SCAN_FRAGCONF. For each row it will return a TRANSID_AI signal.
 * If we haven't used our quota for writing LCPs and Backups AND there is
 * still room in the backup write buffer then we will continue with another
 * set of 16 rows. These will be retrieved using the SCAN_NEXTREQ signal
 * and the response to this signal will be SCAN_FRAGCONF when done with the
 * 16 rows (or all rows scanned).
 * 
 * Processing 16 rows takes about 8800 ns on standard HW of 2015 and so even
 * for minimal rows we will use at least 10000 ns if we execute an entire batch
 * of 16 rows without providing access for other B-level signals. So the
 * absolute maximum amount of rows that we will ever execute without
 * giving access for B-level signals are 32 rows so that we don't go beyond
 * the allowed quota of 25 microsecond without giving B-level priority signal
 * access, this means two SCAN_FRAGREQ/SCAN_NEXTREQ executions.
 *
 * Using the formula we derive that we should never start another set of
 * 16 rows if we have passed 1500 words in the previous batch of 16 rows.
 * Even when deciding in the Backup block to send an entire batch of 16
 * rows at A-level we will never allow to continue gathering when we have
 * already gathered more than 4000 words. When we reach this limit we will
 * send another bounded delay signal. The reason is that we've already
 * reached sufficient CPU usage and going further would go beyond 15%.
 *
 * The boundary 1500 and 4000 is actually based on using 15% of the CPU
 * resources which is better if not all four activities happen at the
 * same time. When we support rate control on all activities we need to
 * adaptively decrease this limit to ensure that the total rate controlled
 * efforts doesn't go beyond 50%.
 *
 * The limit 4000 is ZMAX_WORDS_PER_SCAN_BATCH_HIGH_PRIO set in DblqhMain.cpp.
 * This constant limit the impact of wide rows on responsiveness.
 *
 * The limit 1500 is MAX_LCP_WORDS_PER_BATCH set in this block.
 * This constant limit the impact of row writes on LCP writes.
 *
 * When operating in normal mode, we will not continue gathering when we
 * already gathered at least 500 words. However we will only operate in
 * this mode when we are in low load scenario in which case this speed will
 * be quite sufficient. This limit is to ensure that we don't go beyond
 * normal real-time break limits in normal operations. This limits LCP
 * execution during normal load to around 3-4 microseconds.
 *
 * In the following paragraph a high priority of LCPs means that we need to
 * raise LCP priority to maintain LCP write rate at the expense of user
 * traffic responsiveness. Low priority means that we can get sufficient
 * LCP write rates even with normal responsiveness to user requests.
 *
 * Finally we have to make a decision when we should execute at high priority
 * and when operating at normal priority. Obviously we should avoid entering
 * high priority mode as much as possible since it will affect response times.
 * At the same time once we have entered this mode we need to have some
 * memory of it. The reason is that we will have lost some ground while
 * executing at normal priority when the job buffers were long. We will limit
 * the memory to at most 16 executions of 16 rows at high priority. Each
 * time we start a new execution we will see if we need to add to this
 * "memory". We will add one per 48 signals that we had to wait for between
 * executing a set of 16 rows (normally this means execution of 3 bounded
 * delay signals). When the load level is even higher than we will add to
 * the memory such that we operate in high priority mode a bit longer since
 * we are likely to have missed a bit more opportunity to perform LCP scans
 * in this overload situation.
 *
 * The following "magic" constants control these algorithms:
 * 1) ZMAX_SCAN_DIRECT_COUNT set to 5
 * Means that at most 6 rows will be scanned per execute direct, set in
 * Dblqh.hpp. This applies to all scan types, not only to LCP scans.
 *
 * 2) ZMAX_WORDS_PER_SCAN_BATCH_LOW_PRIO set to 500
 * This controls the maximum number of words that is allowed to be gathered
 * before we decide to do a real-time break when executing at normal
 * priority level. This is defined in DblqhMain.cpp
 *
 * 3) ZMAX_WORDS_PER_SCAN_BATCH_HIGH_PRIO set to 4000
 * This controls the maximum words gathered before we decide to send the
 * next row to be scanned in another bounded delay signal. This is defined in
 * DblqhMain.cpp
 *
 * 4) MAX_LCP_WORDS_PER_BATCH set to 1500
 * This defines the maximum size gathered at A-level to allow for execution
 * of one more batch at A-level. This is defined here in Backup.cpp.
 *
 * 5) HIGH_LOAD_LEVEL set to 32
 * Limit of how many signals have been executed in this LDM thread since
 * starting last 16 rowsin order to enter high priority mode.
 * Defined in this block Backup.cpp.
 *
 * 6) VERY_HIGH_LOAD_LEVEL set to 48
 * For each additional of this we increase the memory. So e.g. with 80 signals
 * executed since last we will increase the memory by two, with 128 we will
 * increase it by three. Thus if #signals >= (32 + 48) => 2, #signals >=
 * (32 + 48 * 2) => 3 and so forth. Memory here means that we will remember
 * the high load until we have compensated for it in a sufficient manner, so
 * we will retain executing on high priority for a bit longer to compensate
 * for what we lost during execution at low priority when load suddenly
 * increased.
 * Defined in this block Backup.cpp.
 *
 * 7) MAX_RAISE_PRIO_MEMORY set to 16
 * Max memory of priority raising, so after load disappears we will at most
 * an additional set of 16*16 rows at high priority mode before going back to
 * normal priority mode.
 * Defined in this block Backup.cpp.
 *
 * 8) NUMBER_OF_SIGNALS_PER_SCAN_BATCH set to 3
 * When starting up the algorithm we check how many signals are in the
 * B-level job buffer. Based on this number we set the initial value to
 * high priority or not. This is based on that we expect a set of 16
 * rows to be executed in 3 signals with 6 rows, 6 rows and last signal
 * 4 rows.
 * Defined in this block Backup.cpp.
 */

 /**
 * These routines are more or less our scheduling logic for LCPs. This is
 * how we try to achieve a balanced output from LCPs while still
 * processing normal transactions at a high rate.
 */
void Backup::init_scan_prio_level(Signal *signal, BackupRecordPtr ptr)
{
  Uint32 level = getSignalsInJBB();
  if ((level * NUMBER_OF_SIGNALS_PER_SCAN_BATCH) > HIGH_LOAD_LEVEL)
  {
    /* Ensure we use prio A and only 1 signal at prio A */
    jam();
    level = VERY_HIGH_LOAD_LEVEL;
  }
  ptr.p->m_lastSignalId = signal->getSignalId() - level;
  ptr.p->m_prioA_scan_batches_to_execute = 0;
}

bool
Backup::check_scan_if_raise_prio(Signal *signal, BackupRecordPtr ptr)
{
  bool flag = false;
  const Uint32 current_signal_id = signal->getSignalId();
  const Uint32 lastSignalId = ptr.p->m_lastSignalId;
  Uint32 prioA_scan_batches_to_execute =
    ptr.p->m_prioA_scan_batches_to_execute;
  const Uint32 num_signals_executed = current_signal_id - lastSignalId;
  
  if (num_signals_executed > HIGH_LOAD_LEVEL)
  {
    jam();
    prioA_scan_batches_to_execute+= 
      ((num_signals_executed + (VERY_HIGH_LOAD_LEVEL - 1)) / 
        VERY_HIGH_LOAD_LEVEL);
    if (prioA_scan_batches_to_execute > MAX_RAISE_PRIO_MEMORY)
    {
      jam();
      prioA_scan_batches_to_execute = MAX_RAISE_PRIO_MEMORY;
    }
  }
  if (prioA_scan_batches_to_execute > 0)
  {
    jam();
    prioA_scan_batches_to_execute--;
    flag = true;
  }
  ptr.p->m_lastSignalId = current_signal_id;
  ptr.p->m_prioA_scan_batches_to_execute = prioA_scan_batches_to_execute;
  return flag;;
}

void
Backup::sendScanFragReq(Signal* signal,
                        Ptr<BackupRecord> ptr,
                        Ptr<BackupFile> filePtr,
                        Ptr<Table> tabPtr,
                        Ptr<Fragment> fragPtr,
                        Uint32 delay)
{
  /**
   * Start scan
   */
  {
    if (!(ptr.p->is_lcp() &&
          ptr.p->m_num_lcp_files > 1))
    {
      jam();
      filePtr.p->m_flags |= BackupFile::BF_SCAN_THREAD;
    }
    else
    {
      jam();
      for (Uint32 i = 0; i < ptr.p->m_num_lcp_files; i++)
      {
        BackupFilePtr loopFilePtr;
        c_backupFilePool.getPtr(loopFilePtr, ptr.p->dataFilePtr[i]);
        loopFilePtr.p->m_flags |= BackupFile::BF_SCAN_THREAD;
      }
    }
    
    Table & table = * tabPtr.p;
    ScanFragReq * req = (ScanFragReq *)signal->getDataPtrSend();
    const Uint32 parallelism = ZRESERVED_SCAN_BATCH_SIZE;

    req->senderData = filePtr.i;
    req->resultRef = reference();
    req->schemaVersion = table.schemaVersion;
    req->fragmentNoKeyLen = fragPtr.p->fragmentId;
    req->requestInfo = 0;
    req->savePointId = 0;
    req->tableId = table.tableId;
    ScanFragReq::setReadCommittedFlag(req->requestInfo, 1);
    ScanFragReq::setLockMode(req->requestInfo, 0);
    ScanFragReq::setHoldLockFlag(req->requestInfo, 0);
    ScanFragReq::setKeyinfoFlag(req->requestInfo, 0);
    ScanFragReq::setTupScanFlag(req->requestInfo, 1);
    ScanFragReq::setNotInterpretedFlag(req->requestInfo, 1);
    if (ptr.p->is_lcp())
    {
      ScanFragReq::setScanPrio(req->requestInfo, 1);
      ScanFragReq::setNoDiskFlag(req->requestInfo, 1);
      ScanFragReq::setLcpScanFlag(req->requestInfo, 1);
    }
    filePtr.p->m_sent_words_in_scan_batch = 0;
    filePtr.p->m_num_scan_req_on_prioa = 0;
    init_scan_prio_level(signal, ptr);
    if (check_scan_if_raise_prio(signal, ptr))
    {
      jam();
      ScanFragReq::setPrioAFlag(req->requestInfo, 1);
      filePtr.p->m_num_scan_req_on_prioa = 1;
    }

    req->transId1 = 0;
    req->transId2 = (BACKUP << 20) + (getOwnNodeId() << 8);
    req->clientOpPtr= filePtr.i;
    req->batch_size_rows= parallelism;
    req->batch_size_bytes= 0;
    BlockReference lqhRef = 0;
    bool delay_possible = true;
    if (ptr.p->is_lcp()) {
      lqhRef = calcInstanceBlockRef(DBLQH);
    } else {
      const Uint32 instanceKey = fragPtr.p->lqhInstanceKey;
      ndbrequire(instanceKey != 0);
      lqhRef = numberToRef(DBLQH, instanceKey, getOwnNodeId());
      if (lqhRef != calcInstanceBlockRef(DBLQH))
      {
        /* We can't send delayed signals to other threads. */
        delay_possible = false;
      }
    }

    Uint32 attrInfo[25];
    memcpy(attrInfo, table.attrInfo, 4*table.attrInfoLen);
    LinearSectionPtr ptr[3];
    ptr[0].p = attrInfo;
    ptr[0].sz = table.attrInfoLen;
    if (delay_possible)
    {
      SectionHandle handle(this);
      ndbrequire(import(handle.m_ptr[0], ptr[0].p, ptr[0].sz));
      handle.m_cnt = 1;
      if (delay == 0)
      {
        jam();
        sendSignalWithDelay(lqhRef, GSN_SCAN_FRAGREQ, signal,
                            BOUNDED_DELAY, ScanFragReq::SignalLength, &handle);
      }
      else
      {
        jam();
        sendSignalWithDelay(lqhRef, GSN_SCAN_FRAGREQ, signal,
                            delay, ScanFragReq::SignalLength, &handle);
      }
    }
    else
    {
      /**
       * There is no way to send signals over to another thread at a rate
       * level at the moment. So we send at priority B, but the response
       * back to us will arrive at Priority A if necessary.
       */
      jam();
      sendSignal(lqhRef,
                 GSN_SCAN_FRAGREQ,
                 signal,
                 ScanFragReq::SignalLength,
                 JBB,
                 ptr,
                 1);
    }
  }
}

void
Backup::execSCAN_HBREP(Signal* signal)
{
  jamEntry();
}

void
Backup::record_deleted_pageid(Uint32 pageNo, Uint32 record_size)
{
  BackupRecordPtr ptr;
  BackupFilePtr zeroFilePtr;
  BackupFilePtr currentFilePtr;
  c_backupPool.getPtr(ptr, m_lcp_ptr_i);
  c_backupFilePool.getPtr(zeroFilePtr, ptr.p->dataFilePtr[0]);
  c_backupFilePool.getPtr(currentFilePtr, ptr.p->m_working_data_file_ptr);
  OperationRecord & current_op = currentFilePtr.p->operation;
  OperationRecord & zero_op = zeroFilePtr.p->operation;
  ndbrequire(ptr.p->m_num_parts_in_this_lcp != BackupFormat::NDB_MAX_LCP_PARTS);
  Uint32 * dst = current_op.dst;
  Uint32 dataLen = 2;
  Uint32 copy_array[2];
  copy_array[0] = pageNo;
  copy_array[1] = record_size;
  DEB_LCP_DEL(("(%u) DELETE_BY_PAGEID: page(%u)",
                instance(),
                pageNo));
  *dst = htonl(Uint32(dataLen + (BackupFormat::DELETE_BY_PAGEID_TYPE << 16)));
  memcpy(dst + 1, copy_array, dataLen*sizeof(Uint32));
  ndbrequire(dataLen < zero_op.maxRecordSize);
  zeroFilePtr.p->m_sent_words_in_scan_batch += dataLen;
  zeroFilePtr.p->m_lcp_delete_by_pageids++;
  zero_op.finished(dataLen);
  current_op.newRecord(dst + dataLen + 1);
  ptr.p->noOfRecords++;
  ptr.p->noOfBytes += (4*(dataLen + 1));
  /**
   * LCP keep pages are handled out of order, so here we have prepared before
   * calling NEXT_SCANCONF by temporarily changing the current data file used.
   * Since scans use deep call chaining we restore the current data file
   * immediately after each row written into the LCP data file. Same happens
   * also for TRANSID_AI and record_deleted_rowid.
   */
  restore_current_page(ptr);
}

void
Backup::record_deleted_rowid(Uint32 pageNo, Uint32 pageIndex, Uint32 gci)
{
  BackupRecordPtr ptr;
  BackupFilePtr zeroFilePtr;
  BackupFilePtr currentFilePtr;
  c_backupPool.getPtr(ptr, m_lcp_ptr_i);
  c_backupFilePool.getPtr(zeroFilePtr, ptr.p->dataFilePtr[0]);
  c_backupFilePool.getPtr(currentFilePtr, ptr.p->m_working_data_file_ptr);
  OperationRecord & current_op = currentFilePtr.p->operation;
  OperationRecord & zero_op = zeroFilePtr.p->operation;
  ndbrequire(ptr.p->m_num_parts_in_this_lcp != BackupFormat::NDB_MAX_LCP_PARTS);
  Uint32 * dst = current_op.dst;
  Uint32 dataLen = 3;
  Uint32 copy_array[3];
  copy_array[0] = pageNo;
  copy_array[1] = pageIndex;
  copy_array[2] = gci;
  DEB_LCP_DEL(("(%u) DELETE_BY_ROWID: row(%u,%u)",
                instance(),
                pageNo,
                pageIndex));
  *dst = htonl(Uint32(dataLen + (BackupFormat::DELETE_BY_ROWID_TYPE << 16)));
  memcpy(dst + 1, copy_array, dataLen*sizeof(Uint32));
  ndbrequire(dataLen < zero_op.maxRecordSize);
  zeroFilePtr.p->m_sent_words_in_scan_batch += dataLen;
  zeroFilePtr.p->m_lcp_delete_by_rowids++;
  zero_op.finished(dataLen);
  current_op.newRecord(dst + dataLen + 1);
  ptr.p->noOfRecords++;
  ptr.p->noOfBytes += (4*(dataLen + 1));
  restore_current_page(ptr);
}

void
Backup::execTRANSID_AI(Signal* signal)
{
  jamEntryDebug();

  const Uint32 filePtrI = signal->theData[0];
  //const Uint32 transId1 = signal->theData[1];
  //const Uint32 transId2 = signal->theData[2];
  Uint32 dataLen  = signal->length() - 3;
  
  BackupFilePtr filePtr;
  c_backupFilePool.getPtr(filePtr, filePtrI);

  BackupRecordPtr ptr;
  c_backupPool.getPtr(ptr, filePtr.p->backupPtr);

  OperationRecord & op = filePtr.p->operation;
  if (ptr.p->is_lcp())
  {
    BackupFilePtr currentFilePtr;
    c_backupFilePool.getPtr(currentFilePtr, ptr.p->m_working_data_file_ptr);
    OperationRecord & current_op = currentFilePtr.p->operation;
    Uint32 * dst = current_op.dst;
    Uint32 header;
    if (ptr.p->m_working_changed_row_page_flag)
    {
      /* LCP for CHANGED ROWS pages */
      jam();
      header = dataLen + (BackupFormat::WRITE_TYPE << 16);
      filePtr.p->m_lcp_writes++;
    }
    else
    {
      /* LCP for ALL ROWS pages */
      jam();
      header = dataLen + (BackupFormat::INSERT_TYPE << 16);
      filePtr.p->m_lcp_inserts++;
    }
    ptr.p->noOfRecords++;
    ptr.p->noOfBytes += (4*(dataLen + 1));
#ifdef VM_TRACE
    Uint32 th = signal->theData[4];
    ndbassert(! (th & 0x00400000)); /* Is MM_GROWN set */
#endif
    ndbrequire(signal->getNoOfSections() == 0);
    const Uint32 * src = &signal->theData[3];
    * dst = htonl(header);
    memcpy(dst + 1, src, 4*dataLen);
#ifdef DEBUG_LCP_ROW
    TablePtr debTabPtr;
    FragmentPtr fragPtr;
    ptr.p->tables.first(debTabPtr);
    debTabPtr.p->fragments.getPtr(fragPtr, 0);
    g_eventLogger->info("(%u) tab(%u,%u) Write row(%u,%u) into LCP, bits: %x",
                 instance(),
                 debTabPtr.p->tableId,
                 fragPtr.p->fragmentId,
                 src[0],
                 src[1],
                 src[3]));
#endif
    if (unlikely(dataLen >= op.maxRecordSize))
    {
      g_eventLogger->info("dataLen: %u, op.maxRecordSize = %u, header: %u",
                          dataLen, op.maxRecordSize, header);
      jamLine(dataLen);
      jamLine(op.maxRecordSize);
      ndbabort();
    }
    filePtr.p->m_sent_words_in_scan_batch += dataLen;
    op.finished(dataLen);
    current_op.newRecord(dst + dataLen + 1);
    restore_current_page(ptr);
  }
  else
  {
    /* Backup handling */
    Uint32 * dst = op.dst;
    Uint32 header = dataLen;
    if (signal->getNoOfSections() == 0)
    {
      jam();
      const Uint32 * src = &signal->theData[3];
      * dst = htonl(header);
      memcpy(dst + 1, src, 4*dataLen);
    }
    else
    {
      jam();
      SectionHandle handle(this, signal);
      SegmentedSectionPtr dataPtr;
      handle.getSection(dataPtr, 0);
      dataLen = dataPtr.sz;

      * dst = htonl(dataLen);
      copy(dst + 1, dataPtr);
      releaseSections(handle);
    }
    filePtr.p->m_sent_words_in_scan_batch += dataLen;
    op.finished(dataLen);
    op.newRecord(dst + dataLen + 1);
  }
}

bool
Backup::is_all_rows_page(BackupRecordPtr ptr,
                         Uint32 part_id)
{
  if (check_if_in_page_range(part_id,
         ptr.p->m_scan_info[ptr.p->m_num_lcp_files-1].m_start_change_part,
         ptr.p->m_scan_info[ptr.p->m_num_lcp_files-1].m_num_change_parts))
  {
    jam();
    return false;
  }
  jam();
  return true;
}

void
Backup::set_working_file(BackupRecordPtr ptr,
                         Uint32 part_id,
                         bool is_all_rows_page)
{
  Uint32 index = ptr.p->m_num_lcp_files - 1; //Change pages index
  if (is_all_rows_page)
  {
    bool found = false;
    for (Uint32 i = 0; i < ptr.p->m_num_lcp_files; i++)
    {
      if (check_if_in_page_range(part_id,
            ptr.p->m_scan_info[i].m_start_all_part,
            ptr.p->m_scan_info[i].m_num_all_parts))
      {
        jam();
        found = true;
        index = i;
        break;
      }
    }
    ndbrequire(found);
  }
  ptr.p->m_working_data_file_ptr = ptr.p->dataFilePtr[index];
}

bool
Backup::check_if_in_page_range(Uint32 part_id,
                               Uint32 start_part,
                               Uint32 num_parts)
{
  Uint32 end_part;
  if (part_id >= start_part)
  {
    if ((start_part + num_parts) > part_id)
    {
      return true;
    }
  }
  else
  {
    end_part = start_part + num_parts;
    if ((part_id + BackupFormat::NDB_MAX_LCP_PARTS) < end_part)
    {
      return true;
    }
  }
  jam();
  return false;
}

Uint32
Backup::hash_lcp_part(Uint32 page_id) const
{
  /**
   * To ensure proper operation also with small number of pages
   * we make a complete bit reorder of the 11 least significant
   * bits of the page id and returns this as the part id to use.
   * This means that for e.g. 8 pages we get the following parts
   * used:
   * 0: 0, 1: 1024, 2: 512, 3: 1536, 4: 256, 5: 1280, 6: 768, 7: 1792
   *
   * This provides a fairly good spread also of small number of
   * pages into the various parts.
   *
   * We implement this bit reorder by handling 4 sets of 3 bits,
   * except for the highest bits where we only use 2 bits.
   * Each 3 bit set is reversed using a simple static lookup
   * table and then the result of those 4 lookups is put back
   * into the hash value in reverse order.
   *
   * As a final step we remove bit 0 which is always 0 since we
   * only use 11 bits and not 12 bits.
   */
  static Uint32 reverse_3bits_array[8] = { 0, 4, 2, 6, 1, 5, 3, 7 };
  const Uint32 lowest_3bits_page_id = page_id & 7;
  const Uint32 low_3bits_page_id = (page_id >> 3) & 7;
  const Uint32 high_3bits_page_id = (page_id >> 6) & 7;
  const Uint32 highest_3bits_page_id = (page_id >> 9) & 3;
  Uint32 part_id =
    reverse_3bits_array[highest_3bits_page_id] +
    (reverse_3bits_array[high_3bits_page_id] << 3) +
    (reverse_3bits_array[low_3bits_page_id] << 6) +
    (reverse_3bits_array[lowest_3bits_page_id] << 9);
  part_id >>= 1;
  return part_id;
}

bool
Backup::is_change_part_state(Uint32 page_id)
{
  BackupRecordPtr ptr;
  jamEntry();
  c_backupPool.getPtr(ptr, m_lcp_ptr_i);
  Uint32 part_id = hash_lcp_part(page_id);
  bool is_all_part = is_all_rows_page(ptr, part_id);
  return !is_all_part;
}

void
Backup::get_page_info(BackupRecordPtr ptr,
                      Uint32 part_id,
                      Uint32 & scanGCI,
                      bool & changed_row_page_flag)
{
  if (is_all_rows_page(ptr, part_id))
  {
    /**
     * We are  within range for all parts to be changed.
     * return scanGCI = 0 such that all rows in this page becomes part
     * of this LCP.
     */
    jam();
    scanGCI = 0;
    changed_row_page_flag = false;
  }
  else
  {
    /**
     * Not all rows to be recorded, only changed rows on this page.
     */
    jam();
    ndbassert(is_partial_lcp_enabled());
    scanGCI = ptr.p->m_scan_change_gci;
    ndbrequire(scanGCI != 0);
    changed_row_page_flag = true;
  }
}

void
Backup::change_current_page_temp(Uint32 page_no)
{
  BackupRecordPtr ptr;
  jamEntry();
  c_backupPool.getPtr(ptr, m_lcp_ptr_i);
  Uint32 part_id = hash_lcp_part(page_no);
  ptr.p->m_working_changed_row_page_flag = !(is_all_rows_page(ptr, part_id));
  set_working_file(ptr,
                   part_id,
                   !ptr.p->m_working_changed_row_page_flag);
}

/**
 * After each operation, whether it is INSERT, WRITE or any DELETE variant,
 * we restore the working data file and current page flag. We can change
 * those for one operation (when retrieving a record from LCP keep list).
 * Since we don't know when we retrieved a record from LCP keep list here,
 * we simply always restore. The current values always have the current
 * setting and the working is the one we're currently using.
 */
void
Backup::restore_current_page(BackupRecordPtr ptr)
{
  ptr.p->m_working_data_file_ptr = ptr.p->m_current_data_file_ptr;
  ptr.p->m_working_changed_row_page_flag =
    ptr.p->m_current_changed_row_page_flag;
}

void
Backup::init_lcp_scan(Uint32 & scanGCI,
                      bool & changed_row_page_flag)
{
  /**
   * Here we come to get what to do with page 0.
   *
   * The number of pages seen at start of LCP scan was set in the method
   * start_lcp_scan. It is of vital importance that this happens
   * synchronised with the insertion of the LCP record in the UNDO log
   * record. There cannot be any signal breaks between setting the
   * max page count, initialising the LCP scan variable in TUP and
   * initialising the variables in this block and finally to insert a
   * start LCP record in UNDO log to allow for proper
   * handling of commits after start of LCP scan (to ensure that we
   * set LCP_SKIP and LCP_DELETE bits when necessary). It is important
   * that we retain exactly the set of rows committed before the start
   * of the LCP scan (the commit point is when the signal TUP_COMMITREQ
   * returns to DBLQH) and that rows inserted after this point is not
   * part of the LCP, this will guarantee that we get synchronisation
   * between the LCP main memory data and the disk data parts after
   * executing the UNDO log.
   *
   * The number of pages will be stored in the LCP to ensure that we can
   * remove rowid's that have been deleted before the next LCP starts.
   * The next LCP will never see any deleted rowid's, so those need to be
   * deleted before applying the rest of the LCP. The actual LCP contains
   * DELETE by ROWID for all rowid's in the range of pages still existing,
   * but for those removed we need to delete all those rows in one go at
   * start of restore by using the number of pages that is part of LCP.
   */
  BackupRecordPtr ptr;
  jamEntry();
  c_backupPool.getPtr(ptr, m_lcp_ptr_i);
  Uint32 part_id = hash_lcp_part(0);
  get_page_info(ptr,
                part_id,
                scanGCI,
                changed_row_page_flag);
  set_working_file(ptr, part_id, !changed_row_page_flag);
  ptr.p->m_current_data_file_ptr = ptr.p->m_working_data_file_ptr;
  ptr.p->m_working_changed_row_page_flag = changed_row_page_flag;
  ptr.p->m_current_changed_row_page_flag = changed_row_page_flag;

#ifdef DEBUG_EXTRA_LCP
  TablePtr debTabPtr;
  FragmentPtr fragPtr;
  ptr.p->tables.first(debTabPtr);
  debTabPtr.p->fragments.getPtr(fragPtr, 0);
  DEB_EXTRA_LCP(("(%u)LCP scan page tab(%u,%u): %u, part_id: %u,"
                 " round: %u, %s",
          instance(),
          debTabPtr.p->tableId,
          fragPtr.p->fragmentId,
          0,
          part_id,
          0,
          changed_row_page_flag ? "CHANGED ROWS page" : " ALL ROWS page"));
#endif
}

void
Backup::alloc_page_after_lcp_start(Uint32 page_no)
{
  BackupRecordPtr ptr;
  jamEntry();
  c_backupPool.getPtr(ptr, m_lcp_ptr_i);
  ptr.p->m_any_lcp_page_ops = true;
  if (is_change_part_state(page_no))
    ptr.p->m_change_page_alloc_after_start++;
  else
    ptr.p->m_all_page_alloc_after_start++;
}

void
Backup::alloc_dropped_page_after_lcp_start(bool is_change_page)
{
  BackupRecordPtr ptr;
  jamEntry();
  c_backupPool.getPtr(ptr, m_lcp_ptr_i);
  ptr.p->m_any_lcp_page_ops = true;
  if (is_change_page)
  {
    ptr.p->m_change_page_alloc_dropped_after_start++;
  }
  else
  {
    ptr.p->m_all_page_alloc_dropped_after_start++;
  }
}

void
Backup::dropped_page_after_lcp_start(bool is_change_page,
                                     bool is_last_lcp_state_A)
{
  BackupRecordPtr ptr;
  jamEntry();
  c_backupPool.getPtr(ptr, m_lcp_ptr_i);
  ptr.p->m_any_lcp_page_ops = true;
  if (is_last_lcp_state_A)
  {
    if (is_change_page)
      ptr.p->m_change_page_dropped_A_after_start++;
    else
      ptr.p->m_all_page_dropped_A_after_start++;
  }
  else
  {
    if (is_change_page)
      ptr.p->m_change_page_dropped_D_after_start++;
    else
      ptr.p->m_all_page_dropped_D_after_start++;
  }
}

void
Backup::skip_page_lcp_scanned_bit()
{
  BackupRecordPtr ptr;
  jamEntry();
  c_backupPool.getPtr(ptr, m_lcp_ptr_i);
  ptr.p->m_any_lcp_page_ops = true;
  if (ptr.p->m_working_changed_row_page_flag)
    ptr.p->m_skip_change_page_lcp_scanned_bit++;
  else
    ptr.p->m_skip_all_page_lcp_scanned_bit++;
}

void
Backup::skip_empty_page_lcp()
{
  BackupRecordPtr ptr;
  jamEntry();
  c_backupPool.getPtr(ptr, m_lcp_ptr_i);
  ptr.p->m_any_lcp_page_ops = true;
  if (ptr.p->m_working_changed_row_page_flag)
    ptr.p->m_skip_empty_change_page++;
  else
    ptr.p->m_skip_empty_all_page++;
}

void
Backup::record_dropped_empty_page_lcp()
{
  BackupRecordPtr ptr;
  jamEntry();
  c_backupPool.getPtr(ptr, m_lcp_ptr_i);
  ndbrequire(ptr.p->m_working_changed_row_page_flag)
  ptr.p->m_any_lcp_page_ops = true;
  ptr.p->m_record_empty_change_page_A++;
}

void
Backup::record_late_alloc_page_lcp()
{
  BackupRecordPtr ptr;
  jamEntry();
  c_backupPool.getPtr(ptr, m_lcp_ptr_i);
  ndbrequire(ptr.p->m_working_changed_row_page_flag)
  ptr.p->m_any_lcp_page_ops = true;
  ptr.p->m_record_late_alloc_change_page_A++;
}

void
Backup::page_to_skip_lcp(bool is_last_lcp_state_A)
{
  BackupRecordPtr ptr;
  jamEntry();
  c_backupPool.getPtr(ptr, m_lcp_ptr_i);
  ptr.p->m_any_lcp_page_ops = true;
  if (ptr.p->m_working_changed_row_page_flag)
  {
    ndbrequire(!is_last_lcp_state_A);
    ptr.p->m_skip_late_alloc_change_page_D++;
  }
  else
  {
    if (is_last_lcp_state_A)
      ptr.p->m_skip_late_alloc_all_page_A++;
    else
      ptr.p->m_skip_late_alloc_all_page_D++;
  }
}

void
Backup::lcp_keep_delete_by_page_id()
{
  BackupRecordPtr ptr;
  jamEntry();
  c_backupPool.getPtr(ptr, m_lcp_ptr_i);
  ptr.p->m_any_lcp_page_ops = true;
  if (ptr.p->m_working_changed_row_page_flag)
    ptr.p->m_lcp_keep_delete_change_pages++;
  else
    ptr.p->m_lcp_keep_delete_all_pages++;
}

void
Backup::lcp_keep_delete_row()
{
  BackupRecordPtr ptr;
  jamEntry();
  c_backupPool.getPtr(ptr, m_lcp_ptr_i);
  ptr.p->m_any_lcp_page_ops = true;
  if (ptr.p->m_working_changed_row_page_flag)
    ptr.p->m_lcp_keep_delete_row_change_pages++;
  else
    ptr.p->m_lcp_keep_delete_row_all_pages++;
}

void
Backup::lcp_keep_row()
{
  BackupRecordPtr ptr;
  jamEntry();
  c_backupPool.getPtr(ptr, m_lcp_ptr_i);
  ptr.p->m_any_lcp_page_ops = true;
  if (ptr.p->m_working_changed_row_page_flag)
    ptr.p->m_lcp_keep_row_change_pages++;
  else
    ptr.p->m_lcp_keep_row_all_pages++;
}

void
Backup::print_extended_lcp_stat()
{
  BackupRecordPtr ptr;
  c_backupPool.getPtr(ptr, m_lcp_ptr_i);
  if (!ptr.p->m_any_lcp_page_ops)
    return;
  g_eventLogger->info("(%u)change_page_alloc_after_start: %u, "
                      "all_page_alloc_after_start: %u, "
                      "change_page_alloc_dropped_after_start: %u, "
                      "all_page_alloc_dropped_after_start: %u",
                      instance(),
                      ptr.p->m_change_page_alloc_after_start,
                      ptr.p->m_all_page_alloc_after_start,
                      ptr.p->m_change_page_alloc_dropped_after_start,
                      ptr.p->m_all_page_alloc_dropped_after_start);
  g_eventLogger->info("(%u)change_page_dropped_A_after_start: %u, "
                      "all_page_dropped_A_after_start: %u, "
                      "change_page_dropped_D_after_start: %u, "
                      "all_page_dropped_D_after_start: %u",
                      instance(),
                      ptr.p->m_change_page_dropped_A_after_start,
                      ptr.p->m_all_page_dropped_A_after_start,
                      ptr.p->m_change_page_dropped_D_after_start,
                      ptr.p->m_all_page_dropped_D_after_start);
  g_eventLogger->info("(%u)skip_change_page_lcp_scanned_bit: %u, "
                      "skip_all_page_lcp_scanned_bit: %u, "
                      "skip_empty_change_page: %u, "
                      "skip_empty_all_page: %u",
                      instance(),
                      ptr.p->m_skip_change_page_lcp_scanned_bit,
                      ptr.p->m_skip_all_page_lcp_scanned_bit,
                      ptr.p->m_skip_empty_change_page,
                      ptr.p->m_skip_empty_all_page);
  g_eventLogger->info("(%u)record_empty_change_page_A: %u, "
                      "record_late_alloc_change_page_A: %u, "
                      "skip_late_alloc_change_page_D: %u, "
                      "skip_late_alloc_all_page_A: %u, "
                      "skip_late_alloc_all_page_D: %u",
                      instance(),
                      ptr.p->m_record_empty_change_page_A,
                      ptr.p->m_record_late_alloc_change_page_A,
                      ptr.p->m_skip_late_alloc_change_page_D,
                      ptr.p->m_skip_late_alloc_all_page_A,
                      ptr.p->m_skip_late_alloc_all_page_D);
  g_eventLogger->info("(%u)lcp_keep_row_change_pages: %llu, "
                      "lcp_keep_row_all_pages: %llu, "
                      "lcp_keep_delete_row_change_pages: %llu, "
                      "lcp_keep_delete_row_all_pages: %llu, "
                      "lcp_keep_delete_change_pages: %u, "
                      "lcp_keep_delete_all_pages: %u",
                      instance(),
                      ptr.p->m_lcp_keep_row_change_pages,
                      ptr.p->m_lcp_keep_row_all_pages,
                      ptr.p->m_lcp_keep_delete_row_change_pages,
                      ptr.p->m_lcp_keep_delete_row_all_pages,
                      ptr.p->m_lcp_keep_delete_change_pages,
                      ptr.p->m_lcp_keep_delete_all_pages);
}

void
Backup::init_extended_lcp_stat()
{
  BackupRecordPtr ptr;
  c_backupPool.getPtr(ptr, m_lcp_ptr_i);
  ptr.p->m_change_page_alloc_after_start = 0;
  ptr.p->m_all_page_alloc_after_start = 0;
  ptr.p->m_change_page_alloc_dropped_after_start = 0;
  ptr.p->m_all_page_alloc_dropped_after_start = 0;
  ptr.p->m_change_page_dropped_A_after_start = 0;
  ptr.p->m_all_page_dropped_A_after_start = 0;
  ptr.p->m_change_page_dropped_D_after_start = 0;
  ptr.p->m_all_page_dropped_D_after_start = 0;
  ptr.p->m_skip_change_page_lcp_scanned_bit = 0;
  ptr.p->m_skip_all_page_lcp_scanned_bit = 0;
  ptr.p->m_skip_empty_change_page = 0;
  ptr.p->m_skip_empty_all_page = 0;
  ptr.p->m_record_empty_change_page_A = 0;
  ptr.p->m_record_late_alloc_change_page_A = 0;
  ptr.p->m_skip_late_alloc_change_page_D = 0;
  ptr.p->m_skip_late_alloc_all_page_A = 0;
  ptr.p->m_skip_late_alloc_all_page_D = 0;
  ptr.p->m_lcp_keep_delete_row_change_pages = 0;
  ptr.p->m_lcp_keep_delete_row_all_pages = 0;
  ptr.p->m_lcp_keep_delete_change_pages = 0;
  ptr.p->m_lcp_keep_delete_all_pages = 0;
  ptr.p->m_lcp_keep_row_change_pages = 0;
  ptr.p->m_lcp_keep_row_all_pages = 0;
  ptr.p->m_any_lcp_page_ops = false;
}

/**
 * Return values:
 * +1 Page have been scanned
 * -1 Page have not been scanned
 * 0 Page is scanned, so need to check the page index as well.
 */
int
Backup::is_page_lcp_scanned(Uint32 page_id, bool & all_part)
{
  BackupRecordPtr ptr;
  c_backupPool.getPtr(ptr, m_lcp_ptr_i);
  all_part = false;

  if (page_id >= ptr.p->m_lcp_max_page_cnt)
  {
    jam();
    return +1; /* Page will never be scanned */
  }
  Uint32 part_id = hash_lcp_part(page_id);
  if (is_all_rows_page(ptr, part_id))
  {
    jam();
    all_part = true;
  }
  if (!ptr.p->m_is_lcp_scan_active)
  {
    /**
     * LCP scan is already completed.
     */
    jam();
    return +1;
  }
  if (page_id < ptr.p->m_lcp_current_page_scanned)
  {
    jam();
    return +1; /* Page have been scanned in this LCP scan round */
  }
  else if (page_id > ptr.p->m_lcp_current_page_scanned)
  {
    jam();
    return -1; /* Page to be scanned this LCP scan round, not done yet */
  }
  else
  {
    jam();
    return 0; /* Page is currently being scanned. Need more info */
  }
}

void
Backup::update_lcp_pages_scanned(Signal *signal,
                                 Uint32 filePtrI,
                                 Uint32 scanned_pages,
                                 Uint32 & scanGCI,
                                 bool & changed_row_page_flag)
{
  BackupFilePtr filePtr;
  BackupRecordPtr ptr;
  jamEntry();

  c_backupFilePool.getPtr(filePtr, filePtrI);

  OperationRecord & op = filePtr.p->operation;
 
  op.set_scanned_pages(scanned_pages);

  /**
   * scanned_pages also contains the Page number which can be used
   * to deduce the part_id for the page.
   */
  c_backupPool.getPtr(ptr, m_lcp_ptr_i);
  Uint32 part_id = hash_lcp_part(scanned_pages);
  ptr.p->m_lcp_current_page_scanned = scanned_pages;
  get_page_info(ptr,
                part_id,
                scanGCI,
                changed_row_page_flag);
  set_working_file(ptr, part_id, !changed_row_page_flag);
  ptr.p->m_current_data_file_ptr = ptr.p->m_working_data_file_ptr;
  ptr.p->m_working_changed_row_page_flag = changed_row_page_flag;
  ptr.p->m_current_changed_row_page_flag = changed_row_page_flag;
#ifdef DEBUG_EXTRA_LCP
  TablePtr debTabPtr;
  FragmentPtr fragPtr;
  ptr.p->tables.first(debTabPtr);
  debTabPtr.p->fragments.getPtr(fragPtr, 0);
  DEB_EXTRA_LCP(("(%u)LCP scan page tab(%u,%u):%u, part_id: %u, round: %u, %s",
                 instance(),
                 debTabPtr.p->tableId,
                 fragPtr.p->fragmentId,
                 scanned_pages,
                 part_id,
                 0,
                 changed_row_page_flag ?
                     "CHANGED ROWS page" : " ALL ROWS page"));
#endif
}

void 
Backup::OperationRecord::init(const TablePtr & tabPtr)
{
  tablePtr = tabPtr.i;
  maxRecordSize = tabPtr.p->maxRecordSize;
  lcpScannedPages = 0;
}

bool
Backup::OperationRecord::newFragment(Uint32 tableId, Uint32 fragNo)
{
  Uint32 * tmp;
  const Uint32 headSz = (sizeof(BackupFormat::DataFile::FragmentHeader) >> 2);
  const Uint32 sz = headSz + ZRESERVED_SCAN_BATCH_SIZE * maxRecordSize;
  
  ndbrequire(sz < dataBuffer.getMaxWrite());
  if(dataBuffer.getWritePtr(&tmp, sz)) {
    jam();
    BackupFormat::DataFile::FragmentHeader * head = 
      (BackupFormat::DataFile::FragmentHeader*)tmp;

    head->SectionType   = htonl(BackupFormat::FRAGMENT_HEADER);
    head->SectionLength = htonl(headSz);
    head->TableId       = htonl(tableId);
    head->FragmentNo    = htonl(fragNo);
    head->ChecksumType  = htonl(0);

    opNoDone = opNoConf = opLen = 0;
    newRecord(tmp + headSz);
    scanStart = tmp;
    scanStop  = (tmp + headSz);
    
    noOfRecords = 0;
    noOfBytes = 0;
    return true;
  }//if
  return false;
}

bool
Backup::OperationRecord::fragComplete(Uint32 tableId, Uint32 fragNo, bool fill_record)
{
  Uint32 * tmp;
  const Uint32 footSz = sizeof(BackupFormat::DataFile::FragmentFooter) >> 2;
  Uint32 sz = footSz + 1;

  if (fill_record)
  {
    Uint32 * new_tmp;
    if (!dataBuffer.getWritePtr(&tmp, sz))
      return false;
    new_tmp = tmp + sz;

    if ((UintPtr)new_tmp & (sizeof(Page32)-1))
    {
      /* padding is needed to get full write */
      new_tmp += 2 /* to fit empty header minimum 2 words*/;
      new_tmp = (Uint32 *)(((UintPtr)new_tmp + sizeof(Page32)-1) &
                            ~(UintPtr)(sizeof(Page32)-1));
      /* new write sz */
      sz = Uint32(new_tmp - tmp);
    }
  }

  if(dataBuffer.getWritePtr(&tmp, sz)) {
    jam();
    * tmp = 0; // Finish record stream
    tmp++;
    BackupFormat::DataFile::FragmentFooter * foot = 
      (BackupFormat::DataFile::FragmentFooter*)tmp;
    foot->SectionType   = htonl(BackupFormat::FRAGMENT_FOOTER);
    foot->SectionLength = htonl(footSz);
    foot->TableId       = htonl(tableId);
    foot->FragmentNo    = htonl(fragNo);
    foot->NoOfRecords   = htonl(Uint32(noOfRecords)); // TODO
    foot->Checksum      = htonl(0);

    if (sz != footSz + 1)
    {
      tmp += footSz;
      memset(tmp, 0, (sz - footSz - 1) * 4);
      *tmp = htonl(BackupFormat::EMPTY_ENTRY);
      tmp++;
      *tmp = htonl(sz - footSz - 1);
    }

    dataBuffer.updateWritePtr(sz);
    return true;
  }//if
  return false;
}

bool
Backup::OperationRecord::newScan()
{
  Uint32 * tmp;
  ndbrequire(ZRESERVED_SCAN_BATCH_SIZE * maxRecordSize < dataBuffer.getMaxWrite());
  if(dataBuffer.getWritePtr(&tmp, ZRESERVED_SCAN_BATCH_SIZE * maxRecordSize))
  {
    jam();
    opNoDone = opNoConf = opLen = 0;
    newRecord(tmp);
    scanStart = tmp;
    scanStop = tmp;
    return true;
  }//if
  return false;
}

bool
Backup::check_new_scan(BackupRecordPtr ptr, OperationRecord & op)
{
  if (ptr.p->is_lcp() && ptr.p->m_num_lcp_files > 1)
  {
    for (Uint32 i = 0; i < ptr.p->m_num_lcp_files; i++)
    {
      jam();
      BackupFilePtr loopFilePtr;
      c_backupFilePool.getPtr(loopFilePtr, ptr.p->dataFilePtr[i]);
      OperationRecord & loop_op = loopFilePtr.p->operation;
      if (!loop_op.newScan())
      {
        jam();
        return false;
      }
    }
    return true;
  }
  else
  {
    jam();
    return op.newScan();
  }
}

bool
Backup::check_frag_complete(BackupRecordPtr ptr, BackupFilePtr filePtr)
{
  if (ptr.p->is_lcp() && ptr.p->m_num_lcp_files > 1)
  {
    for (Uint32 i = 0; i < ptr.p->m_num_lcp_files; i++)
    {
      jam();
      BackupFilePtr loopFilePtr;
      c_backupFilePool.getPtr(loopFilePtr, ptr.p->dataFilePtr[i]);
      OperationRecord & op = loopFilePtr.p->operation;
      if (((loopFilePtr.p->m_flags &
            Uint32(BackupFile::BF_SCAN_THREAD)) == 0) ||
            op.fragComplete(filePtr.p->tableId,
                            filePtr.p->fragmentNo,
                            c_defaults.m_o_direct))
      {
        jam();
        loopFilePtr.p->m_flags &= ~(Uint32)BackupFile::BF_SCAN_THREAD;
      }
      else
      {
        jam();
        return false;
      }
    }
    return true;
  }
  else
  {
    OperationRecord & op = filePtr.p->operation;
    if (op.fragComplete(filePtr.p->tableId,
                        filePtr.p->fragmentNo,
                        c_defaults.m_o_direct))
    {
      jam();
      filePtr.p->m_flags &= ~(Uint32)BackupFile::BF_SCAN_THREAD;
      return true;
    }
    return false;
  }
}

bool
Backup::check_min_buf_size(BackupRecordPtr ptr, OperationRecord &op)
{
  if (ptr.p->is_lcp() && ptr.p->m_num_lcp_files > 1)
  {
    for (Uint32 i = 0; i < ptr.p->m_num_lcp_files; i++)
    {
      jam();
      Uint32 *tmp = NULL;
      Uint32 sz = 0;
      bool eof = FALSE;
      BackupFilePtr loopFilePtr;
      c_backupFilePool.getPtr(loopFilePtr, ptr.p->dataFilePtr[i]);
      OperationRecord & loop_op = loopFilePtr.p->operation;
      if (!loop_op.dataBuffer.getReadPtr(&tmp, &sz, &eof))
      {
        return false;
      }
    }
    return true;
  }
  else
  {
    jam();
    Uint32 *tmp = NULL;
    Uint32 sz = 0;
    bool eof = FALSE;
    return op.dataBuffer.getReadPtr(&tmp, &sz, &eof);
  }
}

bool
Backup::check_error(BackupRecordPtr ptr, BackupFilePtr filePtr)
{
  if (ptr.p->checkError())
  {
    jam();
    return true;
  }
  if (ptr.p->is_lcp() && ptr.p->m_num_lcp_files > 1)
  {
    for (Uint32 i = 0; i < ptr.p->m_num_lcp_files; i++)
    {
      jam();
      BackupFilePtr loopFilePtr;
      c_backupFilePool.getPtr(loopFilePtr, ptr.p->dataFilePtr[i]);
      if (loopFilePtr.p->errorCode != 0)
      {
        jam();
        return true;
      }
    }
    return false;
  }
  else
  {
    return (filePtr.p->errorCode != 0);
  }
}

void
Backup::OperationRecord::closeScan()
{
  opNoDone = opNoConf = opLen = 0;
}

void 
Backup::OperationRecord::scanConfExtra()
{
  const Uint32 len = Uint32(scanStop - scanStart);
  ndbrequire(len < dataBuffer.getMaxWrite());
  dataBuffer.updateWritePtr(len);
}

void 
Backup::OperationRecord::scanConf(Uint32 noOfOps, Uint32 total_len)
{
  const Uint32 done = Uint32(opNoDone-opNoConf);
  
  ndbrequire(noOfOps == done);
  ndbrequire(opLen == total_len);
  opNoConf = opNoDone;
  
  const Uint32 len = Uint32(scanStop - scanStart);
  ndbrequire(len < dataBuffer.getMaxWrite());
  dataBuffer.updateWritePtr(len);
  noOfBytes += (len << 2);
  m_bytes_total += (len << 2);
  m_records_total += noOfOps;
}

void
Backup::execSCAN_FRAGREF(Signal* signal)
{
  jamEntry();

  ScanFragRef * ref = (ScanFragRef*)signal->getDataPtr();
  
  const Uint32 filePtrI = ref->senderData;
  BackupFilePtr filePtr;
  c_backupFilePool.getPtr(filePtr, filePtrI);

  Uint32 errCode = ref->errorCode;
  if (filePtr.p->errorCode == 0)
  {
    // check for transient errors
    switch(errCode){
    case ScanFragRef::ZSCAN_BOOK_ACC_OP_ERROR:
    case ScanFragRef::NO_TC_CONNECT_ERROR:
    case ScanFragRef::ZTOO_MANY_ACTIVE_SCAN_ERROR:
      jam();
      DEB_LCP(("(%u)execSCAN_FRAGREF(temp error: %u)",
               instance(),
               errCode));
      break;
    case ScanFragRef::TABLE_NOT_DEFINED_ERROR:
    case ScanFragRef::DROP_TABLE_IN_PROGRESS_ERROR:
      jam();
      /**
       * The table was dropped either at start of LCP scan or in the
       * middle of it. We will complete in the same manner as if we
       * got a SCAN_FRAGCONF with close flag set. The idea is that
       * the content of the LCP file in this case is not going to
       * be used anyways, so we just ensure that we complete things
       * in an ordered manner and then the higher layers will ensure
       * that the files are dropped and taken care of.
       *
       * This handling will ensure that drop table can complete
       * much faster.
       */
      DEB_LCP(("(%u)execSCAN_FRAGREF(DROP_TABLE_IN_PROGRESS)", instance()));
      fragmentCompleted(signal, filePtr, errCode);
      return;
    default:
      jam();
      filePtr.p->errorCode = errCode;
    }
  }

  if (filePtr.p->errorCode == 0)
  {
    jam();
    filePtr.p->m_retry_count++;
    if (filePtr.p->m_retry_count == 10)
    {
      jam();
      filePtr.p->errorCode = errCode;
    }
  }

  if (filePtr.p->errorCode != 0)
  {
    jam();
    filePtr.p->m_flags &= ~(Uint32)BackupFile::BF_SCAN_THREAD;
    DEB_LCP(("(%u)execSCAN_FRAGREF(backupFragmentRef)", instance()));
    backupFragmentRef(signal, filePtr);
  }
  else
  {
    jam();

    // retry

    BackupRecordPtr ptr;
    c_backupPool.getPtr(ptr, filePtr.p->backupPtr);
    TablePtr tabPtr;
    FragmentPtr fragPtr;
    if (ptr.p->is_lcp())
    {
      ptr.p->tables.first(tabPtr);
      ndbrequire(filePtr.p->fragmentNo == 0);
      ndbrequire(filePtr.p->tableId == tabPtr.p->tableId);
      tabPtr.p->fragments.getPtr(fragPtr, 0);
      DEB_LCP(("(%u)execSCAN_FRAGREF", instance()));
    }
    else
    {
      ndbrequire(findTable(ptr, tabPtr, filePtr.p->tableId));
      tabPtr.p->fragments.getPtr(fragPtr, filePtr.p->fragmentNo);
    }
    sendScanFragReq(signal, ptr, filePtr, tabPtr, fragPtr,
                    WaitScanTempErrorRetryMillis);
  }
}

void
Backup::execSCAN_FRAGCONF(Signal* signal)
{
  jamEntry();

  CRASH_INSERTION((10017));

  ScanFragConf conf = *(ScanFragConf*)signal->getDataPtr();
  
  const Uint32 filePtrI = conf.senderData;
  BackupFilePtr filePtr;
  c_backupFilePool.getPtr(filePtr, filePtrI);

  OperationRecord & op = filePtr.p->operation;

  if (c_lqh->handleLCPSurfacing(signal))
  {
    jam();
    BackupRecordPtr ptr;
    TablePtr tabPtr;
    c_backupPool.getPtr(ptr, filePtr.p->backupPtr);
    ptr.p->tables.first(tabPtr);
    Dbtup* tup = (Dbtup*)globalData.getBlock(DBTUP, instance());
    op.maxRecordSize = tabPtr.p->maxRecordSize =
      1 + tup->get_max_lcp_record_size(tabPtr.p->tableId);
  }
  op.scanConf(conf.completedOps, conf.total_len);
  BackupRecordPtr ptr;
  c_backupPool.getPtr(ptr, filePtr.p->backupPtr);
  if (ptr.p->is_lcp() && ptr.p->m_num_lcp_files > 1)
  {
    jam();
    BackupFilePtr loopFilePtr;
    for (Uint32 i = 1; i < ptr.p->m_num_lcp_files; i++)
    {
      c_backupFilePool.getPtr(loopFilePtr, ptr.p->dataFilePtr[i]);
      OperationRecord & loop_op = loopFilePtr.p->operation;
      loop_op.scanConfExtra();
    }
  }
  const Uint32 completed = conf.fragmentCompleted;
  if(completed != 2) {
    jam();
    checkScan(signal, ptr, filePtr);
    return;
  }//if

  fragmentCompleted(signal, filePtr);
}

void
Backup::fragmentCompleted(Signal* signal,
                          BackupFilePtr filePtr,
                          Uint32 errCode)
{
  jam();

  if(filePtr.p->errorCode != 0)
  {
    jam();
    filePtr.p->m_flags &= ~(Uint32)BackupFile::BF_SCAN_THREAD;
    DEB_LCP(("(%u)fragmentCompleted(backupFragmentRef)", instance()));
    backupFragmentRef(signal, filePtr); // Scan completed
    return;
  }//if
    
  BackupRecordPtr ptr;
  c_backupPool.getPtr(ptr, filePtr.p->backupPtr);

  if (!check_frag_complete(ptr, filePtr))
  {
    jam();
    signal->theData[0] = BackupContinueB::BUFFER_FULL_FRAG_COMPLETE;
    signal->theData[1] = filePtr.i;
    signal->theData[2] = errCode;
    sendSignalWithDelay(reference(), GSN_CONTINUEB, signal,
                        WaitDiskBufferCapacityMillis, 2);
    return;
  }//if
  OperationRecord & op = filePtr.p->operation;
  if (ptr.p->is_lcp())
  {
    jam();
    ptr.p->m_is_lcp_scan_active = false;
    for (Uint32 i = 0; i < ptr.p->m_num_lcp_files; i++)
    {
      BackupFilePtr loopFilePtr;
      c_backupFilePool.getPtr(loopFilePtr,
                              ptr.p->dataFilePtr[i]);
      loopFilePtr.p->operation.dataBuffer.eof();
    }
    {
      jam();
      TablePtr tabPtr;
      FragmentPtr fragPtr;
      ptr.p->tables.first(tabPtr);
      tabPtr.p->fragments.getPtr(fragPtr, 0);
      DEB_LCP_STAT(("(%u)LCP tab(%u,%u): inserts: %llu, writes: %llu"
                    ", delete_by_row: %llu, delete_by_page: %llu"
                    ", bytes written: %llu, num_files: %u"
                    ", first data file: %u",
               instance(),
               tabPtr.p->tableId,
               fragPtr.p->fragmentId,
               filePtr.p->m_lcp_inserts,
               filePtr.p->m_lcp_writes,
               filePtr.p->m_lcp_delete_by_rowids,
               filePtr.p->m_lcp_delete_by_pageids,
               ptr.p->noOfBytes,
               ptr.p->m_num_lcp_files,
               ptr.p->m_first_data_file_number));
#ifdef DEBUG_LCP_EXTENDED_STAT
      print_extended_lcp_stat();
#endif
      c_tup->stop_lcp_scan(tabPtr.p->tableId, fragPtr.p->fragmentId);
    }
    /* Save errCode for later checks */
    ptr.p->m_save_error_code = errCode;
    ptr.p->slaveState.setState(STOPPING);

    /**
     * Scan is completed, we get the newest GCI involved in the
     * LCP. We update both LQH and ourselves with this value.
     */
    c_lqh->lcp_complete_scan(ptr.p->newestGci);

    /**
     * The actual complete processing is started from checkFile which is
     * called regularly from a CONTINUEB loop. We cannot start the complete
     * processing until all data of the fragment have been sent properly to
     * the disk. checkFile is called from CONTINUEB(START_FILE_THREAD).
     *
     * lcp_start_complete_processing will start by sync:ing UNDO log, sync
     * the page cache and sync:ing the extent pages. When all this is done
     * AND the fragment LCP data files are sync:ed and closed then the
     * LCP is done.
     */
    lcp_start_complete_processing(signal, ptr);
  }
  else
  {
    jam();
    BackupFragmentConf * conf = (BackupFragmentConf*)signal->getDataPtrSend();
    conf->backupId = ptr.p->backupId;
    conf->backupPtr = ptr.i;
    conf->tableId = filePtr.p->tableId;
    conf->fragmentNo = filePtr.p->fragmentNo;
    conf->noOfRecordsLow = (Uint32)(op.noOfRecords & 0xFFFFFFFF);
    conf->noOfRecordsHigh = (Uint32)(op.noOfRecords >> 32);
    conf->noOfBytesLow = (Uint32)(op.noOfBytes & 0xFFFFFFFF);
    conf->noOfBytesHigh = (Uint32)(op.noOfBytes >> 32);
    sendSignal(ptr.p->masterRef, GSN_BACKUP_FRAGMENT_CONF, signal,
	       BackupFragmentConf::SignalLength, JBA);

    ptr.p->m_gsn = GSN_BACKUP_FRAGMENT_CONF;
    ptr.p->slaveState.setState(STARTED);
  }
  return;
}

void
Backup::backupFragmentRef(Signal * signal, BackupFilePtr filePtr)
{
  BackupRecordPtr ptr;
  c_backupPool.getPtr(ptr, filePtr.p->backupPtr);

  ptr.p->m_gsn = GSN_BACKUP_FRAGMENT_REF;

  CRASH_INSERTION((10044));
  CRASH_INSERTION((10045));
  
  BackupFragmentRef * ref = (BackupFragmentRef*)signal->getDataPtrSend();
  ref->backupId = ptr.p->backupId;
  ref->backupPtr = ptr.i;
  ref->nodeId = getOwnNodeId();
  ref->errorCode = filePtr.p->errorCode;
  sendSignal(ptr.p->masterRef, GSN_BACKUP_FRAGMENT_REF, signal,
	     BackupFragmentRef::SignalLength, JBB);
}

void
Backup::checkScan(Signal* signal,
                  BackupRecordPtr ptr,
                  BackupFilePtr filePtr)
{  
  OperationRecord & op = filePtr.p->operation;
  BlockReference lqhRef = 0;
  if (ptr.p->is_lcp())
  {
    lqhRef = calcInstanceBlockRef(DBLQH);
  }
  else
  {
    TablePtr tabPtr;
    ndbrequire(findTable(ptr, tabPtr, filePtr.p->tableId));
    FragmentPtr fragPtr;
    tabPtr.p->fragments.getPtr(fragPtr, filePtr.p->fragmentNo);
    const Uint32 instanceKey = fragPtr.p->lqhInstanceKey;
    lqhRef = numberToRef(DBLQH, instanceKey, getOwnNodeId());
  }
  if (check_error(ptr, filePtr))
  {
    jam();
    /**
     * Close scan
     */
    if (ptr.p->is_lcp())
    {
      DEB_LCP(("(%u) Close LCP scan after receiving error: %u",
              instance(),
              filePtr.p->errorCode));
    }
    op.closeScan();
    ScanFragNextReq * req = (ScanFragNextReq *)signal->getDataPtrSend();
    req->senderData = filePtr.i;
    req->requestInfo = 0;
    ScanFragNextReq::setCloseFlag(req->requestInfo, 1);
    req->transId1 = 0;
    req->transId2 = (BACKUP << 20) + (getOwnNodeId() << 8);
    sendSignal(lqhRef, GSN_SCAN_NEXTREQ, signal, 
	       ScanFragNextReq::SignalLength, JBB);
    return;
  }//if
  if (check_new_scan(ptr, op))
  {
    jam();
    
    ScanFragNextReq * req = (ScanFragNextReq *)signal->getDataPtrSend();
    req->senderData = filePtr.i;
    req->requestInfo = 0;
    req->transId1 = 0;
    req->transId2 = (BACKUP << 20) + (getOwnNodeId() << 8);
    req->batch_size_rows= ZRESERVED_SCAN_BATCH_SIZE;
    req->batch_size_bytes= 0;

    if (ERROR_INSERTED(10039) && 
	filePtr.p->tableId >= 2 &&
	filePtr.p->operation.noOfRecords > 0 &&
        !ptr.p->is_lcp())
    {
      ndbout_c("halting backup for table %d fragment: %d after %llu records",
	       filePtr.p->tableId,
	       filePtr.p->fragmentNo,
	       filePtr.p->operation.noOfRecords);
      memmove(signal->theData+2, signal->theData, 
	      4*ScanFragNextReq::SignalLength);
      signal->theData[0] = BackupContinueB::ZDELAY_SCAN_NEXT;
      signal->theData[1] = filePtr.i;
      sendSignalWithDelay(reference(), GSN_CONTINUEB, signal, 
			  300, 2+ScanFragNextReq::SignalLength);
      return;
    }
    if(ERROR_INSERTED(10032))
      sendSignalWithDelay(lqhRef, GSN_SCAN_NEXTREQ, signal, 
			  100, ScanFragNextReq::SignalLength);
    else if(ERROR_INSERTED(10033))
    {
      SET_ERROR_INSERT_VALUE(10032);
      sendSignalWithDelay(lqhRef, GSN_SCAN_NEXTREQ, signal, 
			  10000, ScanFragNextReq::SignalLength);
      
      BackupRecordPtr ptr;
      c_backupPool.getPtr(ptr, filePtr.p->backupPtr);
      AbortBackupOrd *ord = (AbortBackupOrd*)signal->getDataPtrSend();
      ord->backupId = ptr.p->backupId;
      ord->backupPtr = ptr.i;
      ord->requestType = AbortBackupOrd::FileOrScanError;
      ord->senderData= ptr.i;
      sendSignal(ptr.p->masterRef, GSN_ABORT_BACKUP_ORD, signal, 
		 AbortBackupOrd::SignalLength, JBB);
    }
#ifdef ERROR_INSERT
    else if (ERROR_INSERTED(10042) && filePtr.p->tableId ==c_error_insert_extra)
    {
      sendSignalWithDelay(lqhRef, GSN_SCAN_NEXTREQ, signal,
			  10, ScanFragNextReq::SignalLength);
    }
#endif
    else
    {
      /**
       * We send all interactions with bounded delay, this means that we will
       * wait for at most 128 signals before the signal is put into the A-level
       * job buffer. After this we will execute at A-level until we arrive
       * back with a SCAN_FRAGCONF. After SCAN_FRAGCONF we get back to here
       * again, so this means we will execute at least 16 rows before any
       * B-level signals are allowed again. So this means that the LCP will
       * scan at least 16 rows per 128 signals even at complete overload.
       *
       * We will even send yet one more row of 16 rows at A-priority level
       * per 100 B-level signals if we have difficulties in even meeting the
       * minimum desired checkpoint level.
       */
      JobBufferLevel prio_level = JBB;
      if (check_scan_if_raise_prio(signal, ptr))
      {
        OperationRecord & op = filePtr.p->operation;
        bool file_buf_contains_min_write_size =
          check_min_buf_size(ptr, op);

        ScanFragNextReq::setPrioAFlag(req->requestInfo, 1);
        if (file_buf_contains_min_write_size ||
            filePtr.p->m_num_scan_req_on_prioa >= 2 ||
            (filePtr.p->m_num_scan_req_on_prioa == 1 &&
             filePtr.p->m_sent_words_in_scan_batch > MAX_LCP_WORDS_PER_BATCH))
        {
          jam();
          /**
           * There are three reasons why we won't continue executing at
           * prio A level.
           *
           * 1) Last two executions was on prio A, this means that we have now
           *    executed 2 sets of 16 rows at prio A level. So it is time to
           *    give up the prio A level and allow back in some B-level jobs.
           *
           * 2) The last execution at prio A generated more than the max words
           *    per A-level batch, so we get back to a bounded delay signal.
           *
           * 3) We already have a buffer ready to be sent to the file
           *    system. No reason to execute at a very high priority simply
           *    to fill buffers not waiting to be filled.
           */
          filePtr.p->m_sent_words_in_scan_batch = 0;
          filePtr.p->m_num_scan_req_on_prioa = 0;
        }
        else
        {
          jam();
          /* Continue at prio A level 16 more rows */
          filePtr.p->m_num_scan_req_on_prioa++;
          prio_level = JBA;
        }
      }
      else
      {
        jam();
        filePtr.p->m_sent_words_in_scan_batch = 0;
        filePtr.p->m_num_scan_req_on_prioa = 0;
      }
      if (lqhRef == calcInstanceBlockRef(DBLQH) && (prio_level == JBB))
      {
        sendSignalWithDelay(lqhRef, GSN_SCAN_NEXTREQ, signal,
                            BOUNDED_DELAY, ScanFragNextReq::SignalLength);
      }
      else
      {
        /* Cannot send delayed signals to other threads. */
        sendSignal(lqhRef,
                   GSN_SCAN_NEXTREQ,
                   signal,
                   ScanFragNextReq::SignalLength,
                   prio_level);
      }
      /*
        check if it is time to report backup status
      */
      BackupRecordPtr ptr;
      c_backupPool.getPtr(ptr, filePtr.p->backupPtr);
      if (!ptr.p->is_lcp())
      {
        jam();
        checkReportStatus(signal, ptr);
      }
      else
      {
        jam();
      }
    }
    return;
  }//if
  
  filePtr.p->m_sent_words_in_scan_batch = 0; 
  filePtr.p->m_num_scan_req_on_prioa = 0;

  if (ptr.p->is_lcp())
  {
    DEB_EXTRA_LCP(("(%u)newScan false in checkScan", instance()));
  }
  signal->theData[0] = BackupContinueB::BUFFER_FULL_SCAN;
  signal->theData[1] = filePtr.i;
  sendSignalWithDelay(reference(), GSN_CONTINUEB, signal,
                      WaitDiskBufferCapacityMillis, 2);
}

void
Backup::execFSAPPENDREF(Signal* signal)
{
  jamEntry();
  
  FsRef * ref = (FsRef *)signal->getDataPtr();

  const Uint32 filePtrI = ref->userPointer;
  const Uint32 errCode = ref->errorCode;
  
  BackupFilePtr filePtr;
  c_backupFilePool.getPtr(filePtr, filePtrI);

  filePtr.p->m_flags &= ~(Uint32)BackupFile::BF_FILE_THREAD;
  filePtr.p->errorCode = errCode;

  CRASH_INSERTION(10044);
  CRASH_INSERTION(10045);
  BackupRecordPtr ptr;
  c_backupPool.getPtr(ptr, filePtr.p->backupPtr);
  if (ptr.p->is_lcp())
  {
    /**
     * Log in this case for LCPs, Backups should be able to
     * handle out of disk space. LCPs could potentially survive for
     * a while, but will eventually crash or they will hit the
     * infamous 410 condition.
     */
    g_eventLogger->info("LCP got FSAPPENDREF, serious error: error code: %u",
                        errCode);
  }
  checkFile(signal, filePtr);
}

void
Backup::execFSAPPENDCONF(Signal* signal)
{
  jamEntry();

  CRASH_INSERTION((10018));

  //FsConf * conf = (FsConf*)signal->getDataPtr();
  const Uint32 filePtrI = signal->theData[0]; //conf->userPointer;
  const Uint32 bytes = signal->theData[1]; //conf->bytes;
  
  BackupFilePtr filePtr;
  c_backupFilePool.getPtr(filePtr, filePtrI);
  
  OperationRecord & op = filePtr.p->operation;
  
  op.dataBuffer.updateReadPtr(bytes >> 2);

  checkFile(signal, filePtr);
}

/*
  This routine handles two problems with writing to disk during local
  checkpoints and backups. The first problem is that we need to limit
  the writing to ensure that we don't use too much CPU and disk resources
  for backups and checkpoints. The perfect solution to this is to use
  a dynamic algorithm that adapts to the environment. Until we have
  implemented this we can satisfy ourselves with an algorithm that
  uses a configurable limit.

  The second problem is that in Linux we can get severe problems if we
  write very much to the disk without synching. In the worst case we
  can have Gigabytes of data in the Linux page cache before we reach
  the limit of how much we can write. If this happens the performance
  will drop significantly when we reach this limit since the Linux flush
  daemon will spend a few minutes on writing out the page cache to disk.
  To avoid this we ensure that a file never have more than a certain
  amount of data outstanding before synch. This variable is also
  configurable.
*/
bool
Backup::ready_to_write(bool ready, Uint32 sz, bool eof, BackupFile *fileP)
{
#if 0
  ndbout << "ready_to_write: ready = " << ready << " eof = " << eof;
  ndbout << " sz = " << sz << endl;
  ndbout << "words this period = " << m_words_written_this_period;
  ndbout << endl << "overflow disk write = " << m_overflow_disk_write;
  ndbout << endl << "Current Millisecond is = ";
  ndbout << NdbTick_CurrentMillisecond() << endl;
#endif

  if (ERROR_INSERTED(10043) && eof)
  {
    /* Block indefinitely without closing the file */
    jam();
    return false;
  }

  if ((ready || eof) &&
      m_words_written_this_period <= m_curr_disk_write_speed)
  {
    /*
      We have a buffer ready to write or we have reached end of
      file and thus we must write the last before closing the
      file.
      We have already checked that we are allowed to write at this
      moment. We only worry about history of last 100 milliseconds.
      What happened before that is of no interest since a disk
      write that was issued more than 100 milliseconds should be
      completed by now.
    */
    jam();
    int overflow;
    m_monitor_words_written+= sz;
    m_words_written_this_period += sz;
    overflow = m_words_written_this_period - m_curr_disk_write_speed;
    if (overflow > 0)
      m_overflow_disk_write = overflow;
#if 0
    ndbout << "Will write with " << endl;
    ndbout << endl;
#endif
    return true;
  }
  else
  {
#if 0
    ndbout << "Will not write now" << endl << endl;
#endif
    jam();
    return false;
  }
}

void
Backup::checkFile(Signal* signal, BackupFilePtr filePtr)
{

#ifdef DEBUG_ABORT
  //  ndbout_c("---- check file filePtr.i = %u", filePtr.i);
#endif

  OperationRecord & op = filePtr.p->operation;
  Uint32 *tmp = NULL;
  Uint32 sz = 0;
  bool eof = FALSE;
  bool ready = op.dataBuffer.getReadPtr(&tmp, &sz, &eof);
#if 0
  ndbout << "Ptr to data = " << hex << tmp << endl;
#endif
  BackupRecordPtr ptr;
  c_backupPool.getPtr(ptr, filePtr.p->backupPtr);

  if (ERROR_INSERTED(10036))
  {
    jam();
    filePtr.p->m_flags &= ~(Uint32)BackupFile::BF_FILE_THREAD;
    filePtr.p->errorCode = 2810;
    ptr.p->setErrorCode(2810);

    if(ptr.p->m_gsn == GSN_STOP_BACKUP_REQ)
    {
      jam();
      closeFile(signal, ptr, filePtr);
    }
    return;
  }

  if(filePtr.p->errorCode != 0)
  {
    jam();
    ptr.p->setErrorCode(filePtr.p->errorCode);

    if(ptr.p->m_gsn == GSN_STOP_BACKUP_REQ)
    {
      jam();
      closeFile(signal, ptr, filePtr);
    }

    if (ptr.p->is_lcp())
    {
      jam();
      /* Close file with error - will delete it */
      closeFile(signal, ptr, filePtr);
    }
   
    return;
  }

  if (!ready_to_write(ready, sz, eof, filePtr.p))
  {
    jam();
    signal->theData[0] = BackupContinueB::BUFFER_UNDERFLOW;
    signal->theData[1] = filePtr.i;
    sendSignalWithDelay(reference(), GSN_CONTINUEB, signal,
                        WaitDiskBufferCapacityMillis, 2);
    return;
  }
  else if (sz > 0)
  {
    jam();
#ifdef ERROR_INSERT
    /* Test APPENDREF handling */
    if (filePtr.p->fileType == BackupFormat::DATA_FILE)
    {
      if (ERROR_INSERTED(10045))
      {
        ndbout_c("BF_SCAN_THREAD = %u",
                 (filePtr.p->m_flags & BackupFile::BF_SCAN_THREAD));
      }

      if ((ERROR_INSERTED(10044) &&
           !(filePtr.p->m_flags & BackupFile::BF_SCAN_THREAD)) ||
          (ERROR_INSERTED(10045) && 
           (filePtr.p->m_flags & BackupFile::BF_SCAN_THREAD)))
      { 
        jam();
        ndbout_c("REFing on append to data file for table %u, fragment %u, "
                 "BF_SCAN_THREAD running : %u",
                 filePtr.p->tableId,
                 filePtr.p->fragmentNo,
                 filePtr.p->m_flags & BackupFile::BF_SCAN_THREAD);
        FsRef* ref = (FsRef *)signal->getDataPtrSend();
        ref->userPointer = filePtr.i;
        ref->errorCode = FsRef::fsErrInvalidParameters;
        ref->osErrorCode = ~0;
        /* EXEC DIRECT to avoid change in BF_SCAN_THREAD state */
        EXECUTE_DIRECT(BACKUP, GSN_FSAPPENDREF, signal,
                       3);
        return;
      }
    }
#endif

    if (!eof ||
        !c_defaults.m_o_direct ||
        (sz % 128 == 0) ||
        (filePtr.i != ptr.p->dataFilePtr[0]) ||
        (ptr.p->slaveState.getState() != STOPPING) ||
        ptr.p->is_lcp())
    {
      /**
       * We always perform the writes for LCPs, for backups we ignore
       * the writes when we have reached end of file and we are in the
       * process of stopping a backup (this means we are about to abort
       * the backup and will not be interested in its results.). We avoid
       * writing in this case since we don't want to handle errors for
       * e.g. O_DIRECT calls in this case. However we only avoid this write
       * for data files since CTL files and LOG files never use O_DIRECT.
       * Also no need to avoid write if we don't use O_DIRECT at all.
       */
      jam();
      ndbassert((Uint64(tmp - c_startOfPages) >> 32) == 0); // 4Gb buffers!
      FsAppendReq * req = (FsAppendReq *)signal->getDataPtrSend();
      req->filePointer   = filePtr.p->filePointer;
      req->userPointer   = filePtr.i;
      req->userReference = reference();
      req->varIndex      = 0;
      req->offset        = Uint32(tmp - c_startOfPages); // 4Gb buffers!
      req->size          = sz;
      req->synch_flag    = 0;
    
      sendSignal(NDBFS_REF, GSN_FSAPPENDREQ, signal, 
	         FsAppendReq::SignalLength, JBA);
      return;
    }
  }

  Uint32 flags = filePtr.p->m_flags;
  filePtr.p->m_flags &= ~(Uint32)BackupFile::BF_FILE_THREAD;
  
  ndbrequire(flags & BackupFile::BF_OPEN);
  ndbrequire(flags & BackupFile::BF_FILE_THREAD);
  
  if (ptr.p->is_lcp())
  {
    jam();
    closeFile(signal, ptr, filePtr, false, false);
  }
  else
  {
    jam();
    closeFile(signal, ptr, filePtr);
  }
  return;
}


/****************************************************************************
 * 
 * Slave functionallity: Perform logging
 *
 ****************************************************************************/
void
Backup::execBACKUP_TRIG_REQ(Signal* signal)
{
  /*
  TUP asks if this trigger is to be fired on this node.
  */
  TriggerPtr trigPtr;
  TablePtr tabPtr;
  FragmentPtr fragPtr;
  Uint32 trigger_id = signal->theData[0];
  Uint32 frag_id = signal->theData[1];
  Uint32 result;

  jamEntry();

  c_triggerPool.getPtr(trigPtr, trigger_id);

  c_tablePool.getPtr(tabPtr, trigPtr.p->tab_ptr_i);
  tabPtr.p->fragments.getPtr(fragPtr, frag_id);
  if (fragPtr.p->node != getOwnNodeId()) {

    jam();
    result = ZFALSE;
  } else {
    jam();
    result = ZTRUE;
  }//if
  signal->theData[0] = result;
}

BackupFormat::LogFile::LogEntry *
Backup::get_log_buffer(Signal* signal,
                       TriggerPtr trigPtr, Uint32 sz)
{
  Uint32 * dst;
  if(ERROR_INSERTED(10030))
  {
    jam();
    dst = 0;
  }
  else
  {
    jam();
    FsBuffer & buf = trigPtr.p->operation->dataBuffer;
    ndbrequire(sz <= buf.getMaxWrite());
    if (unlikely(!buf.getWritePtr(&dst, sz)))
    {
      jam();
      dst = 0;
    }
  }

  if (unlikely(dst == 0))
  {
    Uint32 save[TrigAttrInfo::StaticLength];
    memcpy(save, signal->getDataPtr(), 4*TrigAttrInfo::StaticLength);
    BackupRecordPtr ptr;
    c_backupPool.getPtr(ptr, trigPtr.p->backupPtr);
    trigPtr.p->errorCode = AbortBackupOrd::LogBufferFull;
    AbortBackupOrd *ord = (AbortBackupOrd*)signal->getDataPtrSend();
    ord->backupId = ptr.p->backupId;
    ord->backupPtr = ptr.i;
    ord->requestType = AbortBackupOrd::LogBufferFull;
    ord->senderData= ptr.i;
    sendSignal(ptr.p->masterRef, GSN_ABORT_BACKUP_ORD, signal,
               AbortBackupOrd::SignalLength, JBB);

    memcpy(signal->getDataPtrSend(), save, 4*TrigAttrInfo::StaticLength);
    return 0;
  }//if

  BackupFormat::LogFile::LogEntry * logEntry =
    (BackupFormat::LogFile::LogEntry *)dst;
  logEntry->Length       = 0;
  logEntry->TableId      = htonl(trigPtr.p->tableId);

  if(trigPtr.p->event==0)
    logEntry->TriggerEvent= htonl(TriggerEvent::TE_INSERT);
  else if(trigPtr.p->event==1)
    logEntry->TriggerEvent= htonl(TriggerEvent::TE_UPDATE);
  else if(trigPtr.p->event==2)
    logEntry->TriggerEvent= htonl(TriggerEvent::TE_DELETE);
  else {
    ndbout << "Bad Event: " << trigPtr.p->event << endl;
    ndbabort();
  }

  return logEntry;
}

void
Backup::execTRIG_ATTRINFO(Signal* signal) {
  jamEntry();

  CRASH_INSERTION((10019));

  TrigAttrInfo * trg = (TrigAttrInfo*)signal->getDataPtr();

  TriggerPtr trigPtr;
  c_triggerPool.getPtr(trigPtr, trg->getTriggerId());
  ndbrequire(trigPtr.p->event != ILLEGAL_TRIGGER_ID); // Online...

  if(trigPtr.p->errorCode != 0) {
    jam();
    return;
  }//if

  BackupRecordPtr ptr;
  c_backupPool.getPtr(ptr, trigPtr.p->backupPtr);

  if(ptr.p->flags & BackupReq::USE_UNDO_LOG) {
    if(trg->getAttrInfoType() == TrigAttrInfo::AFTER_VALUES) {
      jam();
      /**
       * Backup is doing UNDO logging and don't need after values
       */
      return;
    }//if
  }
  else {
    if(trg->getAttrInfoType() == TrigAttrInfo::BEFORE_VALUES) {
      jam();
      /**
       * Backup is doing REDO logging and don't need before values
       */
      return;
    }//if
  }

  BackupFormat::LogFile::LogEntry * logEntry = trigPtr.p->logEntry;
  if(logEntry == 0) 
  {
    jam();
    Uint32 sz = trigPtr.p->maxRecordSize;
    logEntry = trigPtr.p->logEntry = get_log_buffer(signal, trigPtr, sz);
    if (unlikely(logEntry == 0))
    {
      jam();
      return;
    }
  } else {
    ndbrequire(logEntry->TableId == htonl(trigPtr.p->tableId));
//    ndbrequire(logEntry->TriggerEvent == htonl(trigPtr.p->event));
  }//if

  const Uint32 pos = logEntry->Length;
  const Uint32 dataLen = signal->length() - TrigAttrInfo::StaticLength;
  memcpy(&logEntry->Data[pos], trg->getData(), dataLen << 2);

  logEntry->Length = pos + dataLen;
}

void
Backup::execFIRE_TRIG_ORD(Signal* signal)
{
  jamEntry();
  FireTrigOrd* trg = (FireTrigOrd*)signal->getDataPtr();

  const Uint32 gci = trg->getGCI();
  const Uint32 trI = trg->getTriggerId();
  const Uint32 fragId = trg->fragId;

  TriggerPtr trigPtr;
  c_triggerPool.getPtr(trigPtr, trI);
  
  ndbrequire(trigPtr.p->event != ILLEGAL_TRIGGER_ID);

  BackupRecordPtr ptr;
  c_backupPool.getPtr(ptr, trigPtr.p->backupPtr);

  if(trigPtr.p->errorCode != 0) {
    jam();
    SectionHandle handle(this, signal);
    releaseSections(handle);
    return;
  }//if

  if (isNdbMtLqh())
  {
    jam();
    /* This is the decision point for including
     * this row change in the log file on ndbmtd
     */
    TablePtr tabPtr;
    c_tablePool.getPtr(tabPtr, trigPtr.p->tab_ptr_i);
    FragmentPtr fragPtr;
    tabPtr.p->fragments.getPtr(fragPtr, fragId);
    if (fragPtr.p->node != getOwnNodeId()) 
    {
      jam();
      trigPtr.p->logEntry = 0;
      SectionHandle handle(this,signal);
      releaseSections(handle);
      return;
    }
  }

  if (signal->getNoOfSections())
  {
    jam();
    SectionHandle handle(this,signal);
    SegmentedSectionPtr dataPtr[3];
    handle.getSection(dataPtr[0], 0);
    handle.getSection(dataPtr[1], 1);
    handle.getSection(dataPtr[2], 2);
    /**
     * dataPtr[0] : Primary key info
     * dataPtr[1] : Before values
     * dataPtr[2] : After values
     */

    /* Backup is doing UNDO logging and need before values
     * Add 2 extra words to get_log_buffer for potential gci and logEntry length info stored at end.
     */
    if(ptr.p->flags & BackupReq::USE_UNDO_LOG) {
      trigPtr.p->logEntry = get_log_buffer(signal,
                                           trigPtr, dataPtr[0].sz + dataPtr[1].sz + 2);
      if (unlikely(trigPtr.p->logEntry == 0))
      {
        jam();
        releaseSections(handle);
        return;
      }
      copy(trigPtr.p->logEntry->Data, dataPtr[0]);
      copy(trigPtr.p->logEntry->Data+dataPtr[0].sz, dataPtr[1]);
      trigPtr.p->logEntry->Length = dataPtr[0].sz + dataPtr[1].sz;
    }
    //  Backup is doing REDO logging and need after values
    else {
      trigPtr.p->logEntry = get_log_buffer(signal,
                                           trigPtr, dataPtr[0].sz + dataPtr[2].sz + 1);
      if (unlikely(trigPtr.p->logEntry == 0))
      {
        jam();
        releaseSections(handle);
        return;
      }
      copy(trigPtr.p->logEntry->Data, dataPtr[0]);
      copy(trigPtr.p->logEntry->Data+dataPtr[0].sz, dataPtr[2]);
      trigPtr.p->logEntry->Length = dataPtr[0].sz + dataPtr[2].sz;
    }

    releaseSections(handle);
  }

  ndbrequire(trigPtr.p->logEntry != 0);
  Uint32 len = trigPtr.p->logEntry->Length;
  trigPtr.p->logEntry->FragId = htonl(fragId);

  if(gci != ptr.p->currGCP)
  {
    jam();
    trigPtr.p->logEntry->TriggerEvent|= htonl(0x10000);
    trigPtr.p->logEntry->Data[len] = htonl(gci);
    len++;
    ptr.p->currGCP = gci;
  }

  Uint32 datalen = len;
  len += (sizeof(BackupFormat::LogFile::LogEntry) >> 2) - 2;
  trigPtr.p->logEntry->Length = htonl(len);

  if(ptr.p->flags & BackupReq::USE_UNDO_LOG)
  {
    /* keep the length at both the end of logEntry and ->logEntry variable
       The total length of logEntry is len + 2
    */
    trigPtr.p->logEntry->Data[datalen] = htonl(len);
  }

  Uint32 entryLength = len +1;
  if(ptr.p->flags & BackupReq::USE_UNDO_LOG)
    entryLength ++;

  ndbrequire(entryLength <= trigPtr.p->operation->dataBuffer.getMaxWrite());
  trigPtr.p->operation->dataBuffer.updateWritePtr(entryLength);
  trigPtr.p->logEntry = 0;
  
  {
    const Uint32 entryByteLength = entryLength << 2;
    trigPtr.p->operation->noOfBytes     += entryByteLength;
    trigPtr.p->operation->m_bytes_total += entryByteLength;
    trigPtr.p->operation->noOfRecords     += 1;
    trigPtr.p->operation->m_records_total += 1;
  }
}

void
Backup::sendAbortBackupOrd(Signal* signal, BackupRecordPtr ptr, 
			   Uint32 requestType)
{
  jam();
  AbortBackupOrd *ord = (AbortBackupOrd*)signal->getDataPtrSend();
  ord->backupId = ptr.p->backupId;
  ord->backupPtr = ptr.i;
  ord->requestType = requestType;
  ord->senderData= ptr.i;
  NodePtr node;
  for(c_nodes.first(node); node.i != RNIL; c_nodes.next(node)) {
    jam();
    const Uint32 nodeId = node.p->nodeId;
    if(node.p->alive && ptr.p->nodes.get(nodeId)) {
      jam();
      BlockReference ref = numberToRef(BACKUP, instanceKey(ptr), nodeId);
      sendSignal(ref, GSN_ABORT_BACKUP_ORD, signal, 
		 AbortBackupOrd::SignalLength, JBB);
    }//if
  }//for
}

/*****************************************************************************
 * 
 * Slave functionallity: Stop backup
 *
 *****************************************************************************/
void
Backup::execSTOP_BACKUP_REQ(Signal* signal)
{
  jamEntry();
  StopBackupReq * req = (StopBackupReq*)signal->getDataPtr();
  
  CRASH_INSERTION((10020));

  const Uint32 ptrI = req->backupPtr;
  //const Uint32 backupId = req->backupId;
  const Uint32 startGCP = req->startGCP;
  const Uint32 stopGCP = req->stopGCP;

  /**
   * At least one GCP must have passed
   */
  ndbrequire(stopGCP > startGCP);

  /**
   * Get backup record
   */
  BackupRecordPtr ptr;
  c_backupPool.getPtr(ptr, ptrI);

  ptr.p->slaveState.setState(STOPPING);
  ptr.p->m_gsn = GSN_STOP_BACKUP_REQ;
  ptr.p->startGCP= startGCP;
  ptr.p->stopGCP= stopGCP;

  /**
   * Ensure that any in-flight changes are
   * included in the backup log before
   * dropping the triggers
   *
   * This is necessary as the trigger-drop
   * signals are routed :
   *
   *   Backup Worker 1 <-> Proxy <-> TUP Worker 1..n
   * 
   * While the trigger firing signals are
   * routed :
   *
   *   TUP Worker 1..n   -> Backup Worker 1
   *
   * So the arrival of signal-drop acks
   * does not imply that all fired 
   * triggers have been seen.
   *
   *  Backup Worker 1
   *
   *        |             SYNC_PATH_REQ
   *        V
   *     TUP Proxy
   *    |  | ... |
   *    V  V     V
   *    1  2 ... n        (Workers)
   *    |  |     |
   *    |  |     |
   *   
   *   Backup Worker 1
   */

  Uint32 path[] = { DBTUP, 0 };
  Callback cb = { safe_cast(&Backup::startDropTrig_synced), ptrI };
  synchronize_path(signal,
                   path,
                   cb);
}

void
Backup::startDropTrig_synced(Signal* signal, Uint32 ptrI, Uint32 retVal)
{
  jamEntry();
  /**
   * Get backup record
   */
  BackupRecordPtr ptr;
  c_backupPool.getPtr(ptr, ptrI);
  
  ndbrequire(ptr.p->m_gsn == GSN_STOP_BACKUP_REQ);
  
  /**
   * Now drop the triggers
   */
  sendDropTrig(signal, ptr);
}

void
Backup::closeFiles(Signal* sig, BackupRecordPtr ptr)
{
  /**
   * Close all files
   */
  BackupFilePtr filePtr;
  int openCount = 0;
  for(ptr.p->files.first(filePtr); filePtr.i!=RNIL; ptr.p->files.next(filePtr))
  {
    if(! (filePtr.p->m_flags & BackupFile::BF_OPEN))
    {
      jam();
      continue;
    }
    
    jam();
    openCount++;
    
    if(filePtr.p->m_flags & BackupFile::BF_CLOSING)
    {
      jam();
      continue;
    }//if

    filePtr.p->operation.dataBuffer.eof();
    if(filePtr.p->m_flags & BackupFile::BF_FILE_THREAD)
    {
      jam();
#ifdef DEBUG_ABORT
      ndbout_c("Close files fileRunning == 1, filePtr.i=%u", filePtr.i);
#endif
    } 
    else 
    {
      jam();
      closeFile(sig, ptr, filePtr);
    }
  }
  
  if(openCount == 0){
    jam();
    closeFilesDone(sig, ptr);
  }//if
}

void
Backup::closeFile(Signal* signal,
                  BackupRecordPtr ptr,
                  BackupFilePtr filePtr,
                  bool prepare_phase,
                  bool remove_flag)
{
  ndbrequire(filePtr.p->m_flags & BackupFile::BF_OPEN);
  ndbrequire(! (filePtr.p->m_flags & BackupFile::BF_OPENING));
  ndbrequire(! (filePtr.p->m_flags & BackupFile::BF_CLOSING));
  filePtr.p->m_flags |= BackupFile::BF_CLOSING;
  
  FsCloseReq * req = (FsCloseReq *)signal->getDataPtrSend();
  req->filePointer = filePtr.p->filePointer;
  req->userPointer = filePtr.i;
  req->userReference = reference();
  req->fileFlag = 0;

  if (prepare_phase)
  {
    jam();
    if (ptr.p->prepareErrorCode)
    {
      jam();
      FsCloseReq::setRemoveFileFlag(req->fileFlag, 1);
    }
  }
  else
  {
    jam();
    if (ptr.p->errorCode)
    {
      jam();
      FsCloseReq::setRemoveFileFlag(req->fileFlag, 1);
    }
  }
  if (remove_flag)
  {
    jam();
    FsCloseReq::setRemoveFileFlag(req->fileFlag, 1);
  }

#ifdef DEBUG_ABORT
  ndbout_c("***** a FSCLOSEREQ filePtr.i = %u flags: %x", 
	   filePtr.i, filePtr.p->m_flags);
#endif
  sendSignal(NDBFS_REF, GSN_FSCLOSEREQ, signal, FsCloseReq::SignalLength, JBA);

}

void
Backup::execFSCLOSEREF(Signal* signal)
{
  jamEntry();
  
  FsRef * ref = (FsRef*)signal->getDataPtr();
  const Uint32 filePtrI = ref->userPointer;
  
  BackupFilePtr filePtr;
  c_backupFilePool.getPtr(filePtr, filePtrI);

  BackupRecordPtr ptr;
  c_backupPool.getPtr(ptr, filePtr.p->backupPtr);
  
  FsConf * conf = (FsConf*)signal->getDataPtr();
  conf->userPointer = filePtrI;

  const char *file_type_str;
  const char *op_type_str;

  if (ptr.p->errorCode == 0)
  {
    ptr.p->errorCode = ref->errorCode;
  }
  if (filePtr.p->errorCode == 0)
  {
    filePtr.p->errorCode = ref->errorCode;
  }
  if (ptr.p->is_lcp())
  {
    op_type_str = "LCP";
    if (ptr.p->prepareCtlFilePtr[0] == filePtrI ||
        ptr.p->prepareCtlFilePtr[1] == filePtrI)
      file_type_str = "prepare ctl";
    else if (ptr.p->prepareDataFilePtr[0] == filePtrI)
      file_type_str = "prepare data";
    else if (ptr.p->deleteFilePtr == filePtrI)
      file_type_str = "delete file";
    else if (ptr.p->dataFilePtr[0] == filePtrI)
      file_type_str = "data";
    else if (ptr.p->ctlFilePtr == filePtrI)
      file_type_str = "ctl";
    else
    {
      ndbabort();
      file_type_str = NULL;
    }
  }
  else
  {
    op_type_str = "backup";
    if (ptr.p->ctlFilePtr == filePtrI)
      file_type_str = "ctl";
    else if (ptr.p->dataFilePtr[0] == filePtrI)
      file_type_str = "data";
    else if (ptr.p->logFilePtr == filePtrI)
      file_type_str = "log";
    else
    {
      ndbabort();
      file_type_str = NULL;
    }
  }
  g_eventLogger->warning("FSCLOSEREF: errCode: %d, performing %s"
                         " for file type %s, ignoring error",
                         ref->errorCode,
                         op_type_str,
                         file_type_str);
  execFSCLOSECONF(signal);
}

void
Backup::execFSCLOSECONF(Signal* signal)
{
  jamEntry();

  FsConf * conf = (FsConf*)signal->getDataPtr();
  const Uint32 filePtrI = conf->userPointer;
  
  BackupFilePtr filePtr;
  c_backupFilePool.getPtr(filePtr, filePtrI);

#ifdef DEBUG_ABORT
  ndbout_c("***** FSCLOSECONF filePtrI = %u", filePtrI);
#endif

  ndbrequire(filePtr.p->m_flags == (BackupFile::BF_OPEN |
				    BackupFile::BF_CLOSING));

  
  const Uint32 usableBytes = 
    filePtr.p->operation.dataBuffer.getUsableSize() << 2;
  const Uint32 freeLwmBytes = 
    filePtr.p->operation.dataBuffer.getFreeLwm() << 2;

  const BackupFormat::FileType ft = filePtr.p->fileType;

  if (ft == BackupFormat::LOG_FILE ||
      ft == BackupFormat::UNDO_FILE)
  {
    g_eventLogger->info("Backup log buffer report : size %u bytes, "
                        "hwm %u bytes (%u pct)",
                        usableBytes,
                        (usableBytes - freeLwmBytes),
                        ((usableBytes - freeLwmBytes) * 100) / 
                        usableBytes);
  }

  filePtr.p->m_flags &= ~(Uint32)(BackupFile::BF_OPEN |BackupFile::BF_CLOSING);
  filePtr.p->operation.dataBuffer.reset();

  BackupRecordPtr ptr;
  c_backupPool.getPtr(ptr, filePtr.p->backupPtr);

  if (ptr.p->is_lcp())
  {
    if (ptr.p->prepareDataFilePtr[0] == filePtrI)
    {
      /* Close of prepare data file, error condition */
      jam();
      ndbrequire(ptr.p->prepareState == PREPARE_ABORTING);
      defineBackupRef(signal, ptr, ptr.p->errorCode);
      return;
    }
    else if (ptr.p->prepareCtlFilePtr[0] == filePtrI ||
             ptr.p->prepareCtlFilePtr[1] == filePtrI)
    {
      jam();
      if (ptr.p->prepareState == PREPARE_DROP_CLOSE)
      {
        jam();
        lcp_close_ctl_file_drop_case(signal, ptr);
        return;
      }
      if (ptr.p->prepareState == PREPARE_ABORTING)
      {
        jam();
        defineBackupRef(signal, ptr, ptr.p->errorCode);
        return;
      }
      ndbrequire(ptr.p->prepareState == PREPARE_READ_CTL_FILES);
      lcp_close_prepare_ctl_file_done(signal, ptr);
      return;
    }
    else if (ptr.p->ctlFilePtr == filePtrI)
    {
      jam();
      finalize_lcp_processing(signal, ptr);
      return;
    }
    else if (ptr.p->deleteFilePtr == filePtrI)
    {
      jam();
      lcp_close_ctl_file_for_rewrite_done(signal, ptr, filePtr);
      return;
    }
    else if ((ptr.p->dataFilePtr[0] == filePtrI) ||
             (ptr.p->dataFilePtr[1] == filePtrI) ||
             (ptr.p->dataFilePtr[2] == filePtrI) ||
             (ptr.p->dataFilePtr[3] == filePtrI) ||
             (ptr.p->dataFilePtr[4] == filePtrI) ||
             (ptr.p->dataFilePtr[5] == filePtrI) ||
             (ptr.p->dataFilePtr[6] == filePtrI) ||
             (ptr.p->dataFilePtr[7] == filePtrI))
    {
      jam();
      ndbrequire(filePtr.p->m_flags == 0);
      ndbrequire(ptr.p->m_num_lcp_data_files_open > 0);
      ptr.p->m_num_lcp_data_files_open--;
      if (ptr.p->m_num_lcp_data_files_open > 0)
      {
        jam();
        DEB_EXTRA_LCP(("(%u) Closed LCP data file, still waiting for %u files",
                       instance(),
                       ptr.p->m_num_lcp_data_files_open));
        return;
      }
      lcp_close_data_file_conf(signal, ptr);
      return;
    }
    else
    {
      ndbabort();
    }
  }
  /* Backup closing files */
  closeFiles(signal, ptr);
}

void
Backup::closeFilesDone(Signal* signal, BackupRecordPtr ptr)
{
  jam();
  /* Record end-of-backup */
  ndbrequire(is_backup_worker());
  //ndbassert(Backup::g_is_backup_running); /* !set on error paths */
  Backup::g_is_backup_running = false;

  //error when do insert footer or close file
  if(ptr.p->checkError())
  {
    StopBackupRef * ref = (StopBackupRef*)signal->getDataPtrSend();
    ref->backupPtr = ptr.i;
    ref->backupId = ptr.p->backupId;
    ref->errorCode = ptr.p->errorCode;
    ref->nodeId = getOwnNodeId();
    sendSignal(ptr.p->masterRef, GSN_STOP_BACKUP_REF, signal,
             StopBackupConf::SignalLength, JBB);

    ptr.p->m_gsn = GSN_STOP_BACKUP_REF;
    ptr.p->slaveState.setState(CLEANING);
    return;
  }

  StopBackupConf* conf = (StopBackupConf*)signal->getDataPtrSend();
  conf->backupId = ptr.p->backupId;
  conf->backupPtr = ptr.i;

  BackupFilePtr filePtr;
  if(ptr.p->logFilePtr != RNIL)
  {
    ptr.p->files.getPtr(filePtr, ptr.p->logFilePtr);
    conf->noOfLogBytes= Uint32(filePtr.p->operation.noOfBytes);     // TODO
    conf->noOfLogRecords= Uint32(filePtr.p->operation.noOfRecords); // TODO
  }
  else
  {
    conf->noOfLogBytes= 0;
    conf->noOfLogRecords= 0;
  }

  sendSignal(ptr.p->masterRef, GSN_STOP_BACKUP_CONF, signal,
	     StopBackupConf::SignalLength, JBB);
  
  ptr.p->m_gsn = GSN_STOP_BACKUP_CONF;
  ptr.p->slaveState.setState(CLEANING);
}

/*****************************************************************************
 * 
 * Slave functionallity: Abort backup
 *
 *****************************************************************************/
/*****************************************************************************
 * 
 * Slave functionallity: Abort backup
 *
 *****************************************************************************/
void
Backup::execABORT_BACKUP_ORD(Signal* signal)
{
  jamEntry();
  AbortBackupOrd* ord = (AbortBackupOrd*)signal->getDataPtr();

  const Uint32 backupId = ord->backupId;
  const AbortBackupOrd::RequestType requestType = 
    (AbortBackupOrd::RequestType)ord->requestType;
  const Uint32 senderData = ord->senderData;
  
#ifdef DEBUG_ABORT
  ndbout_c("******** ABORT_BACKUP_ORD ********* nodeId = %u", 
	   refToNode(signal->getSendersBlockRef()));
  ndbout_c("backupId = %u, requestType = %u, senderData = %u, ",
	   backupId, requestType, senderData);
  dumpUsedResources();
#endif

  BackupRecordPtr ptr;
  if(requestType == AbortBackupOrd::ClientAbort) {
    if (getOwnNodeId() != getMasterNodeId()) {
      jam();
      // forward to master
#ifdef DEBUG_ABORT
      ndbout_c("---- Forward to master nodeId = %u", getMasterNodeId());
#endif
      BlockReference ref = numberToRef(BACKUP, UserBackupInstanceKey, 
                                       getMasterNodeId());
      sendSignal(ref, GSN_ABORT_BACKUP_ORD, 
		 signal, AbortBackupOrd::SignalLength, JBB);
      return;
    }
    jam();
    for(c_backups.first(ptr); ptr.i != RNIL; c_backups.next(ptr)) {
      jam();
      if(ptr.p->backupId == backupId && ptr.p->clientData == senderData) {
        jam();
	break;
      }//if
    }//for
    if(ptr.i == RNIL) {
      jam();
      return;
    }//if
  } else {
    if (c_backupPool.findId(senderData)) {
      jam();
      c_backupPool.getPtr(ptr, senderData);
    } else { 
      jam();
#ifdef DEBUG_ABORT
      ndbout_c("Backup: abort request type=%u on id=%u,%u not found",
	       requestType, backupId, senderData);
#endif
      return;
    }
  }//if
  
  ptr.p->m_gsn = GSN_ABORT_BACKUP_ORD;
  const bool isCoordinator = (ptr.p->masterRef == reference());
  
  bool ok = false;
  switch(requestType){

    /**
     * Requests sent to master
     */
  case AbortBackupOrd::ClientAbort:
    jam();
    // fall through
  case AbortBackupOrd::LogBufferFull:
    jam();
    // fall through
  case AbortBackupOrd::FileOrScanError:
    jam();
    ndbrequire(isCoordinator);
    ptr.p->setErrorCode(requestType);
    if(ptr.p->masterData.gsn == GSN_BACKUP_FRAGMENT_REQ)
    {
      /**
       * Only scans are actively aborted
       */
      abort_scan(signal, ptr);
    }
    return;
    
    /**
     * Requests sent to slave
     */
  case AbortBackupOrd::AbortScan:
    jam();
    ptr.p->setErrorCode(requestType);
    return;
    
  case AbortBackupOrd::BackupComplete:
    jam();
    cleanup(signal, ptr);
    return;
  case AbortBackupOrd::BackupFailure:
  case AbortBackupOrd::BackupFailureDueToNodeFail:
  case AbortBackupOrd::OkToClean:
  case AbortBackupOrd::IncompatibleVersions:
#ifndef VM_TRACE
  default:
#endif
    ptr.p->setErrorCode(requestType);
    ptr.p->masterData.errorCode = requestType;
    ok= true;
  }
  ndbrequire(ok);
  
  ptr.p->masterRef = reference();
  ptr.p->nodes.clear();
  ptr.p->nodes.set(getOwnNodeId());


  ptr.p->stopGCP= ptr.p->startGCP + 1;
  sendStopBackup(signal, ptr);
}


void
Backup::dumpUsedResources()
{
  jam();
  BackupRecordPtr ptr;

  for(c_backups.first(ptr); ptr.i != RNIL; c_backups.next(ptr)) {
    ndbout_c("Backup id=%u, slaveState.getState = %u, errorCode=%u",
	     ptr.p->backupId,
	     ptr.p->slaveState.getState(),
	     ptr.p->errorCode);

    TablePtr tabPtr;
    for(ptr.p->tables.first(tabPtr);
	tabPtr.i != RNIL;
	ptr.p->tables.next(tabPtr)) {
      jam();
      for(Uint32 j = 0; j<3; j++) {
	jam();
	TriggerPtr trigPtr;
	if(tabPtr.p->triggerAllocated[j]) {
	  jam();
	  c_triggerPool.getPtr(trigPtr, tabPtr.p->triggerIds[j]);
	  ndbout_c("Allocated[%u] Triggerid = %u, event = %u",
		 j,
		 tabPtr.p->triggerIds[j],
		 trigPtr.p->event);
	}//if
      }//for
    }//for
    
    BackupFilePtr filePtr;
    for(ptr.p->files.first(filePtr);
	filePtr.i != RNIL;
	ptr.p->files.next(filePtr)) {
      jam();
      ndbout_c("filePtr.i = %u, flags: H'%x ",
	       filePtr.i, filePtr.p->m_flags);
    }//for
  }
}

void
Backup::cleanup(Signal* signal, BackupRecordPtr ptr)
{
  TablePtr tabPtr;
  ptr.p->tables.first(tabPtr);
  cleanupNextTable(signal, ptr, tabPtr);
}

void
Backup::release_tables(BackupRecordPtr ptr)
{
  TablePtr tabPtr;
  /* Clear backupPtr before releasing */
  for (ptr.p->tables.first(tabPtr);
       tabPtr.i != RNIL;
       ptr.p->tables.next(tabPtr))
  {
    jam();
    tabPtr.p->fragments.release();
    jamLine(tabPtr.p->tableId);
    removeTableMap(tabPtr, ptr.i, tabPtr.p->tableId);
  }
  while (ptr.p->tables.releaseFirst());
}

void
Backup::cleanupNextTable(Signal *signal, BackupRecordPtr ptr, TablePtr tabPtr)
{
  if (tabPtr.i != RNIL)
  {
    jam();
    tabPtr.p->fragments.release();
    for(Uint32 j = 0; j<3; j++) {
      jam();
      TriggerPtr trigPtr;
      if(tabPtr.p->triggerAllocated[j]) {
        jam();
	c_triggerPool.getPtr(trigPtr, tabPtr.p->triggerIds[j]);
	trigPtr.p->event = ILLEGAL_TRIGGER_ID;
        tabPtr.p->triggerAllocated[j] = false;
      }//if
      tabPtr.p->triggerIds[j] = ILLEGAL_TRIGGER_ID;
    }//for
    {
      BackupLockTab *req = (BackupLockTab *)signal->getDataPtrSend();
      req->m_senderRef = reference();
      req->m_tableId = tabPtr.p->tableId;
      req->m_lock_unlock = BackupLockTab::UNLOCK_TABLE;
      req->m_backup_state = BackupLockTab::CLEANUP;
      req->m_backupRecordPtr_I = ptr.i;
      req->m_tablePtr_I = tabPtr.i;
      sendSignal(DBDICT_REF, GSN_BACKUP_LOCK_TAB_REQ, signal,
                 BackupLockTab::SignalLength, JBB);
      return;
    }
  }

  BackupFilePtr filePtr;
  for(ptr.p->files.first(filePtr);filePtr.i != RNIL;ptr.p->files.next(filePtr))
  {
    jam();
    ndbrequire(filePtr.p->m_flags == 0);
    filePtr.p->pages.release();
  }//for

  while (ptr.p->files.releaseFirst());
  release_tables(ptr);
  while (ptr.p->triggers.releaseFirst());
  ptr.p->backupId = ~0;
  
  /*
    report of backup status uses these variables to keep track
    if files are used
  */
  ptr.p->ctlFilePtr = ptr.p->logFilePtr = ptr.p->dataFilePtr[0] = RNIL;

  if(ptr.p->checkError())
    removeBackup(signal, ptr);
  else
  {
    /*
      report of backup status uses these variables to keep track
      if backup ia running and current state
    */
    ptr.p->m_gsn = 0;
    ptr.p->masterData.gsn = 0;
    c_backups.release(ptr);
  }
}


void
Backup::removeBackup(Signal* signal, BackupRecordPtr ptr)
{
  jam();
  
  FsRemoveReq * req = (FsRemoveReq *)signal->getDataPtrSend();
  req->userReference = reference();
  req->userPointer = ptr.i;
  req->directory = 1;
  req->ownDirectory = 1;
  FsOpenReq::setVersion(req->fileNumber, 2);
  FsOpenReq::setSuffix(req->fileNumber, FsOpenReq::S_CTL);
  FsOpenReq::v2_setSequence(req->fileNumber, ptr.p->backupId);
  FsOpenReq::v2_setNodeId(req->fileNumber, getOwnNodeId());
  sendSignal(NDBFS_REF, GSN_FSREMOVEREQ, signal, 
	     FsRemoveReq::SignalLength, JBA);
}

void
Backup::execFSREMOVEREF(Signal* signal)
{
  jamEntry();
  FsRef * ref = (FsRef*)signal->getDataPtr();
  const Uint32 ptrI = ref->userPointer;

  FsConf * conf = (FsConf*)signal->getDataPtr();
  conf->userPointer = ptrI;
  execFSREMOVECONF(signal);
}

void
Backup::execFSREMOVECONF(Signal* signal)
{
  jamEntry();

  FsConf * conf = (FsConf*)signal->getDataPtr();
  const Uint32 ptrI = conf->userPointer;
  
  /**
   * Get backup record
   */
  BackupRecordPtr ptr;
  c_backupPool.getPtr(ptr, ptrI);

  if (ptr.p->is_lcp())
  {
    jam();
    lcp_remove_file_conf(signal, ptr);
    return;
  }
  /*
    report of backup status uses these variables to keep track
    if backup ia running and current state
  */
  ptr.p->m_gsn = 0;
  ptr.p->masterData.gsn = 0;
  c_backups.release(ptr);
}

/**
 * Description of how LCP works and its principles
 * -----------------------------------------------
 *
 * Introduction of Partial LCP
 * ...........................
 * In MySQL Cluster 7.6 partial LCPs was introduced. This means that each
 * LCP doesn't record every single row in the system. It only records a subset
 * of all rows + all changed rows since the last partial LCP.
 *
 * This allows partial LCPs to complete more quickly than a full LCP, and
 * the REDO log to be trimmed more frequently.
 *
 * We keep track of changed rows by using the GCI stored on each row. We
 * know which GCI that was fully part of the previous LCP. Thus if the
 * previous LCP contained all changes up to and including GCI = 77 this
 * means that the new LCP will only need to record changes from GCI = 78
 * and onwards.
 * 
 * There is some complication that comes from deletions here.
 * The restore of the system uses a number of partial LCPs back in time.
 * For a specific rowid this means that there is a first partial LCP file
 * where it is recorded. It can either be restored with an inserted value as
 * part of this LCP, if it isn't then the rowid will be empty after executing
 * this first partial LCP, further partial LCPs might add it.
 *
 * In the following LCPs this rowid will only be part of the LCP if it has
 * changed since the last LCP. This is absolutely no problem if the row
 * has been inserted or updated since then the row exists and its value will
 * be recorded in the LCP as a changed row.
 *
 * At start of a partial LCP we decide the number of parts to checkpoint
 * fully, currently we have divided the page id range into 2048 different
 * parts. We can checkpoint anything between 1 to 2048 parts in one
 * partial LCP, this is driven by data size of fragment and change percentage.
 *
 * Definition: The set of rows where we record all rows are called ALL ROWS.
 * The set of rows where we only record the changed rows. We call this
 * CHANGE ROWS.
 *
 * The ALL ROWS parts are the same as used in earlier versions of MySQL
 * Cluster, and are a 'state dump' containing INSERT BY ROWID operations.
 * Each row existing at start of LCP will be recorded in pages belonging
 * to this part.
 *
 * The CHANGED ROWS parts are a kind of operation log with WRITE BY ROWID
 * and DELETE BY ROWID and DELETE BY PAGEID (DELETE by ROWID for all rows in a
 * page) operations which must be applied.
 *
 * For partial LCP we divide up the range of pages into 2048 parts using a hash
 * function on page id. For a specific LCP we will have one set of parts that
 * are checkpointed in the ALL ROWS part and the rest is checkpointed in the
 * CHANGE ROWS part.
 *
 * To restore we need to perform the following for each of the 2048 parts.
 * 1) Find the last LCP where this part belonged to the ALL ROWS part.
 * 2) Restore this part from this LCP.
 * 3) For each of the LCP after that up to the LCP we are restoring we will
 *    restore the CHANGE ROWS part for this part.
 *
 * This means that at restore we will never need to go further back than the
 * oldest ALL ROWS part we have remaining which is restorable. This is
 * important understanding for knowing when LCP files can be deleted.
 *
 * More definitions
 * ----------------
 * Rowid: Each row has a rowid (page id and page index) which is a local key
 * to the fixed size part of the row. The fixed part of the row has references
 * to the variable sized part and it also has a reference to the disk part of
 * the row.
 *
 * Page Map: The page map takes a rowid as input and gives back the page
 * pointer to this page. The page map also knows if the page id is empty
 * and it is also used to keep some page state after page has been deleted
 * as discussed further below.
 *
 * Disk reference: This is the reference in the main memory part of the row
 * that refers to the disk part of the row. Currently this reference is
 * located in the fixed size part of the row and the disk data part is a
 * fixed size part.
 *
 * Row content: This is the actual values of the attributes in this row.
 * 
 * Row structure:
 * -------------------------------------------
 * | Fixed size part in main memory          |
 * | Tuple header + Fixed size attributes +  |
 * | disk reference + variable size reference|
 * | + NULL bits                             |
 * ------------------------------------------
 * 
 * ------------------------------------------
 * | Var part in main memory                |
 * | Header part + variable sized attributes|
 * | + dynamic attributes                   |
 * |-----------------------------------------
 *
 * ------------------------------------------
 * | Fixed size part on disk page           |
 * | Header part + Fix size disk attributes |
 * ------------------------------------------
 *
 * The Fixed main memory part header contains also GCI, Checksum. Also the
 * disk part contains a GCI and a reference to the main memory part.
 *
 * Purpose of LCP
 * ..............
 * The purpose of the LCP (Local checkpoint) is to ensure that we can cut the
 * REDO log tail which otherwise grow to infinity. We do this by performing
 * a regular LCP of each fragment.
 *
 * NDB contains both main memory data and disk data. The disk data part is
 * recovered by using a No Steal approach. This means that only committed
 * data is ever sent to the pages written to disk. To support this we use an
 * UNDO log to ensure that the disk data is possible to restore to the
 * exact state it had at the starting point of the LCP.
 *
 * The main memory part of the row content is stored in the LCP files
 * generated by the LCP. The disk part is stored in its position in the
 * disk pages by flushing the pages in memory to disk for the disk parts.
 *
 * Observation 1:
 * Only committed rows are written into any LCP for both main memory data and
 * disk data. Thus after restoring an LCP we only need to roll forward using
 * a REDO log.
 *
 * Observation 2:
 * Given that the LCP maintains the exact row structure at the start of the
 * LCP the REDO log can be a logical log (only logging actions (INSERT, DELETE,
 * UPDATE) and the values changed).
 *
 * The REDO log is mainly operating with primary keys, but to ensure that
 * we synchronize the rowids on different nodes all INSERTs must also log
 * the rowid they are inserted into.
 *
 * Observation 3:
 * Given that the REDO log is a logical log it is location and replication
 * independent. This means that we can restore the LCP stored locally
 * and then apply a mix of the local REDO log and REDO logs from other
 * nodes in the same node group. Using remote REDO logs is a principle we
 * have decided to abandon and instead fully rely on the ability to
 * synchronize data nodes at node restarts.
 *
 * An LCP is performed per fragment. A table consists of multiple fragments
 * that can be checkpointed in parallel in different LDMs.
 *
 * Only one LCP per fragment per LDM instance is currently executed. However
 * we allow for the prepare phase of the next LCP (opening files and preparing
 * the LCP execution) to proceed in parallel to the currently running
 * LCP. In addition the deletion of old LCP files is a background process
 * going on in the background to both of these processes.
 *
 *     Need of LCP_SKIP bit for inserts
 *     ................................
 * Performing a checkpoint for disk pages means simply writing any pages that
 * got dirty since the last checkpoint. It is a bit more involved to perform
 * checkpoints (LCPs) for main memory data. For main memory data we only
 * checkpoint the rows and not pages. This gives us the opportunity to write
 * less data in the main memory checkpoints since we don't have to save the
 * entire page where the changes were done.
 *
 * The idea for LCPs is that we need a LCP to contain exactly the rows present
 * at the start of the LCP. This means that we set an LCP_SKIP bit on rows
 * that are inserted during LCPs to avoid putting those rows into the LCP when
 * we pass by them in the LCP scan.
 *
 * The requirement to have exactly the correct set of rows that existed at
 * start of LCP comes from that we need the reference from main-memory rows
 * to disk rows to be correct. The content of the main memory row and
 * disk data row must not be exactly synchronized but if the row exists
 * in main memory the referred disk row must exist in disk pages and
 * vice versa.
 *
 * Tables that don't have disk data don't need this requirement, but we
 * treat them the same way.
 *
 * The row content in both the disk data and the main memory data can be
 * newer than the data at the start of the LCP, but not older.
 *
 * The reason is that the REDO log or other synchronisation efforts will
 * ensure that all updates from before the LCP and until the restoration
 * point is reapplied, so we will eventually have the correct data in
 * each row at the restoration point.
 *
 *     Need of LCP keep list for deletes
 *     .................................
 * Similarly we use an LCP keep list to record deleted rows such that we
 * record them in the LCP. We use this list to give those recordings a
 * higher priority since we will release the rowid immediately after
 * committing the row.
 *
 * These two principles ensure that the LCP will contain exactly the same
 * set of rows as we had at the start of the LCP. The row data might
 * differ from what it looked at the start of the LCP. This is however
 * of no significance since the REDO log will ensure that we will
 * after recovery have the correct state of the data.
 *
 * As an example a row with a certain rowid can be deleted before LCP scans
 * it and then the row will be sent to the LCP keep list. Later a new row
 * will be inserted while the LCP scan still hasn't arrived at this rowid
 * and then the INSERT will set the LCP_SKIP to ensure that the new row
 * is ignored in this rowid.
 *
 * This leads to the following observations.
 *
 * Observation 1:
 * ..............
 * In an LCP there will only be one row existing for a specific rowid. There
 * will never be two rows with the same rowid in an LCP.
 *
 * Proof:
 * ------
 * If two rows existed there must have been a delete followed by an insert
 * in the LCP scan. The delete will ensure that the first row with this
 * rowid will exist in LCP and the LCP_SKIP bit will ensure that the
 * second row with this rowid will not exist in the LCP.
 *
 * Observation 2:
 * ..............
 * It isn't allowed for any updates to change the disk reference. The disk
 * reference must be stable over a set of LCPs.
 *
 * Proof:
 * ------
 * If an update did change the disk reference the restored main memory row
 * would refer to the wrong disk data part which would not work.
 *
 * The above is the essential requirement on any LCP that is used in a
 * restore of NDB tables. We formulate it here as a theorem.
 *
 * Theorem 1:
 * ..........
 * An LCP used in the recovery of NDB must meet the following requirements.
 * 1) All committed rows that are present at start of LCP (defined as the
 *    the time when we write the marker in the UNDO log of disk data) must
 *    all be part of LCP and no other rows may be present in the LCP.
 * 2) All links from main memory to disk data and vice versa must be
 *    consistent in a checkpoint.
 * 3) The row data must be the same as at the time of the start of the LCP
 *    OR at a time after the start of the LCP.
 *
 * Proof:
 * ------
 * A proof for this is presented in the Ph.D thesis of Mikael Ronström,
 * Design and Modelling of a Parallel Data Server for Telecom Applications,
 * 1998 in chapter 9.2.1. The bearing principle is that the logical REDO
 * log will replay all transactions from a point which is certain to be
 * before the start of the LCP, thus all updates, inserts and deletes
 * happening after the start of the LCP is certain to be part of the
 * REDO log execution.
 *
 * A paper at VLDB 2005 also presents some of the proof behind this in
 * the paper called "Recovery principles in MySQL Cluster 5.1". This paper
 * also takes into account the use of disk data parts.
 *
 * While applying the REDO log the following events can happen to a row that
 * existed in LCP. Note that the start of LCP is not known when executing
 * the REDO log, so this is a theoretical proof of the validity of the
 * algorithm, not how it works.
 *
 * 1) Delete of row before start of LCP, no problems to execute. There are
 *    two variants, the row is not inserted again, in this case the row
 *    won't be in the LCP and no REDO log record will reinsert it. In case
 *    the row is later reinserted the REDO log record will be executed as
 *    part of recovery and the row is thus certain to be part of the
 *    restorable state.
 *
 *    This operation can discover that the row doesn't exist, but this is
 *    ok and can only occur before start of LCP.
 *
 * 2) Delete of row after start of LCP, this is ok since the row will exist
 *    before the delete as it existed at start of LCP.
 *
 * 3) Update before start of LCP. This is ok, it will restore a value to
 *    the record that might not be the end state, but if not so there
 *    will be more updates recorded in the REDO log. The important principle
 *    here is that the REDO log application must be idempotent. Since the
 *    REDO log simply restores the values of the attributes it is
 *    idempotent. It is possible to construct a REDO log that contains
 *    operations also (like add one to column a). This would not work in
 *    this algorithm since we don't have exact control how exactly we
 *    restore a row state. Our algorithm requires an idempotent REDO log.
 *
 *    This update might discover that the row doesn't exist, this can only
 *    occur before start of LCP so it is safe to ignore the REDO log record.
 *
 * 4) Update after start of LCP. The value this REDO log entry restores
 *    could already be in the LCP since we don't care if the LCP records a
 *    newer record than at the start of the LCP.
 *
 * 5) Insert before start of LCP. The REDO log execution will perform this if
 *    the row doesn't exist. If it existed already we are certain that this
 *    insert is before start of LCP and it can be safely ignored.
 *
 * 6) Insert after start of LCP, the row won't be in LCP, so will always work
 *    fine.
 *
 * So what we see here is that the REDO log can sometimes bring us backwards
 * in the row history, but it will eventually bring us forward in row history
 * to the desired state at a particular GCP (global checkpoint).
 *
 *     Handling deletes for partial LCPs
 *     .................................
 * The problematic part is deletes of a row. This could result in 4 different
 * scenarios.
 *
 *     Special handling with reuse of rowids for partial LCPs
 *     ......................................................
 * 1) A first partial LCP has inserted row A into rowid X, after the LCP the
 *    row is deleted and then the delete is followed by a new insert of row B
 *    into rowid X. In this case the LCP will attempt to restore a row where
 *    a row already exists in this rowid. Here we need to remove the old row
 *    first before inserting the new row to ensure that the primary key hash
 *    index is correct.
 *
 *    To handle this case properly we always need to drop the row in the
 *    row id position if the primary key has changed from the previous
 *    LCP to this LCP. One manner is to always drop it first and then
 *    reinsert it even if it is the same row.
 *
 *     Special case of handling deleted rowids with GCI > 0
 *     ....................................................
 * 2) A first partial LCP has inserted row A into rowid X, after that the
 *    row is deleted. At the next LCP this will be recorded as a DELETE
 *    by ROWID. So when applying this partial LCP the rowid X will be
 *    set to an empty rowid and the record A will be deleted as part of
 *    executing that partial LCP. So after executing that partial LCP the
 *    row will not exist.
 *
 *     Special case of empty rowids (GCI = 0) for newly allocated pages
 *     ...............................................................
 * 3) The first partial LCP records the rows within page Y, after the LCP
 *    but before the new LCP the page is dropped, after the drop it is
 *    allocated again. When the LCP starts the page has at least 1 row in
 *    it which has been reinserted.
 *
 *    The remainder of the rows in the page can have GCI = 0, these rows
 *    need to have a DELETE by ROWID in the LCP. This DELETE by ROWID might
 *    encounter a row that actually didn't exist, so DELETE by ROWID at
 *    restore must be able to handle that the row didn't exist when we
 *    try to delete it.
 *
 *    Special case of empty page slot at start of LCP
 *    ...............................................
 * 4) At start of the LCP the page slot is free, in this case we record
 *    the entire page as deleted, we call this DELETE by PAGEID. In this
 *    case restore will delete all rows in this position. This only needs
 *    to happen if the page exists when restoring, if the page slot is
 *    empty when this is reached, then we can ignore the DELETE by PAGEID
 *    since it is already handled.
 *
 *    We only record DELETE by PAGEID for pages that are part of CHANGE
 *    ROWS.
 *
 *    We record this information by setting a flag on the page that says
 *    LCP_EMPTY_PAGE_FLAG. This says that the page is now allocated, but
 *    at start of the LCP scan it was empty, so when we reach this
 *    page we will see this state and record a DELETE by PAGEID.
 *    Similarly if we come by an empty page slot that haven't got the
 *    LCP_SCANNED bit set in the page map as described in 5) we will
 *    also record this as DELETE by PAGEID.
 *
 *    Problematic case of Drop page during LCP scan
 *    .............................................
 * 5) In this case the page exists at start of LCP, for ALL ROWS this is not
 *    a problem, those rows that was deleted since the start of LCP is put
 *    into the LCP through LCP keep lists. However for CHANGE ROWS we need to
 *    record DELETE by ROWID for each row that has GCI = 0 or GCI > scanGCI
 *    for LCP. We cannot drop the page without recording this information
 *    since there is no way to recreate this information.
 *
 *    To solve this issue we use the LCP keep list to enter the information
 *    about rowids that we need to issue DELETE by ROWID for. This means that
 *    we are able to drop the page immediately and store its state information
 *    needed for LCP elsewhere.
 *
 *    When dropping the page we will immediately scan the page and each
 *    rowid that has GCI = 0 or GCI >= lcpScanGCI will be recorded into the
 *    LCP keep list. However for efficiency reasons we will record multiple
 *    rowids in each row in the LCP keep list. So each record in the
 *    LCP keep list will either contain a full row as usual OR it will
 *    contain an indicator of containing dropped rowids, the number of
 *    dropped rowids in this row and the rowids in an array (each rowid
 *    consumes 2 words).
 *
 *    However there is one more problem related to this. Once the page has
 *    been dropped before LCP scan has reached it, it can be reinserted
 *    again. Now if this page as mentioned above belongs to the CHANGE ROWS
 *    category then as explained in 4) we want to record it as a
 *    DELETE by PAGEID. However in this case this is not correct, the page
 *    has already been scanned by the LCP.
 *
 *    We can avoid problems with future updates on the page by setting the
 *    LCP_SKIP bit on the page when it is reinserted, but we also need some
 *    information to avoid inserting the DELETE by PAEGID into the LCP.
 *
 *    The place where we retain information about dropped pages is the page
 *    map. We have 2 32-bit words in memory for each page in the current
 *    set of pages. These 2 words are handled by the DynArr256 data structure.
 *    We need to temporarily use this place to store information about pages
 *    dropped during LCP scan in the CHANGE ROW part.
 *
 *    To describe how this happens requires a description of the Page Map and
 *    its workings and how we make use of it in this case.
 *
 *    Description of Fragment Page Map
 *    ................................
 *
 *    ------------------
 *    | Page Map Head  |
 *    ------------------
 *    The page map head is a normal head of a doubly linked list that contains
 *    the logical page id of the first free logical page id slot.
 *
 *    The entries in the page map is different dependent on if the slot is
 *    free or not. First we'll show the non-empty variant (actually the
 *    second slot can be uninitialised in which case the DynArr256 will return
 *    RNIL (RNIL cannot be set in any manner since we cannot use page ids
 *    higher than or equal to RNIL & 0x3fffffff).
 *    ------------------------------------------
 *    | Physical page id  | Bit 31 set any rest|
 *    ------------------------------------------
 *    Now the empty variant
 *
 *     Next reference              Previous reference
 *    -----------------------------------------------------------
 *    | Bit 31 set, logicalPageId | Bit 31 set logicalPageId    |
 *    -----------------------------------------------------------
 *    So the first position uses bit 31 to indicate that the logical
 *    page id position is empty, the other 31 bits in this position is used
 *    to point to the next free logical page id. If all 30 lowest bits
 *    are set in the logical page id it is FREE_PAGE_RNIL. FREE_PAGE_RNIL
 *    means that there is no next logical page id.
 *
 *    The previous position also contains a reference to a logical page id,
 *    in this case the previous free logical page id. If there is no free
 *    previous logical page id then this is set to FREE_PAGE_RNIL as
 *    well. Bit 31 is set in both words when the entry is free.
 *
 *    The reason that Bit 31 is set in both words is to ensure that when
 *    we scan the fragment page map at drop fragment to release pages
 *    that we don't release any pages from the second position. The
 *    iterator delivers each word back and we don't keep track of which
 *    position is which, so we need bit 31 to be set at all times for
 *    the second position.
 *
 *    The page map is only growing, the only manner to get rid of it is to
 *    either drop the table or restart the node. At restart the page map
 *    starts from scratch again.
 *
 *    The conclusion is that the page map is a place where we can store
 *    the special information about that a logical page id has been dropped
 *    as part of the CHANGE ROWS category and it needs no more LCP scanning
 *    even if reinserted. So by setting a bit here we can use this information
 *    to avoid inserting a DELETE by PAGEID into the LCP and we can set some
 *    some proper information on the page to ensure that we skip this page
 *    later in the LCP scan (obviously also need the LCP scan to reset this
 *    bit then).
 *
 *    We also use bit 30 in the second word to indicate what the page state
 *    was at the start of the previous LCP. This enables us to decide what
 *    to do in those situations when we find that the page or row is not
 *    used at start of this LCP.
 *
 *    Solution:
 *    ---------
 *    We will use bit 30 in the first word of the page map to indicate this
 *    special page state. This has the effect that we can at most have
 *    2^30 pages in one page map. This limits the size of the main memory
 *    fixed part to 32 TBytes. If this becomes a problem then we need to
 *    use 64-bit page id as well and that means that the page map will
 *    contain 2 64-bit words instead and thus the problem will be resolved.
 *    We call this bit the LCP_SCANNED_BIT. Bit 31 in the first word is
 *    already used to store the FREE_PAGE_BIT which indicates if the page
 *    entry is free or in use, if FREE_PAGE_BIT the two words are used
 *    as next and prev of a linked list of free page ids for the fragment.
 *
 *    Obviously we need to ensure that during all page map operations that
 *    we take care in handling this special page state.
 *
 *    Note: For the pages in the ALL ROWS catoegory where re we record all
 *    rows we write all the rowids existing at start of LCP, this means that
 *    a rowid in these parts that isn't recorded as an empty rowid by
 *    definition. For parts where only record changes we have to ensure that
 *    we get the same set of rows after executing all changes, so we need to
 *    record all changes, both new rowids and deleted rowids and updates of
 *    row content of rows.
 *
 *    We will also use the 1 free bit in the second word in the page map.
 *    This bit will be used to store the LCP state at the previous LCP.
 *    When we reach a page in the LCP scan we will set the state of the last
 *    LCP based on the current state and of oter flags as described below.
 *
 *    The state that no page map entry exists is also a valid state, this
 *    state indicates that the previous LCP state was that the page was
 *    released and that the current state is empty state as well and that
 *    that the state of the LCP_SCANNED_BIT is 0.
 *
 *    So we have three bits in the page map:
 *    LCP_SCANNED_BIT: Indicates that we have taken care of everything
 *    related to LCP scans for this page in this LCP.
 *    FREE_PAGE_BIT: Indicates that the current state of the page is free.
 *    LAST_LCP_FREE_BIT: Set to 1 indicates that the last LCP state is D
 *    and set to 0 indicates that the last LCP state is A. This is bit 30
 *    of the second word in the page map.
 *
 *     Detailed discussion of each case of release/allocation of page
 *     ..............................................................
 *
 * A stands for an allocation event, D stands for an release event (drop page)
 * [AD].. stands for a A followed by D but possibly several ones and possibly
 * also no events.
 * E stands for empty set of events (no A or D events happened in the period).
 *
 * Case 1: Dropped before start of last LCP and dropped at start of this LCP
 * Desired action for ALL ROWS pages: Ignore page
 * Desired action for CHANGED ROWS pages: Ignore page, technically acceptable
 * to record it as DELETE by PAGEID as well.
 *
 * D  LCP_Start(n)   [AD]..    LCP_Start(n+1)  E           LCP_End(n+1) (1)
 * D  LCP_Start(n)   [AD]..    LCP_Start(n+1)  A           LCP_End(n+1) (2)
 * D  LCP_Start(n)   [AD]..    LCP_Start(n+1)  [AD]..A     LCP_End(n+1) (3)
 *
 * (1) is found by the empty page when the LCP scan finds it and the
 *     LCP_SCANNED_BIT is not set. Thus ALL ROWS pages knows to ignore the
 *     the page. CHANGED ROWS pages can ignore it by looking at the state
 *     of the last LCP and notice that the page was dropped also then and
 *     thus the page can be ignored.
 *     
 *     In this case we set the state of last LCP to D in the LCP scan.
 *
 * (2) is found by discovering that page->is_page_to_skip_lcp() is true.
 *     The LCP_SCANNED_BIT isn't set in this case when the LCP scan reaches
 *     it. Thus ALL ROWS pages can ignore it. CHANGED ROWS pages will ignore
 *     it after checking the state of the last LCP.
 *
 *     In this case we need to keep the keep the state of last LCP until the
 *     LCP scan has reached the page. When LCP scan reaches the page we will
 *     set the state of last LCP to D when page->is_page_to_skip_lcp() is
 *     true.
 *
 * (3) is found by discovering that LCP_SCANNED_BIT is set since the first
 *     D event after LCP start handled the page and handled any needed
 *     DELETE by PAGEID. After discovering this one needs to reset the
 *     LCP_SCANNED_BIT again. At the first A the page_to_skip_lcp bit
 *     was set, but the first D issued a DELETE BY PAGEID and dropped
 *     the page and to flag that the LCP scan was handled the
 *     LCP_SCANNED_BIT was set.
 *
 *     We read the old last LCP state and set the new last LCP state when
 *     reaching the first D event after start of LCP. The
 *     page->is_page_to_skip_lcp() flag will assist in determining what
 *     the state at start of LCP was.
 *
 * Case 2: Dropped before start of last LCP and allocated at start of LCP.
 *
 * Desired action for ALL ROWS pages: Any rows with committed data at start
 * of LCP should be recorded as INSERTs into the LCP.
 *
 * Desired action for CHANGED ROWS pages: Any rows with committed data at
 * start of LCP should be recorded as WRITEs into the LCP. All other rows
 * should be ignored, technically acceptable behaviour is to issue
 * DELETE by ROWID for those rows that should be ignored as well.
 * 
 * D  LCP_Start(n)   [AD].. A  LCP_Start(n+1)  E           LCP_End(n+1) (1)
 * D  LCP_Start(n)   [AD].. A  LCP_Start(n+1)  D           LCP_End(n+1) (2)
 * D  LCP_Start(n)   [AD].. A  LCP_Start(n+1)  [DA].. D    LCP_End(n+1) (3)
 *
 * (1) is found by that the page exists when being scanned, no LCP_SCANNED_BIT
 *     is set and also not the page to skip lcp flag is set. Individual rows
 *     can have their LCP_SKIP flag set. All rows with committed data AND not
 *     LCP_SKIP flag set will be recorded. All rows with LCP_SKIP flag set
 *     will be ignored for ALL ROWS pages and will be ignored for CHANGED ROWS
 *     pages based on the last LCP state. Rows without committed data will be
 *     ignored for ALL ROWS pages and will be ignored based on the last LCP
 *     state for CHANGED ROWS pages.
 *
 *     When we are done executing a page for the LCP scan we can set the
 *     last LCP state to A.
 *
 * (2) is found when releasing the page. Before page is released it will have
 *     its rows deleted, for each row that is deleted and wasn't already
 *     deleted since start of LCP we will record the row using the LCP keep
 *     list and also setting LCP_SKIP flag on the row. When releasing the
 *     page we can ignore it based on knowledge of the last LCP state.
 *
 *     In this we set the last LCP state and also read it when reaching the
 *     D event. This event can even occur while we're in the middle of
 *     scanning the page for the LCP.
 *
 * (3) is found by discovering that the LCP_SCANNED_BIT is set. This is set
 *     by the first D event after start of LCP after handling the page as
 *     in (2).
 *
 *     Last LCP state already set in the first D event after start of LCP.
 * 
 * Case 3: Allocated before start of last LCP and dropped at start of this LCP
 *
 * Desired action for ALL ROWS pages: Page ignored
 *
 * Desired action for CHANGED ROWS pages: DELETE by PAGEID recorded in LCP
 *
 * A  LCP_Start(n) D [AD]..    LCP_Start(n+1)  E           LCP_End(n+1) (1)
 * A  LCP_Start(n) D [AD]..    LCP_Start(n+1)  A           LCP_End(n+1) (2)
 * A  LCP_Start(n) D [AD]..    LCP_Start(n+1)  [AD].. A    LCP_End(n+1) (3)
 *
 * Here we will take the same action for all cases independent of if we know
 * state of the last LCP or not since the state was allocated before and thus
 * we need to record the change in state.
 *
 * (1) is found by empty page slot and no LCP_SCANNED_BIT set and not skip
 *     flag set on page. For ALL ROWS pages we will simply ignore those
 *     pages. For CHANGED ROWS pages we will record DELETE by PAGEID based
 *     on the state of the last LCP.
 * (2) is found by discovering page->is_page_to_skip_lcp() is true when LCP
 *     scan reaches it. For ALL ROWS pages this means we can ignore it, for
 *     CHANGED ROWS pages we record it as DELETE by PAGEID based on the state
 *     of the last LCP.
 * (3) is found by discovering the LCP_SCANNED_BIT set which was set when the
 *     first D event after start of LCP was found. When this first D event
 *     occurred we handled the page as in (1) followed by setting the
 *     LCP_SCANNED_BIT.
 *
 * The same principles for handling last LCP state exists here as for Case 1.
 *
 * Case 4: Allocated before start of last LCP and allocated before start
 *         of this LCP
 *
 * Desired action for ALL ROWS pages: Record all rows with committed data at
 * start of LCP. Ignore all rows without committed data at start of LCP.
 *
 * Desired action for CHANGED ROWS pages: Record all rows with committed data
 * at start of LCP. Record all rows without committed data at start of LCP as
 * DELETE by ROWID.
 *
 * A  LCP_Start(n)   [DA]..    LCP_Start(n+1)  E           LCP_End(n+1) (1)
 * A  LCP_Start(n)   [DA]..    LCP_Start(n+1)  D           LCP_End(n+1) (2)
 * A  LCP_Start(n)   [DA]..    LCP_Start(n+1)  [DA].. D    LCP_End(n+1) (3)
 *
 * (1) is found by an existing page without LCP_SCANNED_BIT set and without
 *     the page to skip flag set on the page. We will check row by row if the
 *     row is to be copied to LCP.
 *
 *     If a row exists at start of LCP then it will be recorded in the LCP,
 *     either at LCP scan time or at first delete after the start of the LCP.
 *     When the first delete have occurred then we set the LCP_SKIP flag on
 *     the row to indicate that the row has already been processed for this
 *     LCP. The handling here is the same for ALL ROWS pages and for CHANGED
 *     ROWS pages.
 *
 *     If a row didn't exist at start of LCP then we will ignore it for ALL
 *     ROWS pages and we will record a DELETE by ROWID for CHANGED ROWS
 *     pages. We discover this as part of LCP scan for rows not inserted
 *     again before the LCP scan reaches them. For rows that are inserted
 *     after start of LCP we will mark them with LCP_SKIP flag for ALL ROWS
 *     pages. For CHANGED ROWS pages we could record the DELETE by ROWID
 *     immediately, but there is no safe space to record this information.
 *     So instead we mark the row with LCP_DELETE to flag to the LCP scan
 *     that this row needs to generate a DELETE by ROWID.
 *
 * (2) is found when releasing a page, at this point the page has already
 *     recorded everything for ALL ROWS pages. We indicate this by setting
 *     LCP_SCANNED_BIT on the page.
 *
 *     However for CHANGED ROWS pages we can still have a set of rowids that
 *     was empty at start of LCP that we need to record before moving on.
 *     We scan the page before moving on, we ignore rows that have the
 *     LCP_SKIP flag set and rows that have rowGCI < scanGCI which indicates
 *     that they were empty also at last LCP. All other rows we generate a
 *     DELETE by ROWID for. Also here we set the LCP_SCANNED_BIT after
 *     doing this.
 *
 * (3) is found by LCP_SCANNED_BIT set when LCP scan reaches it. Any A or D
 *     event after the first D event will be ignored since LCP_SCANNED_BIT
 *     is set.
 *
 * The same principles for handling last LCP state exists here as for Case 2.
 *
 *     Requirement to record number of pages at start of LCP
 *     .....................................................
 * For partial LCPs we record the number of pages existing in the whole
 * fragment at the start of the partial LCP, this has the effect that during
 * restore we can safely ignore all LCP records on rowids with higher page id
 * than the recorded number of pages. They could never be part of the LCP even
 * if they are part of earlier LCPs.
 *
 * Let's look at an example here. Each page can be sparse or full, it doesn't
 * matter for the description, we need to ensure that the restore can recover
 * the correct set of rows.
 * 
 * LCP 1: Contains 17 pages (rowids from page 0 to 16 included)
 * LCP 2: Contains 13 pages
 * LCP 3: Contains 14 pages
 *
 * When restoring LCP 3 we make use also of parts from LCP 1 and LCP 2.
 * We start by applying the LCP 1 for rowids in page 0 to 13. Next when
 * start applying LCP 2 we need to perform DELETE by ROWID for all rows
 * page id 13. We know that all rowids from page id 13 have either
 * GCI = 0 or a GCI > lcpScanGci which makes them recorded as changes
 * in LCP 3.
 *
 * If we had not recorded the number of pages in LCPs we would not be
 * able to know that rows in page id 14 through 16 was deleted since
 * the LCP scan would not see them since they were not part of the
 * pages scanned during LCP (simply because the pages no longer existed).
 *
 *
 *     Multiple LCP files to save disk space
 *     .....................................
 * Using partial LCP it is essential to be able to drop files as early as
 * possible. If an LCP file contain too many parts fully written then the
 * file needs to be retained although most of its data is no longer useful.
 *
 * To avoid this we cap the number of parts we use for large fragments
 * in each file and use a multi-file implementation of each partial LCP.
 *
 * What we do here is that we divide the LCP of each fragment into several
 * files. We will write each of those files in sequential order. Assume that
 * we have 2048 parts and that this LCP is to record 256 of those parts starting
 * at part 100. Assume that we divide this LCP into 4 files.
 *
 * The first file will record all rows from part 100-163, the second will
 * contain all rows from part 164-228, the third file will contain all
 * rows from part 229-292 and the fourth and last file will contain
 * all rows from part 293-356.
 *
 * The rows from the LCP keep list is written into the file currently
 * used.
 *
 * Changed rows are written to any of the files. But we choose to write
 * them to the first file. The reason is that this means that the biggest
 * file in the LCP will be removed first and thus it is the most efficient
 * algorithm to save disk space.
 *
 * It is a bit complicated to understand to prove that this brings about
 * an LCP that can be correctly restored. We prove it in a number of
 * steps before proving the theorem for Partial LCPs.
 *
 * Corollary 1:
 * ............
 * For each LCP part we always start by applying an LCP where all rows
 * of the part is recorded. Then we will execute the change parts of
 * all LCPs thereafter until the last.
 *
 * Proof:
 * This is the intended recovery algorithm, so proof is not really
 * needed. Proof is only required to prove that this recovers a
 * proper LCP according to Theorem 1 above.
 *
 * Case 1:
 * Assume that the row existed at the time of the first LCP used in
 * restore and is kept all the way until the last LCP, updates can
 * occur.
 *
 * Case 2:
 * Assume that the row was inserted after initial LCP and is kept
 * until the last LCP.
 *
 * Case 3:
 * Assume that the row existed at the time of the first LCP but has
 * been deleted before the final LCP.
 *
 * Case 4:
 * Assume that the row didn't exist at the first LCP and did not
 * exist at the time of the last LCP.
 *
 * Case 4 is obviously ok, no LCP has recorded anything regarding
 * this row, so it cannot be a problem.
 *
 * Case 1 means that the row is restored in first LCP, if any changes
 * has occurred before the last LCP they will be recorded in any of
 * the LCP preceding the last LCP or in the last LCP itself. It
 * could contain a newer value if the last LCP had changes that
 * occurred after start of the LCP. Thus the row is present with
 * same or newer data as it should be according to Theorem 1.
 *
 * Case 2 means that the row was not present in the first LCP.
 * It must have been inserted in either of the following LCPs
 * or the last LCP and since it will be marked with a higher GCI
 * when inserted it will be part of the next LCP after being
 * inserted, similary any updates will be recorded in some LCP if
 * it happens before or during the last LCP. Thus the row exists
 * after applying rows according to Corollary 1 such that Theorem 1
 * holds true.
 *
 * Finally Case 3 have inserted the row as part of the first LCP. The
 * row could have been written by the LCP keep list in this first LCP.
 * However when the row is deleted the GCI of the row will be set to
 * to a GCI higher than the GCI of the first LCP and this ensures that
 * the rowid is recorded in LCP as DELETE by ROWID. Finally if the
 * entire page have been removed before the last LCP we will record
 * this in the last LCP and this means that we will ignore the row
 * that exists in the first LCP restored since we know that not any
 * rows with that rowid is present in the LCP.
 *
 * This means that we have proven that the LCP also in case 3 fits
 * with Theorem 1 in that the row is certain to not be part of the
 * LCP restored.
 *
 * Thus all cases have been proven and Corollary 1 is proven to be
 * a correct restore method for LCPs with Partial LCPs.
 *
 * Corollary 2:
 * ............
 * The LCP keep list can be recorded in any LCP file in the case where
 * multiple files are used to record an LCP.
 *
 * Proof:
 * The record in the LCP from a LCP keep list will always be overwritten
 * or ignored by the following LCPs. The reason is simply that the GCI of
 * the delete is higher than LCP scan GCI of the current LCP. Thus the
 * next LCP will either overwrite this record with a DELETE by ROWID or
 * the record will be ignored by the next LCP since the entire page has
 * been dropped or the rowid will be overwritten by another row that
 * reused the rowid of the deleted row.
 *
 * So thus it is safe to store these LCP keep list items as they come
 * and record them in any list. Obviously all the files of the last
 * LCP will be kept and applied as part of restore.
 *
 * Corollary 3:
 * ............
 * When we remove a file from an LCP we could not be interested in any
 * of the change rows from this LCP. We are only interested in the
 * parts where we have recorded all rows.
 *
 * Proof:
 * We will only remove the oldest LCP files at any time. Thus when we
 * remove a file from an LCP we are sure that all the files from the
 * previous LCP is already deleted. This means that the LCP from where
 * we delete files can only be used to restore the all rows part as
 * described in Corollary 1. Thus we will always ignore all parts
 * with changed rows for an LCP where we are about to delete a file.
 *
 * Theorem 2:
 * ----------
 * The following algorithm will be applied using multiple files.
 * If we want to divide the parts where we record all rows into multiple
 * files we do so in the following manner:
 * 1) In the first file we will record up to 1/8th of the parts. We will
 * also record all changed rows for parts where we are not recording
 * all rows. In addition LCP keep rows are recorded as they arrive.
 * 2) In the following files we will record also all rows for up to 1/8th
 * of the parts. Also LCP keep rows for those as they arrive.
 *
 * Proof:
 * ------
 * Corollary 2 shows that it is correct to record LCP keep rows as they
 * arrive in any of the files.
 * Corollary 3 shows that the any algorithm to select where to record
 * changed rows is correct, in particular this shows that the selected
 * variant to record all in the first file is correct.
 * Corollary 1 shows that the restore algorithm for this type of LCP
 * works as desired.
 *
 * Observation 2:
 * --------------
 * Given that we need two different mechanisms to deduce if a page should
 * be skipped when LCP scanned (is_page_to_skip_lcp() through state on
 * page and lcp_scanned_bit set in page map) this means that both of
 * those need to be checked to see if a row is in remaining LCP set
 * that is used to decide whether to set LCP_SKIP bit on the row.
 *
 * The is_page_to_skip_lcp() flag on page is set when a page as first
 * alloc/release page event after start of LCP scan is allocated. After
 * this the page can be released and if so the last LCP state of the
 * page will be updated and the lcp scanned bit will be set.
 *
 * Similarly if the page is released as the first page event after
 * start of LCP scan we will also update the last LCP state and
 * next set the lcp scanned bit. So when we see a lcp scanned bit we
 * need never do anything more during the LCP scan, we only need to
 * reset the bit.
 *
 * Lemma 1:
 * --------
 * Based on theorem 2 we deduce that each LCP requires a LCP control
 * file that contains at least the following information.
 *
 * MaxGciCompleted:
 * This is the GCI where which we have all changes for in the LCP. The
 * LCP can also contain changes for MaxGciCompleted + 1 and
 * MaxGciCompleted + 2 and beyond.
 *
 * MaxPageCount:
 * This is the number of pages existing (with rowids) in the LCP which
 * is recorded at the start of the partial LCP.
 * 
 * A list of part ranges (one part range per file) and the file numbers.
 * This is recorded using the following variables in the LCP control file.
 *
 * MaxPartPairs:
 * This is the maximum number of LCPs that can constitute a recoverable
 * checkpoints. Thus an LCP control file can write at most this many
 * parts. Currently this number is set to 2048.
 *
 * NumPartPairs:
 * This is the number of files used in the restore of this LCP, there is
 * one part range per file.
 *
 * MaxNumberDataFiles:
 * This is the maximum number of files used, it is used to calculate the
 * file numbers based on a number of files (NumPartPairs) and the
 * parameter LastDataFileNumber.
 *
 * LastDataFileNumber:
 * The last LCP file, this will be the final file restored in a restore
 * situation.
 *
 * An array of pairs (startPart, numParts) where the last records the
 * last LCP file and the first records the first file to start restoring
 * from.
 *
 * In addition we record the following information in the LCP control
 * file.
 *
 * Checksum:
 * To verify the content of the LCP control file.
 *
 * TableId:
 * Table id of the checkpointed fragment.
 *
 * FragmentId:
 * Fragment id of the checkpointed fragment.
 *
 * LcpId:
 * The global LcpId this LCP belongs to.
 *
 * LocalLcpId:
 * If part of global LCP it is 0, otherwise it is 1, 2, 3 and so forth
 * for a local LCP executed without control of DIH.
 *
 * In addition the LCP control file contains a file header as all LCP
 * files and backup files. The most important information here is the
 * version number of the partial LCP changes as such and the version
 * number that wrote this file. This is important for any upgrade
 * scenarios.
 *
 * LCPs and Restarts:
 * ------------------
 * Partial LCP is developed to store less information in LCPs and also
 * that LCPs can run faster. When LCPs complete faster that means that
 * we can cut the REDO log much sooner.
 *
 * However we still need to make a full checkpoint as part of a restart.
 * We will describe the implications this has for various types of
 * restarts.
 *
 * System Restart:
 * ...............
 * No real implication, we have ensured that doing a full checkpoint is
 * still divided into separate files to ensure that we save disk space.
 * There is no updates ongoing during this LCP so this LCP will simply
 * write the changed contents while executing the REDO log.
 *
 * Node restart:
 * .............
 * This restart depends to a great extent on how long time the node
 * was dead, if it was dead for a long time it will have a lot more
 * to write in a LCP than otherwise.
 *
 * Initial node restart:
 * .....................
 * This is the trickiest problem to solve. Using partial LCP we aim for
 * LCPs to complete in 5-10 minutes, but writing the initial LCP after
 * synching the data with the live node might take many hours if the
 * node contains terabytes of data.
 *
 * We solve this by running local LCPs before we become part of the
 * global LCP protocol. DIH won't know about these LCPs but it doesn't
 * really matter, we can make use of it if the node crashes during
 * restart although DIH didn't know about it. But more importantly
 * as soon as we participate in the first global LCP we can run that
 * LCP much faster since we already have logged all rows, so we only
 * need to record the changes since the last local LCP in the first
 * global LCP.
 *
 * The protocol used to tell the starting node about state of fragments
 * is called COPY_ACTIVEREQ. This is received 2 times per fragment
 * per node restart. The first one says that we have completed the
 * synchronisation. We will use this first signal to put the fragment
 * in queue for running an LCP.
 *
 * When all fragments have been synchronised then DIH will start the
 * second phase. In this phase each fragment will start using the
 * REDO log as preparation for the first LCP.
 *
 * Note that a local LCP cannot be used to restore the database on
 * its own. It requires either a node synchronization as part of node
 * restart which works fine as the rowids are synchronized one by one
 * and there might be unneeded work done if the live node uses a GCI
 * from DIH, but it will still be correct.
 *
 * It can also be restored in a system restart by using REDO logs from
 * other nodes, we can avoid applying REDO logs we don't need since we
 * know what GCP we have completely recorded in the LCP. The proof of
 * why applying REDO logs will restore a consistent database still
 * holds.
 *
 * Obviously if as part of recovery we are told to execute the REDO log
 * from GCI 77 to 119 and we know that the LCP is completed for GCI
 * GCI 144 then we can completely skip the part where we execute the
 * REDO log for that fragment as part of the recovery. Later it will
 * be synched up in this case using a live node.
 *
 * Local LCPs during restart
 * .........................
 * When we receive the first COPY_ACTIVEREQ in DBLQH we will start a
 * new local LCP. This will insert an UNDO_LOCAL_LCP_FIRST into the
 * UNDO log. This means that we can move the UNDO log forward, we
 * still need to retain all UNDO log records from the previous LCP,
 * and the one before that since we cannot be certain that the previous
 * LCP actually completed.
 *
 * During Local LCP we cannot insert one more UNDO_LOCAL_LCP_FIRST again
 * until we have completed a Local LCP of each and every fragment to be
 * restored.
 *
 * So what this means is that we will start running a Local LCP as part
 * of the synchronisation with the live node. It is possible to run an
 * LCP for an individual fragment several times during this round of
 * LCP. But we need to complete the Local LCP before allowing the
 * first COPY_ACTIVEREQ in the second phase to continue. If we didn't
 * do this we would run a much bigger chance of running out of UNDO
 * log. In some cases we might still run out of UNDO log and in this
 * case we will ensure that the LCP gets higher priority and that the
 * synchronisation process is blocked temporarily. We will do this
 * when certain thresholds in UNDO log usage is reached.
 *
 * We will allow for two choices in how we perform Local LCPs. We will
 * perform 1 Local LCP for all node restarts before we allow the
 * REDO logging to be activated (activated by COPY_ACTIVEREQ in second
 * phase). After completing this first Local LCP we will measure how
 * much impact introducing the node into the distributed LCP would mean.
 * If we consider the impact too high we will execute one more round of
 * Local LCP.
 *
 * We will not for the moment consider executing a third Local LCP to
 * ensure that we don't get stuck in this state for too long.
 *
 * Executing 2 Local LCPs should in most cases be sufficient to catch
 * up with LCP times at other nodes.
 *
 * Dropped tables during a node failure
 * ....................................
 * This is a tricky problem that requires us to avoid reusing a table id
 * for a new table until we're sure that all nodes have restarted and
 * heard that the table have been dropped. We also need to tell starting
 * nodes that the table is dropped and that it requires all LCP files
 * to be removed.
 *
 * Various implementation details about LCPs
 * .........................................
 * When we commit a delete we need to know if the fragment is currently
 * performing a LCP and if so we need to know if the row has been
 * scanned yet during LCP.
 *
 * With Partial LCP this is a bit more intricate where we need to check
 * the scan order in the Backup block. However only DBTUP knows if a
 * page has been deleted and then followed by a new page allocation.
 *
 * For parts where we record all rows of the part these pages can be
 * skipped since all rows inserted into this page occurs after start of
 * LCP.
 *
 * However for parts where we record changed rows we need to scan these
 * pages and record DELETE by ROWID for those entries that are free.
 *
 * LCP signal flow
 * ---------------
 *
 * Description of local LCP handling when checkpointing one fragment locally in
 * this data node. DBLQH, BACKUP are executing always in the same thread. DICT
 * and NDBFS mostly execute in different threads.
 *
 * The LCP_PREPARE_REQ for the next fragment to checkpoint can execute in
 * parallel with BACKUP_FRAGMENT_REQ processing. This makes LCP processing
 * faster when there is many small fragments.
 *

 DBLQH                        BACKUP             DICT              NDBFS
  |                             |
  |   LCP_PREPARE_REQ           |
  |---------------------------->|
  |                             |    2 * FSOPENREQ (control files)
  |                             |----------------------------------->|
  |                             |    2 * FSOPENCONF                  |
  |                             |<-----------------------------------|
  |                             |    2 * FSREADREQ (control files)
  |                             |----------------------------------->|
  |                             |    2 * FSREADCONF                  |
  |                             |<-----------------------------------|
  |                             |    FSCLOSEREQ (most recent control file)
  |                             |----------------------------------->|
  |                             |    FSCLOSECONF                     |
  |                             |<-----------------------------------|
  |                             |    FSOPENREQ (checkpoint data file)
  |                             |----------------------------------->|
  |                             |    FSOPENCONF                      |
  |                             |<-----------------------------------|
  |                             | CONTINUEB(ZBUFFER_FULL_META) to oneself
  |                             |--------------------------------------->
  |                             |  GET_TABINFOREQ  |
  |                             |----------------->|
  |                             | GET_TABINFO_CONF |
  |                             |<-----------------|
  |   LCP_PREPARE_CONF          |
  |<----------------------------|
  ...
  |   BACKUP_FRAGMENT_REQ       |-------> CONTINUEB(START_FILE_THREAD)|
  |---------------------------->|
  |   SCAN_FRAGREQ              |
  |<----------------------------|
  |
  | Potential CONTINUEB(ZTUP_SCAN) while scanning for tuples to record in LCP
  |
  |  TRANSID_AI                 |
  |---------------------------->|
  |.... More TRANSID_AI         | (Up to 16 TRANSID_AI, 1 per record)
  |  SCAN_FRAGCONF(close_flag)  |
  |---------------------------->|
  |  SCAN_NEXTREQ               |
  |<----------------------------|
  |
  | Potential CONTINUEB(ZTUP_SCAN) while scanning for tuples to record in LCP
  |
  |  TRANSID_AI                 |
  |---------------------------->|
  |.... More TRANSID_AI         | (Up to 16 TRANSID_AI, 1 per record)
  |  SCAN_FRAGCONF(close_flag)  |
  |---------------------------->|
  
  After each SCAN_FRAGCONF we check of there is enough space in the Backup
  buffer used for the LCP. We will not check it until here, so the buffer
  must be big enough to be able to store the maximum size of 16 records
  in the buffer. Given that maximum record size is about 16kB, this means
  that we must have at least 256 kB of buffer space for LCPs. The default
  is 2MB, so should not set it lower than this unless trying to achieve
  a really memory optimised setup.

  If there is currently no space in the LCP buffer, then the buffer is either
  waiting to be written to disk, or it is being written to disk. In this case
  we will send a CONTINUEB(BUFFER_FULL_SCAN) delayed signal until the buffer
  is available again.

  When the buffer is available again we send a new SCAN_NEXTREQ for the next
  set of rows to be recorded in LCP.

  CONTINUEB(START_FILE_THREAD) will either send a FSAPPENDREQ to the opened
  file or it will send a delayed CONTINUEB(BUFFER_UNDERFLOW).

  When FSAPPENDCONF arrives it will make the same check again and either
  send one more file write through FSAPPENDREQ or another
  CONTINUEB(BUFFER_UNDERFLOW). It will continue like this until the
  SCAN_FRAGCONF has been sent with close_flag set to true AND all the buffers
  have been written to disk.

  After the LCP file write have been completed the close of the fragment LCP
  is started.

  An important consideration when executing LCPs is that they conflict with
  the normal processing of user commands such as key lookups, scans and so
  forth. If we execute on normal JBB-level everything we are going to get
  problems in that we could have job buffers of thousands of signals. This
  means that we will run the LCP extremely slow which will be a significant
  problem.

  The other approach is to use JBA-level. This will obviously give the
  LCP too high priority, we will run LCPs until we have filled up the
  buffer or even until we have filled up our quota for the 100ms timeslot
  where we check for those things. This could end up in producing 10
  MByte of LCP data before allowing user level transactions again. This
  is also obviously not a good idea.

  So most of the startup and shutdown logic for LCPs, both for the entire
  LCP and messages per fragment LCP is ok to raise to JBA level. They are
  short and concise messages and won't bother the user transactions at any
  noticable level. We will avoid fixing GET_TABINFO for that since it
  is only one signal per fragment LCP and also the code path is also used
  many other activitites which are not suitable to run at JBA-level.

  So the major problem to handle is the actual scanning towards LQH. Here
  we need to use a mechanism that keeps the rate at appropriate levels.
  We will use a mix of keeping track of how many jobs were executed since
  last time we executed together with sending JBA-level signals to speed
  up LCP processing for a short time and using signals sent with delay 0
  to avoid being delayed for more than 128 signals (the maximum amount
  of signals executed before we check timed signals).

  The first step to handle this is to ensure that we can send SCAN_FRAGREQ
  on priority A and that this also causes the resulting signals that these
  messages generate also to be sent on priority A level. Then each time
  we can continue the scan immediately after receiving SCAN_FRAGCONF we
  need to make a decision at which level to send the signal. We can
  either send it as delayed signal with 0 delay or we could send them
  at priority A level to get another chunk of data for the LCP at a high
  priority.

  We send the information about Priority A-level as a flag in the
  SCAN_FRAGREQ signal. This will ensure that all resulting signals
  will be sent on Priority A except the CONTINUEB(ZTUP_SCAN) which
  will get special treatment where it increases the length of the
  loop counter and sends the signal with delay 0. We cannot send
  this signal on priority level A since there is no bound on how
  long it will execute.

 DBLQH      PGMAN   LGMAN     BACKUP             DICT              NDBFS
  |         SYNC_PAGE_CACHE_REQ
  |          <------------------|
  |           sync_log_lcp_lsn  |
  |                  <----------|
  |           Flush UNDO log
  |                  ---------->|
  |         Flush fragment page cache
  |         SYNC_PAGE_CACHE_CONF
  |          ------------------>|
  |         If first fragment in LCP then also:
  |         SYNC_EXTENT_PAGES_REQ
  |          <------------------|
  |         Flush all extent pages
  |         SYNC_EXTENT_PAGES_CONF
  |          ------------------>|
  |
  | After all file writes to LCP data file completed:
  |
  |                             |     FSCLOSEREQ
  |                             |------------------------------------>|
  |                             |     FSCLOSECONF
  |                             |<------------------------------------|

  When all those activities are completed:
  1) Sync UNDO log
  2) Sync page cache
  3) Sync extent pages (done immediately following sync of page cache)
  4) Write and close of LCP data file
  then we are ready to write the LCP control file. After this file
  is written and closed the LCP of this fragment is completed.

  With this scheme the LCP of a fragment is immediately usable when the
  LCP of a fragment is completed and the signal of this completion is
  that a written LCP control file exists. At restart one needs to verify
  the GCI of this file to ensure that the LCP is restorable. Otherwise
  the older LCP will be used.

  |                             |     FSWRITEREQ (LCP control file)
  |                             |----------------------------------->|
  |                             |     FSWRITECONF
  |                             |<-----------------------------------|
  |                             |     FSCLOSEREQ (LCP control file)
  |                             |----------------------------------->|
  |                             |     FSCLOSECONF
  |                             |<-----------------------------------|
  |                             |
  | BACKUP_FRAGMENT_CONF        |
  |<----------------------------|
  |
  |                     DIH (local)
  |  LCP_FRAG_REP        |
  |--------------------->|

  LCP_FRAG_REP is distributed to all DIHs from the local DIH instance.

  Finally after completing all fragments we have a number of signals sent to
  complete the LCP processing. The only one needed here is the END_LCPREQ
  to TSMAN to make the dropped pages from any dropped tables available again
  after completing the LCP. This signal needs no wait for it to complete.
  DBLQH knows when the last fragment is completed since it will receive a
  special LCP_FRAG_ORD with lastFragmentFlag set from LQH proxy which in
  turn received this from DIH.

                             LQH Proxy   PGMAN(extra)     LGMAN  TSMAN
  |   LCP_FRAG_ORD(last)        |
  |<----------------------------|
  ......
  | LCP_COMPLETE_REP            |
  |---------------------------->|

  Here the LQH Proxy block will wait for all DBLQH instances to complete.
  After all have completed the following signals will be sent.
                             LQH Proxy   PGMAN(extra)     LGMAN  TSMAN

                                | END_LCPREQ                        |
                                |---------------------------------->|
                                | END_LCPCONF                       |
                                |<----------------------------------|
                                |
                                | LCP_COMPLETE_REP(DBLQH) sent to DIH(local)


  As preparation for this DBLQH sent DEFINE_BACKUP_REQ to setup a backup
  record in restart phase 4. It must get the response DEFINE_BACKUP_CONF for
  the restart to successfully complete. This signal allocates memory for the
  LCP buffers.

  Background deletion process
  ---------------------------
  To save file space we try to delete old checkpoint files no longer needed
  as soon as possible. This is a background process fully handled by the
  BACKUP block, it is handled outside the normal LCP processing protocol.
  
  It could interfere with LCP processing in the exceptional case that we
  haven't managed to delete the old LCP files for a fragment before starting
  to prepare the next local checkpoint.

  From DIH's point of view we always have a LCP instance 0 and a LCP instance
  1 for each fragment. When we complete writing a checkpoint file we need to
  keep the old checkpoint file until the new checkpoint file is usable in a
  restore case. At the time when it completes we cannot use it since it can
  contain rows from a GCI that haven't been fully completed yet. As soon as
  we get an indication of that the checkpoint is useful for restore we can
  delete the old checkpoint file.

  To handle this we maintain a list of fragments to handle deletes of fragment
  checkpoint files.

  We also need a way to handle deletion of old files after crashes. This is
  actually fairly easy to handle as part of the recovery as we use the
  checkpoint files to restore, we can as part of that remove any old
  checkpoint files.

  Local LCP execution
  -------------------
  Normally an LCP is executed as a distributed checkpoint where all nodes
  perform the checkpoint in an synchronised manner. During restarts we might
  execute extra local LCPs that can be used to cut the logs (REDO and UNDO
  logs). We don't generate REDO logs until very late in the recovery process,
  UNDO logs however we generate all the time, so it is mainly the UNDO log
  we have to protect from being exhausted during a restart.

  Such a local checkpoint can be used to recover a system, but it can normally
  not be used to recover a node on its own. If the local LCP happens during a
  system restart there are two options. If we have seen the GCP that we are
  attempting to restore we have all checkpoints and REDO logs required and
  a local LCP during restart should not be necessary normally. If our node is
  behind and we rely on some other node to bring us the latest GCIs then we
  might have to perform a checkpoint. In this case this local LCP will not
  be recoverable on its own.

  The reason why these local LCPs are not recoverable on their own is two
  things. First the synchronisation of data with the other node might not
  be completed yet when the local LCP starts. This means that the local LCP
  isn't seeing a united view, some rows will see a very new version whereas
  other rows will be seeing a very old view. To make a consistent state one
  more node is required. Second even if the local LCP started after the
  synchronisation was complete we don't have local REDO log records that
  can bring the local LCP to a consistent state since we don't write to
  the REDO log during the synchronisation phase. Even if we did write to
  the REDO log during synchronisation the various fragments would still be
  able to recover to different GCIs, thus a consistent restore of the node
  is still not possible.

  So when a node crashes the first time it is always recoverable on its
  own from a certain GCI. The node with the highest such GCI per node
  group is selected as the primary recovery node. Other nodes might have
  to rely on this node for its further recovery. Obviously each node group
  need to be restored from the same GCI to restore a consistent database.
  As soon as we start executing a local LCP the node is no longer able to
  be restored independent of other nodes. So before starting to execute a
  local LCP we must first write something to the file system indicating that
  this node is now not recoverable unless another node gives us assistance.

  So independent of what GCI this can restore according to the system file
  it cannot be used to recover data to other nodes without first recovering
  its own data using another node as aid.

  When a node is started we know of the GCI to restore for our node, it
  is stored in DBLQH in the variable crestartNewestGci during recovery
  and DBLQH gets it from DBDIH that got it from the system file stored
  in the DIH blocks.

  For distributed LCPs we use this GCI to restore to check if a fragment
  LCP can be used for recovery. However for local LCPs this information
  is normally not sufficient. For local LCPs we either have a fixed
  new GCI that we need to handle (during system restart) or a moving
  set of GCPs (during node start).

  So for a restore we need to know the crestartNewestGci from DBLQH, but
  we also need to know the GCIs that we can use from other nodes. This
  information must be written into the local system file of this node.

  The local system file is stored in NDBCNTR. It contains the following
  information:
  1) Flag whether node is restorable on its own
  2) Flag whether node have already removed old LCP files
  3) Last GCI of partial GCPs

  When a node is starting up and we are recovering the data (executing
  RESTORE_LCP_REQ from restore) we want to delete any files that isn't
  usable for recovery since they have a MaxGCIWritten that is larger
  than the above Last GCP of partial GCPs. Once we have completed
  the RESTORE_LCP_REQ phase we know that we have deleted all old
  LCP files that can no longer be used and we should only have one
  copy of each fragment LCP stored at this point. At this point we
  can set the flag above to indicate that we have already removed the
  old LCP files.

  The important parameters in the LCP metadata files stored here are
  the parameters MaxGCIWritten and MaxGCICompleted.

  When we write a local LCP the following holds for MaxGCIWritten.
  During system restart the MaxGCIWritten will be set to the
  GCI that the system restart is trying to restore. If the fragment
  has been fully synchronised before the local LCP started it will
  have the MaxGCICompleted set to the same GCI, otherwise it will
  have its value set to the crestartNewestGci (the GCP that was
  the last GCP we were part of the distributed protocol).

  So for system restarts there are only two GCI values that can be
  used during a local LCP. It is the GCI we are attempting to
  restore in the cluster or it is the GCI we were last involved in
  a distributed protocol for, crestartNewestGci).

  For node restarts the MaxGCIWritten is set according to what
  was set during the writing of the local LCP of the fragment.
  It will never be set smaller than crestartNewestGci.

  MaxGCICompleted is set dependent on the state at the start
  of the local LCP. If the fragment was fully synchronized
  before the start of the fragment LCP we set MaxGCICompleted
  to the GCI that was recoverable in the cluster at the time
  of the start of the local fragment LCP. If the fragment
  wasn't fully synchronised before the start of the local LCP
  we set it to crestartNewestGci or the maximum completed GCI
  in the fragment LCP restored.

  MaxGCIWritten is important during recovery to know whether
  a local LCP is valid, if MaxGCIWritten is larger than the
  GCP we have seen complete, the local LCP files cannot be
  trusted and must be deleted.

  MaxGCICompleted setting can ensure that we don't have to
  re-execute the local REDO log any more. It also takes
  into account that we don't have to synchronize more
  than necessary with the starting node.

  Information needed during restore for local LCP
  ...............................................
  We need to know about the crestartNewestGci. We also need
  to know the maximum GCI that is allowed when we encounter
  a local fragment LCP to understand which local fragment
  LCPs to remove.
  crestartNewestGci is sent as part of RESTORE_LCP_REQ for
  each restored fragment. We also need to add the max
  GCI restorable. Actually it is sufficient to send the
  maximum of those two values. Thus if the local system
  file says that we can recover on our own we will
  continue sending crestartNewestGci. Otherwise we will
  send the maximum of crestartNewestGci and the max GCI
  found in local system file.

  If any of the MaxGciWritten and MaxGciCompleted is set
  higher than the max GCI restorable we are sending to
  the restore block we need to remove that fragment LCP.

  Information needed during write of local LCP
  ............................................
  We need to know the state of the synchronisation of the fragment.
  If m_copy_started_state == AC_NORMAL &&
     fragStatus == ACTIVE_CREATION in DBLQH then we have completed
  the synchronisation of the fragment. Otherwise we haven't.
  We'll get this information from DBLQH at start of write of LCP
  in the Backup block.

  The backup block is informed about the GCI that is currently
  completed in the cluster through the signal RESTORABLE_GCI_REP
  sent from DBLQH. This information DBLQH collects from
  the GCP_SAVEREQ signal. This information is stored in the
  Backup block in m_newestRestorableGci.

  MaxGciCompleted is set by DBLQH and retrieved by Backup block
  in the method lcp_max_completed_gci. For normal distributed
  LCPs this method will simply set the MaxGciCompleted to the
  last completed GCI that DBLQH knows of. DBLQH gets to know
  of completion of a GCI through GCP_SAVEREQ. However for
  local LCP the procedure is a bit more complicated.

  It will first check if the fragment is fully synchronised.
  If not it will set MaxGciCompleted to crestartNewestGci.
  If it is synchronised we will use the same method as for
  a distributed LCP given that we have completed the
  GCI fully since the fragment contains the same data as the
  live node although the data isn't yet recoverable.

  Writing of local system file
  ............................
  Before we start a local LCP during recovery we write
  the local system file to indicate that the node can
  no longer be restored on its own until recovered again.
  This sets the following information in the local system
  file.
  1) Node restorable on its own flag is set to 0 (false).
  2) Flag indicating whether local LCPs removed is set to 0 (false).
  3) max GCP recoverable value is set to
  System Restart case: GCI cluster is restored to
  Node Restart case: GCI recoverable at the moment in cluster

  For node restarts we also write the local system file and update
  the max GCI recoverable value each time a GCI have been made
  recoverable.

  During recovery we read the local system file to discover
  whether we can be master in the system restart and also to
  discover if we can recover on our own.

  We propagate the max GCI recoverable value to DBLQH to ensure
  that we drop old LCP files that are not of any value in
  recovery any more.

  After completing the restart we finally write the local system
  file during phase 50. In this phase all recovery of data is
  completed and only initialisation of SUMA clients remains, so
  it is safe to write the local system file here again. This time
  we set the values to:
  1) Node restorable on its own flag is set to 1 (true)
  2) Flag indicating whether local LCPs removed is set to 0 (ignorable)
  3) max GCP recoverable value is set to 0 (ignorable)
*/
void
Backup::execLCP_PREPARE_REQ(Signal* signal)
{
  jamEntry();
  LcpPrepareReq req = *(LcpPrepareReq*)signal->getDataPtr();

  BackupRecordPtr ptr;
  c_backupPool.getPtr(ptr, req.backupPtr);

  TablePtr tabPtr;
  FragmentPtr fragPtr;

  jamLine(req.tableId);

  ndbrequire(ptr.p->prepareState == NOT_ACTIVE);
  ptr.p->prepareState = PREPARE_READ_CTL_FILES;
  ptr.p->prepareErrorCode = 0;

  ptr.p->prepare_table.first(tabPtr);
  tabPtr.p->fragments.getPtr(fragPtr, 0);

  tabPtr.p->tableId = req.tableId;
  tabPtr.p->tableType = DictTabInfo::UserTable;

  fragPtr.p->fragmentId = req.fragmentId;
  fragPtr.p->scanned = 0;
  fragPtr.p->scanning = 0;
  fragPtr.p->tableId = req.tableId;
  fragPtr.p->createGci = req.createGci;

  if (req.backupId != ptr.p->backupId ||
      req.localLcpId != ptr.p->localLcpId ||
      !ptr.p->m_initial_lcp_started)
  {
    jam();
    /**
     * These variables are only set at the very first LCP_PREPARE_REQ in
     * an LCP. At this point there is no parallelism, so no need to
     * care for concurrency on the ptr object here.
     *
     * New LCP, reset per-LCP counters. noOfBytes and noOfRecords is other
     * than here handled by the LCP execution phase.
     */
    ptr.p->noOfBytes = 0;
    ptr.p->noOfRecords = 0;
    ptr.p->backupId = req.backupId;
    ptr.p->localLcpId = req.localLcpId;
    ptr.p->m_initial_lcp_started = true;
    ndbrequire(ptr.p->m_first_fragment == false);
    ptr.p->m_first_fragment = true;
    ptr.p->m_is_lcp_scan_active = false;
    ptr.p->m_current_lcp_lsn = Uint64(0);
    DEB_LCP_STAT(("(%u)TAGS Start new LCP, id: %u", instance(), req.backupId));
    LocalDeleteLcpFile_list queue(c_deleteLcpFilePool,
                                  m_delete_lcp_file_head);
    ndbrequire(queue.isEmpty())
  }

  /**
   * We need to open both header files. One of them contains the latest
   * information from the last local checkpoint. We need however to
   * keep the old information around since this new LCP isn't immediately
   * useful for recovery. This also has the added benefit that we have the
   * files replicated. If we crash while we are still writing the new
   * header file we can always recover using the old header file. We
   * retain the old header file. This means that we need to open both
   * files to discover which of them is the most recent one. We should
   * use the older one to write the new header information into, but
   * we should use the newer header file to get the information about
   * which parts to perform the LCP on.
   */
  lcp_open_ctl_file(signal, ptr, 0);
  lcp_open_ctl_file(signal, ptr, 1);
}

/**
 * File processing for an LCP
 * --------------------------
 * At LCP_PREPARE_REQ we prepare the files for an LCP. There are two control
 * files for each fragment. These two files are both opened at prepare time.
 * One contains the description of the previous LCP and one contains the
 * description of the LCP before that one. Usually only one control file
 * exist per fragment since as soon as the LCP is fully completed we delete
 * the now oldest control file.
 *
 * So the steps are:
 * 1) Open both control files
 * 2) Find out which is the most recent control file.
 * 3) Use data from most recent control file to prepare which parts we will
 *    use for the this LCP. Calculate number of next data file to use.
 * 4) Open the new data file for this LCP.
 *    The old data file(s) will still exist
 * 5) Prepare phase is completed
 * 6) Execute phase of LCP fills the data file with data from this LCP.
 * 7) Flush and close the new data file.
 * 8) Write new control file, flush and close it.
 * 9) Report LCP processing as completed.
 *
 * Step 10) and onwards is handled as a background process.
 *
 * 10)Calculate data files to delete after this LCP is completed.
 * 11)Delete old data files no longer needed.
 * 12)Delete the LCP control no longer needed.
 */
void Backup::lcp_open_ctl_file(Signal *signal,
                               BackupRecordPtr ptr,
                               Uint32 lcpNo)
{
  FsOpenReq * req = (FsOpenReq *)signal->getDataPtrSend();
  req->userReference = reference();
  req->fileFlags =
    FsOpenReq::OM_READWRITE | FsOpenReq::OM_CREATE;

  /**
   * Compressed files do not support OM_READWRITE, so we will never
   * use compression for the LCP control files. The files will not
   * take up very much space. If it is necessary to support
   * compressed LCP control files then it is easy to do so by first
   * opening the LCP control files for read in this phase and then
   * when deciding which file to use for the next LCP we will close
   * both files and open the file to use with OM_CREATE and also
   * with OM_TRUNCATE to ensure we overwrite the old file
   * content.
   *
   * O_DIRECT requires very special write semantics which we don't
   * follow for CTL files. So we never set this option for CTL files.
   */
 
  FsOpenReq::v2_setCount(req->fileNumber, 0xFFFFFFFF);

  /**
   * Lcp header file
   */
  BackupFilePtr filePtr;
  TablePtr tabPtr;
  FragmentPtr fragPtr;

  c_backupFilePool.getPtr(filePtr, ptr.p->prepareCtlFilePtr[lcpNo]);
  ptr.p->prepare_table.first(tabPtr);
  tabPtr.p->fragments.getPtr(fragPtr, 0);

  ndbrequire(filePtr.p->m_flags == 0);
  filePtr.p->m_flags |= BackupFile::BF_OPENING;
  filePtr.p->m_flags |= BackupFile::BF_HEADER_FILE;
  filePtr.p->tableId = RNIL; // Will force init
  req->userPointer = filePtr.i;
  FsOpenReq::setVersion(req->fileNumber, 5);
  FsOpenReq::setSuffix(req->fileNumber, FsOpenReq::S_CTL);
  FsOpenReq::v5_setLcpNo(req->fileNumber, lcpNo);
  FsOpenReq::v5_setTableId(req->fileNumber, tabPtr.p->tableId);
  FsOpenReq::v5_setFragmentId(req->fileNumber, fragPtr.p->fragmentId);
  sendSignal(NDBFS_REF, GSN_FSOPENREQ, signal, FsOpenReq::SignalLength, JBA);
}

void
Backup::lcp_open_ctl_file_done(Signal* signal,
                               BackupRecordPtr ptr,
                               BackupFilePtr filePtr)
{
  /**
   * Header file has been opened, now time to read it.
   * Header file is never bigger than one page. Get page from list of
   * pages in the file record. Page comes from global page pool.
   */
  Page32Ptr pagePtr;
  FsReadWriteReq* req = (FsReadWriteReq*)signal->getDataPtrSend();

  filePtr.p->pages.getPtr(pagePtr, 0);
  filePtr.p->m_flags |= BackupFile::BF_READING;

  req->userPointer = filePtr.i;
  req->filePointer = filePtr.p->filePointer;
  req->userReference = reference();
  req->varIndex = 0;
  req->numberOfPages = 1;
  req->operationFlag = 0;
  FsReadWriteReq::setFormatFlag(req->operationFlag,
                                FsReadWriteReq::fsFormatMemAddress);
  FsReadWriteReq::setPartialReadFlag(req->operationFlag, 1);

  Uint32 mem_offset = Uint32((char*)pagePtr.p - (char*)c_startOfPages);
  req->data.memoryAddress.memoryOffset = mem_offset;
  req->data.memoryAddress.fileOffset = 0;
  req->data.memoryAddress.size = BackupFormat::NDB_LCP_CTL_FILE_SIZE_BIG;

  sendSignal(NDBFS_REF, GSN_FSREADREQ, signal,
             FsReadWriteReq::FixedLength + 3, JBA);
}

void
Backup::execFSREADREF(Signal *signal)
{
  jamEntry();

  FsRef * ref = (FsRef *)signal->getDataPtr();
  const Uint32 userPtr = ref->userPointer;
  
  BackupFilePtr filePtr;
  c_backupFilePool.getPtr(filePtr, userPtr);
  /**
   * Since we create the file if it doesn't exist, this should not occur
   * unless something is completely wrong with the file system.
   */
  ndbabort();
}

void
Backup::execFSREADCONF(Signal *signal)
{
  jamEntry();

  FsConf * conf = (FsConf *)signal->getDataPtr();
  const Uint32 userPtr = conf->userPointer;
  
  BackupFilePtr filePtr;
  c_backupFilePool.getPtr(filePtr, userPtr);

  /**
   * If we created the file in the open call, then bytes_read will be 0.
   * This will distinguish a non-existing file from an existing file.
   */
  filePtr.p->bytesRead = conf->bytes_read;
  filePtr.p->m_flags &= ~(Uint32)BackupFile::BF_READING;

  BackupRecordPtr ptr;
  c_backupPool.getPtr(ptr, filePtr.p->backupPtr);

  if (ptr.p->deleteFilePtr == filePtr.i)
  {
    jam();
    ndbrequire(filePtr.p->bytesRead ==
                 BackupFormat::NDB_LCP_CTL_FILE_SIZE_SMALL ||
               filePtr.p->bytesRead ==
                 BackupFormat::NDB_LCP_CTL_FILE_SIZE_BIG);
    lcp_read_ctl_file_for_rewrite_done(signal, filePtr);
    return;
  }
  for (Uint32 i = 0; i < 2; i++)
  {
    jam();
    c_backupFilePool.getPtr(filePtr, ptr.p->prepareCtlFilePtr[i]);
    if ((filePtr.p->m_flags & BackupFile::BF_READING) ||
        (filePtr.p->m_flags & BackupFile::BF_OPENING))
    {
      jam();
      return;
    }
  }
  lcp_read_ctl_file_done(signal, ptr);
}

void
Backup::lcp_read_ctl_file_done(Signal* signal, BackupRecordPtr ptr)
{
  BackupFilePtr filePtr[2];
  for (Uint32 i = 0; i < 2; i++)
  {
    jam();
    c_backupFilePool.getPtr(filePtr[i], ptr.p->prepareCtlFilePtr[i]);
    DEB_EXTRA_LCP(("(%u)ctl: %u, bytesRead: %u",
                   instance(), i, filePtr[i].p->bytesRead));
    if (filePtr[i].p->bytesRead != 0)
    {
      Page32Ptr pagePtr;
      jam();
      filePtr[i].p->pages.getPtr(pagePtr, 0);
      lcp_read_ctl_file(pagePtr, filePtr[i].p->bytesRead, ptr);
    }
    else
    {
      Page32Ptr pagePtr;
      jam();
      filePtr[i].p->pages.getPtr(pagePtr, 0);
      lcp_init_ctl_file(pagePtr);
    }
  }
  Page32Ptr pagePtr0, pagePtr1;
  filePtr[0].p->pages.getPtr(pagePtr0, 0);
  filePtr[1].p->pages.getPtr(pagePtr1, 0);
  struct BackupFormat::LCPCtlFile *lcpCtlFilePtr0 =
    (struct BackupFormat::LCPCtlFile*)pagePtr0.p;
  struct BackupFormat::LCPCtlFile *lcpCtlFilePtr1 =
    (struct BackupFormat::LCPCtlFile*)pagePtr1.p;
  struct BackupFormat::LCPCtlFile *lcpCtlFilePtr;
  Uint32 closeLcpNumber;
  Uint32 dataFileNumber;
  Uint32 maxGciCompleted;
  Uint32 maxGciWritten;
  Uint32 createGci;
  Uint32 createTableVersion;
  Uint32 lqhCreateTableVersion;

  if (lcpCtlFilePtr0->ValidFlag == 0)
  {
    jam();
    lcpCtlFilePtr0->LcpId = 0;
    lcpCtlFilePtr0->LocalLcpId = 0;
  }
  if (lcpCtlFilePtr1->ValidFlag == 0)
  {
    jam();
    lcpCtlFilePtr1->LcpId = 0;
    lcpCtlFilePtr1->LocalLcpId = 0;
  }
  if (lcpCtlFilePtr0->LcpId > lcpCtlFilePtr1->LcpId ||
      (lcpCtlFilePtr0->LcpId == lcpCtlFilePtr1->LcpId &&
       lcpCtlFilePtr0->LcpId != 0 &&
       lcpCtlFilePtr0->LocalLcpId > lcpCtlFilePtr1->LocalLcpId))
  {
    jam();
    dataFileNumber = lcpCtlFilePtr0->LastDataFileNumber;
    lcpCtlFilePtr = lcpCtlFilePtr1;
    ptr.p->prepareNextLcpCtlFileNumber = 1;
    closeLcpNumber = 0;
    createGci = lcpCtlFilePtr0->CreateGci;
    createTableVersion = lcpCtlFilePtr0->CreateTableVersion;
    maxGciCompleted = lcpCtlFilePtr0->MaxGciCompleted;
    maxGciWritten = lcpCtlFilePtr0->MaxGciWritten;
    ptr.p->prepareDeleteCtlFileNumber = closeLcpNumber;
    copy_prev_lcp_info(ptr, lcpCtlFilePtr0);
  }
  else
  {
    /**
     * Both can have the same LCP id. This should only happen when none of the
     * files existed and in this case the LCP id should be 0.
     * This will happen after a new table is created. If upgrading from 7.4 or
     * earlier than this is handled as part of node or cluster restart. So this
     * will not be the reason.
     */
    jam();
    ndbrequire(lcpCtlFilePtr0->LcpId < lcpCtlFilePtr1->LcpId ||
               (lcpCtlFilePtr0->LcpId == lcpCtlFilePtr1->LcpId &&
                (lcpCtlFilePtr0->LcpId == 0 ||
                 lcpCtlFilePtr0->LocalLcpId < lcpCtlFilePtr1->LocalLcpId)));
    dataFileNumber = lcpCtlFilePtr1->LastDataFileNumber;
    lcpCtlFilePtr = lcpCtlFilePtr0;
    ptr.p->prepareNextLcpCtlFileNumber = 0;
    createGci = lcpCtlFilePtr1->CreateGci;
    createTableVersion = lcpCtlFilePtr1->CreateTableVersion;
    maxGciCompleted = lcpCtlFilePtr1->MaxGciCompleted;
    maxGciWritten = lcpCtlFilePtr1->MaxGciWritten;
    closeLcpNumber = 1;
    ptr.p->prepareDeleteCtlFileNumber = closeLcpNumber;
    if (lcpCtlFilePtr1->LcpId == 0)
    {
      jam();
      /**
       * None of the files existed before, ensure that we don't delete
       * any data file since no one exists at this moment. Also ensure
       * that the other control file is removed.
       *
       * lcpCtlFilePtr1->LcpId == 0 => lcpCtlFilePtr0->LcpId == 0 since
       * lcpCtlFilePtr1->LcpId >= lcpCtlFilePtr0->LcpId when we come
       * here.
       *
       * We set m_num_parts_in_lcp to 0 to indicate this is first LCP for
       * this fragment and thus needs to always be a full LCP.
       */
      ptr.p->prepareDeleteCtlFileNumber = RNIL;
      ptr.p->m_prepare_num_parts_in_lcp = 0;
      ptr.p->m_prepare_max_parts_in_lcp = 0;
      ptr.p->m_prepare_scan_change_gci = 0;
      ptr.p->m_prepare_first_start_part_in_lcp = 0;
      ptr.p->preparePrevLcpId = 0;
      ptr.p->preparePrevLocalLcpId = 0;
      maxGciCompleted = 0;
      maxGciWritten = 0;
      TablePtr tabPtr;
      FragmentPtr fragPtr;
      ndbrequire(ptr.p->prepare_table.first(tabPtr));
      tabPtr.p->fragments.getPtr(fragPtr, 0);
      createGci = fragPtr.p->createGci;
      createTableVersion = c_lqh->getCreateSchemaVersion(tabPtr.p->tableId);
    }
    else
    {
      jam();
      copy_prev_lcp_info(ptr, lcpCtlFilePtr1);
    }
  }
  /**
   * prepareNextLcpCtlFileNumber is the number of the prepareCtlFilePtr's
   * which will be kept for this LCP. We have written the data in its page
   * with i-value of 0. This is what lcpCtlFilePtr points to at the moment.
   * This is the page we will later write after completing the LCP of this
   * fragment.
   *
   * We will always get the last data file number by getting the last
   * data file number from the control file to close which is the most
   * recent, then we will add one modulo the max number to get the
   * new last data file number.
   */
  dataFileNumber = get_file_add(dataFileNumber, 1);
  ptr.p->prepareFirstDataFileNumber = dataFileNumber;
  TablePtr tabPtr;
  FragmentPtr fragPtr;
  ndbrequire(ptr.p->prepare_table.first(tabPtr));
  tabPtr.p->fragments.getPtr(fragPtr, 0);
  ptr.p->prepareMaxGciWritten = maxGciWritten;
  lqhCreateTableVersion = c_lqh->getCreateSchemaVersion(tabPtr.p->tableId);

  Uint32 maxGci = MAX(maxGciCompleted, maxGciWritten);
  if ((maxGci < fragPtr.p->createGci &&
       maxGci != 0 &&
       createTableVersion < lqhCreateTableVersion) ||
       (c_initial_start_lcp_not_done_yet &&
        (ptr.p->preparePrevLocalLcpId != 0 ||
         ptr.p->preparePrevLcpId != 0)))
  {
    jam();
    /**
     * This case is somewhat obscure. Due to the fact that we support the
     * config variable __at_restart_skip_indexes we can actually come here
     * for a table (should be a unique index table) that have an LCP file
     * remaining from the previous use of this table id. It is potentially
     * possible also when dropping a table while this node is down and then
     * creating it again before this node has started. In this case we could
     * come here and find an old LCP file. So what we do here is that we
     * perform the drop of the old LCP fragments and then we restart the
     * LCP handling again with an empty set of LCP files as it should be.
     *
     * This means first closing the CTL files (deleting the older one and
     * keeping the newer one to ensure we keep one CTL file until all data
     * files have been deleted and to integrate easily into the drop file
     * handling in this block.
     *
     * We can only discover this case in a cluster where the master is
     * on 7.6 version. So in upgrade cases we won't discover this case
     * since we don't get the createGci from the DICT master in that case
     * when the fragment is created.
     *
     * We can also get here when doing an initial node restart and there
     * is old LCP files to clean up.
     */
    DEB_LCP(("(%u)TAGT Drop case: tab(%u,%u).%u (now %u),"
             " maxGciCompleted: %u,"
             " maxGciWritten: %u, createGci: %u",
            instance(),
            tabPtr.p->tableId,
            fragPtr.p->fragmentId,
            createTableVersion,
            c_lqh->getCreateSchemaVersion(tabPtr.p->tableId),
            maxGciCompleted,
            maxGciWritten,
            fragPtr.p->createGci));

    ptr.p->prepareState = PREPARE_DROP_CLOSE;
    closeFile(signal, ptr, filePtr[closeLcpNumber]);
    closeFile(signal,
              ptr,
              filePtr[ptr.p->prepareNextLcpCtlFileNumber],
              true,
              true);
    return;
  }
  /* Initialise page to write to next CTL file with new LCP id */
  lcp_set_lcp_id(ptr, lcpCtlFilePtr);

  DEB_LCP(("(%u)TAGC Use ctl file: %u, prev Lcp(%u,%u), curr Lcp(%u,%u)"
           ", next data file: %u, tab(%u,%u).%u"
           ", prevMaxGciCompleted: %u, createGci: %u",
           instance(),
           ptr.p->prepareNextLcpCtlFileNumber,
           ptr.p->preparePrevLcpId,
           ptr.p->preparePrevLocalLcpId,
           lcpCtlFilePtr->LcpId,
           lcpCtlFilePtr->LocalLcpId,
           dataFileNumber,
           tabPtr.p->tableId,
           fragPtr.p->fragmentId,
           c_lqh->getCreateSchemaVersion(tabPtr.p->tableId),
           maxGciCompleted,
           fragPtr.p->createGci));

  /**
   * lqhCreateTableVersion == 0 means that the table is no longer active.
   * We will continue as if things were ok, the table is being dropped so
   * no need to abort here, the file will be dropped anyways.
   */
  ndbrequire(createTableVersion == lqhCreateTableVersion ||
             lqhCreateTableVersion == 0);


  /**
   * We close the file which was the previous LCP control file. We will
   * retain the oldest one and use this for this LCP, it will then
   * become the most recent one when we are done. We keep the one to
   * use open for now, it will be closed later in the LCP processing.
   */
  ndbrequire(ptr.p->prepareErrorCode == 0);
  closeFile(signal,
            ptr,
            filePtr[closeLcpNumber],
            true,
            (ptr.p->prepareDeleteCtlFileNumber == RNIL));
  return;
}

void
Backup::copy_prev_lcp_info(BackupRecordPtr ptr,
                           struct BackupFormat::LCPCtlFile *lcpCtlFilePtr)
{
  Uint32 next_start_part = 0;
  ndbrequire(lcpCtlFilePtr->NumPartPairs > 0);
  ptr.p->m_prepare_max_parts_in_lcp = lcpCtlFilePtr->MaxPartPairs;
  ptr.p->m_prepare_num_parts_in_lcp = lcpCtlFilePtr->NumPartPairs;
  jam();
  Uint32 total_parts = 0;
  for (Uint32 i = 0; i < ptr.p->m_prepare_num_parts_in_lcp; i++)
  {
    Uint32 start_part = lcpCtlFilePtr->partPairs[i].startPart;
    Uint32 num_parts = lcpCtlFilePtr->partPairs[i].numParts;
    next_start_part = get_part_add(start_part, num_parts);
    ptr.p->m_prepare_part_info[i].startPart = start_part;
    ptr.p->m_prepare_part_info[i].numParts = num_parts;
    total_parts += num_parts;
  }
  ndbrequire(total_parts == BackupFormat::NDB_MAX_LCP_PARTS);
  ptr.p->m_prepare_first_start_part_in_lcp = next_start_part;
  ptr.p->m_prepare_scan_change_gci = lcpCtlFilePtr->MaxGciCompleted;
  ptr.p->preparePrevLcpId = lcpCtlFilePtr->LcpId;
  ptr.p->preparePrevLocalLcpId = lcpCtlFilePtr->LocalLcpId;
}

Uint32
Backup::get_part_add(Uint32 start_part, Uint32 num_parts)
{
  return (start_part + num_parts) % BackupFormat::NDB_MAX_LCP_PARTS;
}

Uint32
Backup::get_file_add(Uint32 start_file, Uint32 num_files)
{
  return (start_file + num_files) % BackupFormat::NDB_MAX_LCP_FILES;
}

Uint32
Backup::get_file_sub(Uint32 start_file, Uint32 num_files)
{
  if (start_file >= num_files)
  {
    jam();
    return (start_file - num_files);
  }
  else
  {
    jam();
    return (start_file + BackupFormat::NDB_MAX_LCP_FILES - num_files);
  }
}

void
Backup::lcp_read_ctl_file(Page32Ptr pagePtr,
                          Uint32 bytesRead,
                          BackupRecordPtr ptr)
{
  struct BackupFormat::LCPCtlFile *lcpCtlFilePtr =
    (struct BackupFormat::LCPCtlFile*)pagePtr.p;
  /**
   * This function reads the LCP Control file data and retrieves information
   * about:
   * 1) next starting part
   * 2) LCP id this file is a header for
   *
   * This information is used to decide which header file to close (the most
   * recent one) and which header file to use for the next LCP.
   */
  ndbrequire(BackupFormat::NDB_LCP_CTL_FILE_SIZE_SMALL == bytesRead ||
             BackupFormat::NDB_LCP_CTL_FILE_SIZE_BIG == bytesRead);
  if (!convert_ctl_page_to_host(lcpCtlFilePtr))
  {
    jam();
    lcp_init_ctl_file(pagePtr);
  }
  {
    TablePtr tabPtr;
    FragmentPtr fragPtr;
    ptr.p->prepare_table.first(tabPtr);
    tabPtr.p->fragments.getPtr(fragPtr, 0);
    ndbrequire(lcpCtlFilePtr->TableId == tabPtr.p->tableId)
    ndbrequire(lcpCtlFilePtr->FragmentId == fragPtr.p->fragmentId);
  }
}

/**
 * We compress before writing LCP control and after reading it we will
 * decompress the part information. In compressed format we use 3 bytes
 * to store two numbers that can at most be 2048. In uncompressed
 * format each part is a 16-bit unsigned integer.
 */
#define BYTES_PER_PART 3
/**
 * Define the LCP Control file header size, remove the one part pair
 * defined in the common header.
 */
#define LCP_CTL_FILE_HEADER_SIZE (sizeof(BackupFormat::LCPCtlFile) - \
                                  sizeof(BackupFormat::PartPair))

bool
Backup::convert_ctl_page_to_host(
  struct BackupFormat::LCPCtlFile *lcpCtlFilePtr)
{
  Uint32 *pageData = (Uint32*)lcpCtlFilePtr;
  Uint32 numPartPairs = ntohl(lcpCtlFilePtr->NumPartPairs);
  Uint32 real_bytes_read = LCP_CTL_FILE_HEADER_SIZE +
                           (BYTES_PER_PART * numPartPairs);

  /* Checksum is calculated on compressed network byte order */
  if (numPartPairs > BackupFormat::NDB_MAX_LCP_PARTS)
  {
    DEB_LCP(("(%u)numPartPairs: %x", instance(), numPartPairs));
    ndbassert(false);
    return false;
  }
  /**
   * Add 3 to ensure that we get also the last word with anything not
   * equal to 0 when changing to word count.
   */
  Uint32 words = (real_bytes_read + 3) / sizeof(Uint32);
  Uint32 chksum = 0;
  for (Uint32 i = 0; i < words; i++)
  {
    chksum ^= pageData[i];
  }
  ndbassert(chksum == 0);

  if (chksum != 0)
  {
    jam();
    ndbassert(false);
    return false;
  }
  /* Magic is written/read as is */
  lcpCtlFilePtr->fileHeader.BackupVersion =
    ntohl(lcpCtlFilePtr->fileHeader.BackupVersion);
  lcpCtlFilePtr->fileHeader.SectionType =
    ntohl(lcpCtlFilePtr->fileHeader.SectionType);
  lcpCtlFilePtr->fileHeader.SectionLength =
    ntohl(lcpCtlFilePtr->fileHeader.SectionLength);
  lcpCtlFilePtr->fileHeader.FileType =
    ntohl(lcpCtlFilePtr->fileHeader.FileType);
  lcpCtlFilePtr->fileHeader.BackupId =
    ntohl(lcpCtlFilePtr->fileHeader.BackupId);
  ndbrequire(lcpCtlFilePtr->fileHeader.BackupKey_0 == 0);
  ndbrequire(lcpCtlFilePtr->fileHeader.BackupKey_1 == 0);
  /* ByteOrder as is */
  lcpCtlFilePtr->fileHeader.NdbVersion =
    ntohl(lcpCtlFilePtr->fileHeader.NdbVersion);
  lcpCtlFilePtr->fileHeader.MySQLVersion =
    ntohl(lcpCtlFilePtr->fileHeader.MySQLVersion);

  lcpCtlFilePtr->ValidFlag = ntohl(lcpCtlFilePtr->ValidFlag);
  lcpCtlFilePtr->TableId = ntohl(lcpCtlFilePtr->TableId);
  lcpCtlFilePtr->FragmentId = ntohl(lcpCtlFilePtr->FragmentId);
  lcpCtlFilePtr->CreateTableVersion = ntohl(lcpCtlFilePtr->CreateTableVersion);
  lcpCtlFilePtr->CreateGci = ntohl(lcpCtlFilePtr->CreateGci);
  lcpCtlFilePtr->MaxGciCompleted = ntohl(lcpCtlFilePtr->MaxGciCompleted);
  lcpCtlFilePtr->MaxGciWritten = ntohl(lcpCtlFilePtr->MaxGciWritten);
  lcpCtlFilePtr->LcpId = ntohl(lcpCtlFilePtr->LcpId);
  lcpCtlFilePtr->LocalLcpId = ntohl(lcpCtlFilePtr->LocalLcpId);
  lcpCtlFilePtr->MaxPageCount = ntohl(lcpCtlFilePtr->MaxPageCount);
  lcpCtlFilePtr->MaxNumberDataFiles = ntohl(lcpCtlFilePtr->MaxNumberDataFiles);
  lcpCtlFilePtr->LastDataFileNumber = ntohl(lcpCtlFilePtr->LastDataFileNumber);
  lcpCtlFilePtr->MaxPartPairs = ntohl(lcpCtlFilePtr->MaxPartPairs);
  lcpCtlFilePtr->NumPartPairs = ntohl(lcpCtlFilePtr->NumPartPairs);

  ndbrequire(BackupFormat::NDB_LCP_CTL_FILE_SIZE_BIG >= real_bytes_read);
  ndbrequire(lcpCtlFilePtr->fileHeader.FileType ==
             BackupFormat::LCP_CTL_FILE);
  ndbrequire(memcmp(BACKUP_MAGIC, lcpCtlFilePtr->fileHeader.Magic, 8) == 0);
  ndbrequire(lcpCtlFilePtr->NumPartPairs <= lcpCtlFilePtr->MaxPartPairs);
  ndbrequire(lcpCtlFilePtr->NumPartPairs > 0);
  Uint32 total_parts;
  ndbrequire(lcpCtlFilePtr->fileHeader.BackupVersion >= NDBD_USE_PARTIAL_LCP_v2)
  lcpCtlFilePtr->RowCountLow = ntohl(lcpCtlFilePtr->RowCountLow);
  lcpCtlFilePtr->RowCountHigh = ntohl(lcpCtlFilePtr->RowCountHigh);
  total_parts = decompress_part_pairs(lcpCtlFilePtr,
                                      lcpCtlFilePtr->NumPartPairs,
                                      &lcpCtlFilePtr->partPairs[0]);
  ndbrequire(total_parts <= lcpCtlFilePtr->MaxPartPairs);
  return true;
}

void
Backup::convert_ctl_page_to_network(Uint32 *page, Uint32 file_size)
{
  struct BackupFormat::LCPCtlFile *lcpCtlFilePtr =
    (struct BackupFormat::LCPCtlFile*)page;
  Uint32 numPartPairs = lcpCtlFilePtr->NumPartPairs;
  Uint32 compressed_bytes_written = LCP_CTL_FILE_HEADER_SIZE +
                                    (BYTES_PER_PART * numPartPairs);

  /**
   * Add 3 to ensure that we take into account the last word that might
   * filled with only 1 byte of information.
   */
  ndbrequire(file_size >= (compressed_bytes_written + 3));

  ndbrequire(memcmp(BACKUP_MAGIC, lcpCtlFilePtr->fileHeader.Magic, 8) == 0);
  ndbrequire(lcpCtlFilePtr->fileHeader.FileType ==
             BackupFormat::LCP_CTL_FILE);
  ndbrequire(lcpCtlFilePtr->NumPartPairs <= lcpCtlFilePtr->MaxPartPairs);
  ndbrequire(lcpCtlFilePtr->NumPartPairs > 0);
  ndbrequire(lcpCtlFilePtr->fileHeader.NdbVersion >= NDBD_USE_PARTIAL_LCP_v2);
  ndbrequire(lcpCtlFilePtr->fileHeader.BackupVersion == NDBD_USE_PARTIAL_LCP_v2);

  /* Magic is written/read as is */
  lcpCtlFilePtr->fileHeader.BackupVersion =
    htonl(lcpCtlFilePtr->fileHeader.BackupVersion);
  lcpCtlFilePtr->fileHeader.SectionType =
    htonl(lcpCtlFilePtr->fileHeader.SectionType);
  lcpCtlFilePtr->fileHeader.SectionLength =
    htonl(lcpCtlFilePtr->fileHeader.SectionLength);
  lcpCtlFilePtr->fileHeader.FileType =
    htonl(lcpCtlFilePtr->fileHeader.FileType);
  lcpCtlFilePtr->fileHeader.BackupId =
    htonl(lcpCtlFilePtr->fileHeader.BackupId);
  ndbrequire(lcpCtlFilePtr->fileHeader.BackupKey_0 == 0);
  ndbrequire(lcpCtlFilePtr->fileHeader.BackupKey_1 == 0);
  /* ByteOrder as is */
  lcpCtlFilePtr->fileHeader.NdbVersion =
    htonl(lcpCtlFilePtr->fileHeader.NdbVersion);
  lcpCtlFilePtr->fileHeader.MySQLVersion =
    htonl(lcpCtlFilePtr->fileHeader.MySQLVersion);

  lcpCtlFilePtr->ValidFlag = htonl(lcpCtlFilePtr->ValidFlag);
  lcpCtlFilePtr->TableId = htonl(lcpCtlFilePtr->TableId);
  lcpCtlFilePtr->FragmentId = htonl(lcpCtlFilePtr->FragmentId);
  lcpCtlFilePtr->CreateTableVersion = htonl(lcpCtlFilePtr->CreateTableVersion);
  lcpCtlFilePtr->CreateGci = htonl(lcpCtlFilePtr->CreateGci);
  lcpCtlFilePtr->MaxGciCompleted = htonl(lcpCtlFilePtr->MaxGciCompleted);
  lcpCtlFilePtr->MaxGciWritten = htonl(lcpCtlFilePtr->MaxGciWritten);
  lcpCtlFilePtr->LcpId = htonl(lcpCtlFilePtr->LcpId);
  lcpCtlFilePtr->LocalLcpId = htonl(lcpCtlFilePtr->LocalLcpId);
  lcpCtlFilePtr->MaxPageCount = htonl(lcpCtlFilePtr->MaxPageCount);
  lcpCtlFilePtr->MaxNumberDataFiles = htonl(lcpCtlFilePtr->MaxNumberDataFiles);
  lcpCtlFilePtr->LastDataFileNumber = htonl(lcpCtlFilePtr->LastDataFileNumber);

  Uint32 maxPartPairs = lcpCtlFilePtr->MaxPartPairs;
  lcpCtlFilePtr->MaxPartPairs = htonl(lcpCtlFilePtr->MaxPartPairs);
  lcpCtlFilePtr->NumPartPairs = htonl(lcpCtlFilePtr->NumPartPairs);

  lcpCtlFilePtr->RowCountLow = htonl(lcpCtlFilePtr->RowCountLow);
  lcpCtlFilePtr->RowCountHigh = htonl(lcpCtlFilePtr->RowCountHigh);

  Uint32 total_parts = compress_part_pairs(lcpCtlFilePtr,
                                           numPartPairs,
                                           file_size);
  ndbrequire(total_parts <= maxPartPairs);

  /**
   * Checksum is calculated on compressed network byte order.
   * The checksum is calculated without regard to size decreasing due to
   * compression. This is not a problem since we fill the remainder with
   * zeroes and XOR doesn't change the checksum with extra zeroes.
   *
   * Add 3 to ensure that we move to word count in a correct manner.
   */
  lcpCtlFilePtr->Checksum = 0;
  Uint32 words = (compressed_bytes_written + 3) / sizeof(Uint32);
  Uint32 chksum = 0;
  for (Uint32 i = 0; i < words; i++)
  {
    chksum ^= page[i];
  }
  lcpCtlFilePtr->Checksum = chksum;
}

Uint32
Backup::compress_part_pairs(struct BackupFormat::LCPCtlFile *lcpCtlFilePtr,
                            Uint32 num_parts,
                            Uint32 file_size)
{
  Uint32 total_parts = 0;
  unsigned char *part_array =
    (unsigned char*)&lcpCtlFilePtr->partPairs[0].startPart;
  for (Uint32 part = 0; part < num_parts; part++)
  {
    /**
     * Compress the 32 bit by only using 12 bits word. This means that we
     * can fit up to 2048 parts in 8 kBytes.
     * The start part uses the first byte to store the upper 8 bits of
     * 12 bits and bits 0-3 of the second byte is bit 0-3 of the start
     * part. The number of parts has bit 0-3 stored in bit 4-7 of the
     * second byte and bit 4-11 stored in the third byte.
     */
    Uint32 startPart = lcpCtlFilePtr->partPairs[part].startPart;
    Uint32 numParts = lcpCtlFilePtr->partPairs[part].numParts;
    ndbrequire(numParts <= BackupFormat::NDB_MAX_LCP_PARTS);
    Uint32 startPart_bit0_3 = (startPart & 0xF);
    Uint32 startPart_bit4_11 = (startPart >> 4) & 0xFF;
    Uint32 numParts_bit0_3 = (numParts & 0xF);
    Uint32 numParts_bit4_11 = (numParts >> 4) & 0xFF;
    part_array[0] = (unsigned char)startPart_bit4_11;
    part_array[1] = (unsigned char)(startPart_bit0_3 + (numParts_bit0_3 << 4));
    part_array[2] = (unsigned char)numParts_bit4_11;
    part_array += 3;
    total_parts += numParts;
    DEB_EXTRA_LCP(("(%u)compress:tab(%u,%u) Part(%u), start:%u, num_parts: %u",
                   instance(),
                   ntohl(lcpCtlFilePtr->TableId),
                   ntohl(lcpCtlFilePtr->FragmentId),
                   part,
                   startPart,
                   numParts));
  }
  ndbrequire(total_parts == BackupFormat::NDB_MAX_LCP_PARTS);
  unsigned char *start_pos = (unsigned char*)lcpCtlFilePtr;
  unsigned char *end_pos = start_pos + file_size;
  Uint64 remaining_size_64 = end_pos - part_array;
  ndbrequire(remaining_size_64 < file_size);
  Uint32 remaining_size = Uint32(remaining_size_64);
  memset(part_array, 0, remaining_size);
  return total_parts;
}

Uint32 Backup::decompress_part_pairs(
  struct BackupFormat::LCPCtlFile *lcpCtlFilePtr,
  Uint32 num_parts,
  struct BackupFormat::PartPair *partPairs)
{
  Uint32 total_parts = 0;
  unsigned char *part_array = (unsigned char*)&partPairs[0].startPart;
  ndbrequire(num_parts <= BackupFormat::NDB_MAX_LCP_PARTS);
  memcpy(c_part_array, part_array, 3 * num_parts);
  Uint32 j = 0;
  for (Uint32 part = 0; part < num_parts; part++)
  {
    Uint32 part_0 = c_part_array[j+0];
    Uint32 part_1 = c_part_array[j+1];
    Uint32 part_2 = c_part_array[j+2];
    Uint32 startPart = ((part_1 & 0xF) + (part_0 << 4));
    Uint32 numParts = (((part_1 >> 4) & 0xF)) + (part_2 << 4);
    ndbrequire(numParts <= BackupFormat::NDB_MAX_LCP_PARTS);
    partPairs[part].startPart = startPart;
    partPairs[part].numParts = numParts;
    total_parts += numParts;
    DEB_EXTRA_LCP(("(%u)decompress:tab(%u,%u) Part(%u), start:%u, num_parts: %u",
                   instance(),
                   lcpCtlFilePtr->TableId,
                   lcpCtlFilePtr->FragmentId,
                   part,
                   startPart,
                   numParts));
    j += 3;
  }
  ndbassert(total_parts == BackupFormat::NDB_MAX_LCP_PARTS);
  return total_parts;
}

void
Backup::lcp_init_ctl_file(Page32Ptr pagePtr)
{
  const Uint32 sz = sizeof(BackupFormat::FileHeader) >> 2;
  struct BackupFormat::LCPCtlFile *lcpCtlFilePtr =
    (struct BackupFormat::LCPCtlFile*)pagePtr.p;

  memcpy(lcpCtlFilePtr->fileHeader.Magic, BACKUP_MAGIC, 8);
  lcpCtlFilePtr->fileHeader.BackupVersion = NDBD_USE_PARTIAL_LCP_v2;
  lcpCtlFilePtr->fileHeader.SectionType = BackupFormat::FILE_HEADER;
  lcpCtlFilePtr->fileHeader.SectionLength = sz - 3;
  lcpCtlFilePtr->fileHeader.FileType = BackupFormat::LCP_CTL_FILE;
  lcpCtlFilePtr->fileHeader.BackupId = 0;
  lcpCtlFilePtr->fileHeader.BackupKey_0 = 0;
  lcpCtlFilePtr->fileHeader.BackupKey_1 = 0;
  lcpCtlFilePtr->fileHeader.ByteOrder = 0x12345678;
  lcpCtlFilePtr->fileHeader.NdbVersion = NDB_VERSION_D;
  lcpCtlFilePtr->fileHeader.MySQLVersion = NDB_MYSQL_VERSION_D;

  /* Checksum needs to calculated again before write to disk */
  lcpCtlFilePtr->Checksum = 0;
  lcpCtlFilePtr->ValidFlag = 0;
  lcpCtlFilePtr->TableId = 0;
  lcpCtlFilePtr->FragmentId = 0;
  lcpCtlFilePtr->CreateTableVersion = 0;
  lcpCtlFilePtr->CreateGci = 0;
  lcpCtlFilePtr->MaxGciWritten = 0;
  lcpCtlFilePtr->MaxGciCompleted = 0;
  lcpCtlFilePtr->LcpId = 0;
  lcpCtlFilePtr->LocalLcpId = 0;
  lcpCtlFilePtr->MaxPageCount = 0;
  lcpCtlFilePtr->MaxNumberDataFiles = BackupFormat::NDB_MAX_LCP_FILES;
  lcpCtlFilePtr->LastDataFileNumber = BackupFormat::NDB_MAX_LCP_FILES - 1;
  lcpCtlFilePtr->MaxPartPairs = BackupFormat::NDB_MAX_LCP_PARTS;
  lcpCtlFilePtr->NumPartPairs = 1;
  lcpCtlFilePtr->RowCountLow = 0;
  lcpCtlFilePtr->RowCountHigh = 0;
  lcpCtlFilePtr->partPairs[0].startPart = 0;
  lcpCtlFilePtr->partPairs[0].numParts = BackupFormat::NDB_MAX_LCP_PARTS;
}

void
Backup::lcp_close_prepare_ctl_file_done(Signal* signal,
                                        BackupRecordPtr ptr)
{
  /**
   * We have closed the old LCP control file now. We have calculated the
   * number of the data file to be used in this LCP. We will now open this
   * data file to be used by this LCP.
   */
  lcp_open_data_file(signal, ptr);
}

void
Backup::lcp_open_data_file(Signal* signal,
                           BackupRecordPtr ptr)
{
  FsOpenReq * req = (FsOpenReq *)signal->getDataPtrSend();
  req->userReference = reference();
  req->fileFlags = 
    FsOpenReq::OM_WRITEONLY | 
    FsOpenReq::OM_TRUNCATE |
    FsOpenReq::OM_CREATE | 
    FsOpenReq::OM_APPEND |
    FsOpenReq::OM_AUTOSYNC;

  if (c_defaults.m_compressed_lcp)
  {
    req->fileFlags |= FsOpenReq::OM_GZ;
  }

  if (c_defaults.m_o_direct)
  {
    req->fileFlags |= FsOpenReq::OM_DIRECT;
  }

  FsOpenReq::v2_setCount(req->fileNumber, 0xFFFFFFFF);
  req->auto_sync_size = c_defaults.m_disk_synch_size;
  
  TablePtr tabPtr;
  FragmentPtr fragPtr;
  BackupFilePtr filePtr;
  Uint32 dataFileNumber;

  ndbrequire(ptr.p->prepare_table.first(tabPtr));
  tabPtr.p->fragments.getPtr(fragPtr, 0);

  c_backupFilePool.getPtr(filePtr, ptr.p->prepareDataFilePtr[0]);
  dataFileNumber = ptr.p->prepareFirstDataFileNumber;
  ndbrequire(ptr.p->prepareState == PREPARE_READ_CTL_FILES);
  ptr.p->prepareState = PREPARE_OPEN_DATA_FILE;

  ndbrequire(filePtr.p->m_flags == 0);
  filePtr.p->m_flags |= BackupFile::BF_OPENING;
  filePtr.p->tableId = RNIL; // Will force init
  req->userPointer = filePtr.i;
  FsOpenReq::setVersion(req->fileNumber, 5);
  FsOpenReq::setSuffix(req->fileNumber, FsOpenReq::S_DATA);
  FsOpenReq::v5_setLcpNo(req->fileNumber, dataFileNumber);
  FsOpenReq::v5_setTableId(req->fileNumber, tabPtr.p->tableId);
  FsOpenReq::v5_setFragmentId(req->fileNumber, fragPtr.p->fragmentId);
  sendSignal(NDBFS_REF, GSN_FSOPENREQ, signal, FsOpenReq::SignalLength, JBA);
}

void
Backup::lcp_open_data_file_late(Signal* signal,
                                BackupRecordPtr ptr,
                                Uint32 index)
{
  FsOpenReq * req = (FsOpenReq *)signal->getDataPtrSend();
  req->userReference = reference();
  req->fileFlags = 
    FsOpenReq::OM_WRITEONLY | 
    FsOpenReq::OM_TRUNCATE |
    FsOpenReq::OM_CREATE | 
    FsOpenReq::OM_APPEND |
    FsOpenReq::OM_AUTOSYNC;

  if (c_defaults.m_compressed_lcp)
  {
    req->fileFlags |= FsOpenReq::OM_GZ;
  }

  if (c_defaults.m_o_direct)
  {
    req->fileFlags |= FsOpenReq::OM_DIRECT;
  }

  FsOpenReq::v2_setCount(req->fileNumber, 0xFFFFFFFF);
  req->auto_sync_size = c_defaults.m_disk_synch_size;
  
  TablePtr tabPtr;
  FragmentPtr fragPtr;
  BackupFilePtr filePtr;
  ndbrequire(ptr.p->tables.first(tabPtr));
  tabPtr.p->fragments.getPtr(fragPtr, 0);

  ndbrequire(index != 0);
  c_backupFilePool.getPtr(filePtr, ptr.p->dataFilePtr[index]);

  Uint32 dataFileNumber = get_file_add(ptr.p->m_first_data_file_number,
                                       index);

  ndbrequire(filePtr.p->m_flags == 0);
  filePtr.p->m_flags |= BackupFile::BF_OPENING;
  req->userPointer = filePtr.i;
  FsOpenReq::setVersion(req->fileNumber, 5);
  FsOpenReq::setSuffix(req->fileNumber, FsOpenReq::S_DATA);
  FsOpenReq::v5_setLcpNo(req->fileNumber, dataFileNumber);
  FsOpenReq::v5_setTableId(req->fileNumber, tabPtr.p->tableId);
  FsOpenReq::v5_setFragmentId(req->fileNumber, fragPtr.p->fragmentId);
  sendSignal(NDBFS_REF, GSN_FSOPENREQ, signal, FsOpenReq::SignalLength, JBA);
}

void
Backup::lcp_open_data_file_done(Signal* signal,
                                BackupRecordPtr ptr)
{
  TablePtr tabPtr;
  FragmentPtr fragPtr;

  ndbrequire(ptr.p->prepare_table.first(tabPtr));
  tabPtr.p->fragments.getPtr(fragPtr, 0);
  
  BackupFilePtr filePtr;
  c_backupFilePool.getPtr(filePtr, ptr.p->prepareDataFilePtr[0]);  
  ndbrequire(filePtr.p->m_flags == 
             (BackupFile::BF_OPEN | BackupFile::BF_LCP_META));
  filePtr.p->m_flags &= ~(Uint32)BackupFile::BF_LCP_META;

  ndbrequire(ptr.p->prepareState == PREPARE_READ_TABLE_DESC);
  ptr.p->prepareState = PREPARED;
 
  LcpPrepareConf* conf= (LcpPrepareConf*)signal->getDataPtrSend();
  conf->senderData = ptr.p->clientData;
  conf->senderRef = reference();
  conf->tableId = tabPtr.p->tableId;
  conf->fragmentId = fragPtr.p->fragmentId;
  sendSignal(ptr.p->masterRef, GSN_LCP_PREPARE_CONF, 
	     signal, LcpPrepareConf::SignalLength, JBA);
}

void
Backup::lcp_set_lcp_id(BackupRecordPtr ptr,
                       struct BackupFormat::LCPCtlFile *lcpCtlFilePtr)
{
  jam();
  lcpCtlFilePtr->fileHeader.BackupId = ptr.p->backupId;
  lcpCtlFilePtr->LcpId = ptr.p->backupId;
  lcpCtlFilePtr->LocalLcpId = ptr.p->localLcpId;
  if (ptr.p->backupId == ptr.p->preparePrevLcpId)
  {
    jam();
    ndbrequire(ptr.p->localLcpId > ptr.p->preparePrevLocalLcpId);
  }
  else
  {
    jam();
    ndbrequire(ptr.p->backupId > ptr.p->preparePrevLcpId);
  }
}

void
Backup::lcp_copy_ctl_page(BackupRecordPtr ptr)
{
  Page32Ptr page_ptr, recent_page_ptr;
  BackupFilePtr file_ptr, recent_file_ptr;
  Uint32 oldest = ptr.p->prepareNextLcpCtlFileNumber;
  ndbrequire(oldest <= 1);
  Uint32 recent = oldest == 0 ? 1 : 0;
  c_backupFilePool.getPtr(file_ptr, ptr.p->ctlFilePtr);
  c_backupFilePool.getPtr(recent_file_ptr, ptr.p->prepareCtlFilePtr[recent]);
  file_ptr.p->pages.getPtr(page_ptr, 0);
  recent_file_ptr.p->pages.getPtr(recent_page_ptr, 0);
  /**
   * Important to consider here that the page is currently in expanded
   * format. So before we copy it we calculate how much to copy.
   */
  {
    struct BackupFormat::LCPCtlFile *lcpCtlFilePtr =
      (struct BackupFormat::LCPCtlFile*)recent_page_ptr.p;
    Uint32 num_parts = lcpCtlFilePtr->NumPartPairs;
    Uint32 size_to_copy = LCP_CTL_FILE_HEADER_SIZE;
    size_to_copy += (num_parts * sizeof(struct BackupFormat::PartPair));
    memcpy(page_ptr.p,
           recent_page_ptr.p,
           size_to_copy);
  }
#ifdef VM_TRACE
  {
    struct BackupFormat::LCPCtlFile *lcpCtlFilePtr =
      (struct BackupFormat::LCPCtlFile*)page_ptr.p;
    jam();
    Uint32 total_parts = 0;
    Uint32 num_parts = lcpCtlFilePtr->NumPartPairs;
    jamLine(num_parts);
    for (Uint32 i = 0; i < num_parts; i++)
    {
      Uint32 parts = lcpCtlFilePtr->partPairs[i].numParts;
      total_parts += parts;
      jamLine(parts);
    }
    jam();
    ndbassert(total_parts == BackupFormat::NDB_MAX_LCP_PARTS);
  }
#endif
}

void
Backup::setRestorableGci(Uint32 restorableGci)
{
  jam();
  if (restorableGci > m_newestRestorableGci)
  {
    jam();
    m_newestRestorableGci = restorableGci;
  }
}

void
Backup::lcp_update_ctl_page(BackupRecordPtr ptr,
                            Page32Ptr & page_ptr,
                            BackupFilePtr & file_ptr)
{
  Uint32 maxCompletedGci;
  c_backupFilePool.getPtr(file_ptr, ptr.p->ctlFilePtr);
  file_ptr.p->pages.getPtr(page_ptr, 0);
  struct BackupFormat::LCPCtlFile *lcpCtlFilePtr =
    (struct BackupFormat::LCPCtlFile*)page_ptr.p;

  /**
   * An idle LCP cannot have written anything since last LCP. The
   * last LCP was definitely restorable on disk, so there is no
   * need to set MaxGciCompleted to an unrestorable GCI since we
   * haven't written this anyways.
   *
   * Thus for idle LCPs we need not wait for a GCI to be restorable
   * ever. We reflect this by sending max_gci_written equal to the
   * restorable gci in the lcp_max_completed_gci call.
   */
  c_lqh->lcp_max_completed_gci(maxCompletedGci,
                               m_newestRestorableGci,
                               m_newestRestorableGci);
  lcpCtlFilePtr->MaxGciCompleted = maxCompletedGci;
  ptr.p->slaveState.setState(STOPPING);
  c_lqh->lcp_complete_scan(ptr.p->newestGci);
  if (ptr.p->newestGci != lcpCtlFilePtr->MaxGciWritten)
  {
    /**
     * Can happen when performing a LCP as part of restart
     * We will set the newestGci as part of the restore to
     * the GCI we restore.
     */
    DEB_LCP(("(%u)newestGci = %u, MaxGciWritten: %u, MaxGciCompleted: %u",
            instance(),
            ptr.p->newestGci,
            lcpCtlFilePtr->MaxGciWritten,
            lcpCtlFilePtr->MaxGciCompleted));
  }
  ndbassert(ptr.p->newestGci == 
            lcpCtlFilePtr->MaxGciWritten ||
            !m_our_node_started);
  /* Check that schema version is ok, 0 means we're currently deleting table */
  Uint32 lqhCreateTableVersion = c_lqh->getCreateSchemaVersion(lcpCtlFilePtr->TableId);
  ndbrequire(lcpCtlFilePtr->CreateTableVersion == lqhCreateTableVersion ||
             lqhCreateTableVersion == 0);

  lcpCtlFilePtr->MaxGciWritten = ptr.p->newestGci;

  ptr.p->m_wait_gci_to_delete = MAX(maxCompletedGci, ptr.p->newestGci);

  lcp_set_lcp_id(ptr, lcpCtlFilePtr);

  ndbrequire(lcpCtlFilePtr->MaxGciWritten <= m_newestRestorableGci);
  ndbrequire(m_newestRestorableGci != 0);
  /**
   * Also idle LCPs have to be careful to ensure that the LCP is valid before
   * we write it as valid. The reason is that otherwise we won't find the
   * LCP record in the UNDO log and apply too many UNDO log records.
   */
  TablePtr tabPtr;
  ptr.p->tables.first(tabPtr);
  Uint32 tableId = tabPtr.p->tableId;
  ptr.p->m_disk_data_exist = c_lqh->is_disk_columns_in_table(tableId);
  Uint32 valid_flag = lcp_pre_sync_lsn(ptr);
  ptr.p->m_lcp_lsn_synced = valid_flag;
  lcpCtlFilePtr->ValidFlag = valid_flag;

  DEB_LCP(("(%u)TAGY Handle idle LCP, tab(%u,%u).%u, maxGciCompleted = %u"
           ", validFlag = %u",
            instance(),
            lcpCtlFilePtr->TableId,
            lcpCtlFilePtr->FragmentId,
            lcpCtlFilePtr->CreateTableVersion,
            lcpCtlFilePtr->MaxGciCompleted,
            valid_flag));
}

void
Backup::handle_idle_lcp(Signal *signal, BackupRecordPtr ptr)
{
  /**
   * In the prepare phase we opened the data file, we need to
   * close this file before returning to DBLQH as completed.
   * 
   * We also need to write the new LCP control file. The
   * contents we will take from the most recent LCP control
   * file updated with a new MaxGciCompleted.
   *
   * We need to move data files and control files to the
   * execution part since we will start preparing a new
   * LCP immediately after completing this signal execution.
   * A LCP_PREPARE_REQ is most likely waiting to be executed
   * as the next signal.
   */
  Page32Ptr page_ptr;
  BackupFilePtr file_ptr;
  ptr.p->m_empty_lcp = true;
  lcp_copy_ctl_page(ptr);
  lcp_update_ctl_page(ptr, page_ptr, file_ptr);
  ptr.p->deleteDataFileNumber = RNIL;
  lcp_write_ctl_file_to_disk(signal, file_ptr, page_ptr);
  lcp_close_data_file(signal, ptr, true);
  ptr.p->m_wait_disk_data_sync = false;
  ptr.p->m_wait_sync_extent = false;
  ptr.p->m_wait_data_file_close = false;
  ptr.p->m_outstanding_operations = 2;
}

void
Backup::prepare_parts_for_lcp(Signal *signal, BackupRecordPtr ptr)
{
  /**
   * We need to switch in prepared data file and ctl file.
   * We make the previous execute data file and ctl file
   * record to be the new prepare data and ctl file record.
   */
  ptr.p->m_empty_lcp = false;
  calculate_number_of_parts(ptr);
}

void
Backup::prepare_ranges_for_parts(BackupRecordPtr ptr,
                                 Uint32 in_parts)
{
#ifdef DEBUG_LCP
  TablePtr debTabPtr;
  FragmentPtr fragPtr;
  ptr.p->tables.first(debTabPtr);
  debTabPtr.p->fragments.getPtr(fragPtr, 0);
#endif
  Uint64 parts = Uint64(in_parts);
  ndbrequire(parts > 0);
  Uint32 start_part = ptr.p->m_first_start_part_in_lcp;
  Uint64 parts_per_file = parts / Uint64(ptr.p->m_num_lcp_files);
  Uint64 parts_extra_in_first_file =
    parts - (parts_per_file * Uint64(ptr.p->m_num_lcp_files));
  for (Uint32 i = 0; i < ptr.p->m_num_lcp_files; i++)
  {
    ptr.p->m_scan_info[i].m_start_all_part = start_part;
    Uint32 num_parts;
    if (i == 0)
    {
      num_parts = Uint32(parts_extra_in_first_file) + Uint32(parts_per_file);
    }
    else
    {
      num_parts = Uint32(parts_per_file);
    }
    ptr.p->m_scan_info[i].m_num_all_parts = num_parts;
    start_part = get_part_add(start_part, num_parts);
    DEB_LCP(("(%u)tab(%u,%u),m_scan_info[%u].start_all_part = %u,"
             " num_all_parts: %u",
             instance(),
             debTabPtr.p->tableId,
             fragPtr.p->fragmentId,
             i,
             ptr.p->m_scan_info[i].m_start_all_part,
             ptr.p->m_scan_info[i].m_num_all_parts));
  }
  Uint32 num_change_parts = BackupFormat::NDB_MAX_LCP_PARTS - parts;
  ptr.p->m_scan_info[ptr.p->m_num_lcp_files-1].m_start_change_part =
    start_part;
  ptr.p->m_scan_info[ptr.p->m_num_lcp_files-1].m_num_change_parts =
    num_change_parts;
  start_part = get_part_add(start_part, num_change_parts);
  ndbassert(start_part == ptr.p->m_first_start_part_in_lcp);
  ndbassert(is_partial_lcp_enabled() || num_change_parts == 0);
  DEB_LCP(("(%u)tab(%u,%u),m_scan_info[%u].start_change_part = %u,"
           " num_all_parts: %u",
           instance(),
           debTabPtr.p->tableId,
           fragPtr.p->fragmentId,
           ptr.p->m_num_lcp_files - 1,
           ptr.p->m_scan_info[ptr.p->m_num_lcp_files-1].m_start_change_part,
           ptr.p->m_scan_info[ptr.p->m_num_lcp_files-1].m_num_change_parts));
}

void
Backup::prepare_new_part_info(BackupRecordPtr ptr, Uint32 new_parts)
{
  Uint32 remove_files = 0;
  ptr.p->m_num_parts_in_this_lcp = new_parts;
  Uint32 old_num_parts = ptr.p->m_num_parts_in_lcp;
  if (old_num_parts != 0)
  {
    Uint32 new_start_part = ptr.p->m_first_start_part_in_lcp;
    Uint32 new_end_part = new_start_part + new_parts;
    Uint32 old_start_part = ptr.p->m_part_info[0].startPart;
    Uint32 old_end_part = old_start_part;
    ndbrequire(new_start_part == old_start_part);
    jam();
    do
    {
      jam();
      Uint32 old_parts = ptr.p->m_part_info[remove_files].numParts;
      old_end_part += old_parts;
      if (old_end_part > new_end_part)
      {
        jam();
        /* This file has to be kept */
        break;
      }
      old_num_parts--;
      remove_files++;
    } while (old_num_parts > 0);
  }
  Uint32 remaining_files = ptr.p->m_num_parts_in_lcp - remove_files;
  /* First remove all files no longer used */
  for (Uint32 i = 0; i < remaining_files; i++)
  {
    ptr.p->m_part_info[i] = ptr.p->m_part_info[i + remove_files];
    DEB_EXTRA_LCP(("(%u)Parts(%u,%u)",
                   instance(),
                   ptr.p->m_part_info[i].startPart,
                   ptr.p->m_part_info[i].numParts));
  }

  /**
   * The first set of parts is now likely too many parts. The new set of
   * parts have eaten into this from the start. So it needs to be moved
   * ahead as many parts as we have eaten into it.
   */
  if (remaining_files >= 1)
  {
    jam();
    Uint32 new_first_part = get_part_add(
             ptr.p->m_scan_info[0].m_start_all_part, new_parts);
    Uint32 old_first_part = ptr.p->m_part_info[0].startPart;
    Uint32 decrement_parts;
    if (old_first_part > new_first_part)
    {
      jam();
      decrement_parts = (new_first_part +
                         BackupFormat::NDB_MAX_LCP_PARTS) - old_first_part;
    }
    else
    {
      jam();
      decrement_parts = new_first_part - old_first_part;
    }
    ndbrequire(decrement_parts < ptr.p->m_part_info[0].numParts);
    ptr.p->m_part_info[0].numParts -= decrement_parts;
    ptr.p->m_part_info[0].startPart = new_first_part;
    DEB_EXTRA_LCP(("(%u)New first data file span is (%u,%u)",
                   instance(),
                   ptr.p->m_part_info[0].startPart,
                   ptr.p->m_part_info[0].numParts));
  }

  /**
   * Calculate file numbers of files to delete after LCP is
   * completed.
   */
  ptr.p->m_lcp_remove_files = remove_files;
  if (remove_files == 0)
  {
    jam();
    ptr.p->deleteDataFileNumber = RNIL;
  }
  else
  {
    Uint32 move_back_files = remove_files + remaining_files;
    ptr.p->deleteDataFileNumber = get_file_sub(
      ptr.p->m_first_data_file_number,
      move_back_files);

    DEB_LCP(("(%u)m_first_data_file_number = %u, deleteDataFileNumber: %u,"
             " remove_files: %u",
             instance(),
             ptr.p->m_first_data_file_number,
             ptr.p->deleteDataFileNumber,
             remove_files));
  }

  /* Insert the new parts at the end */
  jamLineDebug(ptr.p->m_num_lcp_files);
  for (Uint32 i = 0; i < ptr.p->m_num_lcp_files; i++)
  {
    jamDebug();
    ptr.p->m_part_info[old_num_parts + i].startPart =
      ptr.p->m_scan_info[i].m_start_all_part;
    ptr.p->m_part_info[old_num_parts + i].numParts =
      ptr.p->m_scan_info[i].m_num_all_parts;
    ndbrequire(ptr.p->m_part_info[old_num_parts + i].startPart <
               BackupFormat::NDB_MAX_LCP_PARTS);
    ndbrequire(ptr.p->m_part_info[old_num_parts + i].numParts <=
               BackupFormat::NDB_MAX_LCP_PARTS);
  }
  jamLineDebug(remaining_files);
  ptr.p->m_num_parts_in_lcp = ptr.p->m_num_lcp_files + remaining_files;
  ptr.p->m_max_parts_in_lcp = BackupFormat::NDB_MAX_LCP_PARTS;
#ifdef VM_TRACE
  Uint32 total_parts = 0;
  jam();
  for (Uint32 i = 0; i < ptr.p->m_num_parts_in_lcp; i++)
  {
    Uint32 numParts = ptr.p->m_part_info[i].numParts;
    total_parts += numParts;
  }
  ndbassert(total_parts == BackupFormat::NDB_MAX_LCP_PARTS);
#endif
}

Uint32
Backup::calculate_min_parts(Uint64 row_count,
                            Uint64 row_change_count,
                            Uint64 mem_used,
                            Uint64 total_mem)
{
  /**
   * Calculates
   *   min_parts = 1 + (2048 * k) / (k + p)
   * let y = row_change_count / row_count
   * let z = y * (mem_used / total_mem)
   * let k = y + z * 0.5
   * where k = (row_change_count / row_count) +
   *           0.5 * (mem_used / total_mem)
   * let p = RecoveryWork configuration parameter
   *
   * as explained below.
   *
   * Broken down to:
   * memory_used = memory_used / (1024 * 1024)
   * total_memory = total_memory / (1024 * 1024)
   * This means we are ignoring anything not in the range of MBytes to ensure
   * we don't overflow the 64 bits.
   */

  Uint32 recovery_work = get_recovery_work();

  if (!is_partial_lcp_enabled() || row_count == 0)
  {
    jam();
    /**
     * We have configured the defaults to be that we always execute a full LCP.
     * The LCP can still be a multi-file one, but we will never have to handle
     * anything related to CHANGE ROWS pages.
     *
     * If no rows exists in table we might as well run a full LCP.
     */
    return BackupFormat::NDB_MAX_LCP_PARTS;
  }
  if (row_count < row_change_count)
  {
    jam();
    row_change_count = row_count;
  }
  mem_used /= Uint64(1024 * 1024);
  total_mem /= Uint64(1024 * 1024);
  if (total_mem == Uint64(0))
  {
    jam();
    total_mem = 1;
  }

  double y = double(row_change_count);
  y = y / double(row_count);

  double z = double(mem_used);
  z = z / double(total_mem);
  z = z * y;

  double k = y + (z / double(2));

  double parts = double(2048) * k;

  double p = double(recovery_work) / double(100);
  double parts_divisor = p + k;

  parts = parts / parts_divisor;
  parts = parts + double(1);

  Uint32 min_parts = Uint32(parts);
  ndbrequire(min_parts < Uint32(BackupFormat::NDB_MAX_LCP_PARTS));
  return min_parts;
}

void
Backup::calculate_number_of_parts(BackupRecordPtr ptr)
{
  /**
   * Here we decide on how many parts we need to use for this LCP.
   * As input we have:
   * 1) Row count
   * 2) Row change count since last LCP
   * => Percentage of rows changed since last LCP
   *
   *   The percentage of rows changed since last LCP is the most
   *   important to this algorithm. This gives us a minimum number of
   *   parts that we need to write as part of this LCP.
   *
   *   There is an overhead in not writing full LCPs. The overhead is
   *   dependent on the amount of changed rows in comparison with the
   *   percentage of parts written.
   *
   *   The overhead formula can be written as:
   *   (1 - x) * (y + 0.5 * z) / x
   *   where:
   *   x = percentage of parts fully written in this LCP
   *   y = percentage of rows changed since last LCP
   *   z = percentage of rows changed during LCP
   *
   *   The (1 - x) comes from that only the parts not written have
   *   overhead for writing changed rows.
   *
   *   The y comes from that writing changed rows is an overhead.
   *
   *   The 0.5 * z comes from that writing changed rows during the LCP
   *   is also an overhead, however only half of those rows will
   *   actually be written since the LCP scan will not see rows
   *   changed before the scan pointer.
   *
   *   The division comes from that the first part of the formula is
   *   the overhead cost for one LCP. However a full LCP consists of
   *   1/x LCPs.
   *
   *   We want to select an x such that the overhead becomes smaller
   *   than some select value.
   *
   *   We can also have overhead in that we have written more parts
   *   than are actually needed. To avoid that this overhead is
   *   unnecessary big we will ensure that we never write any files
   *   that contains more than 1/8th of the parts. This means that at
   *   most we can get 12.5% overhead due to extra parts being written.
   *
   *   We will try to ensure that x is chosen such that overhead is
   *   smaller than p where p is the overhead percentage. p is
   *   configurable in the RecoveryWork parameter and can be set between
   *   25 and 100%. It defaults to 50%.
   *
   *   This means that we should at most require
   *   60% overhead compared to the data memory size. This number
   *   is based on that we don't have an extreme amount of small
   *   fragments with very small memory sizes. In this case the
   *   overhead of writing table meta data as well will make the
   *   overhead. So with most applications we can guarantee that the
   *   overhead stays below 60% and actually in most cases we will
   *   probably even have an overhead of around 40%.
   *
   *   So we want to select an x such that:
   *   (1 - x) (y + z*0.5) / x < p
   *
   *   Now at start of an LCP for a fragment we can treat both y and z
   *   as constants, so let us call (y + 0.5*z) k.
   *   =>
   *   (1 - x) * k < p * x
   *   =>
   *   k - k * x < p * x
   *   =>
   *   k < (k + p) * x
   *   =>
   *   x > k / (k + p)
   *   where k = y + 0.5 * z
   *
   *   Now x is the percentage of parts we should use, when x = 1 we have
   *   2048 parts. So replacing x by parts we get.
   *
   *   parts > 2048 * k / (k + p)
   *   We will select min_parts = 1 + (2048 * k) / (k + p)
   *
   *   Now we know the following:
   *   row_count, row_change_count, memory_used_in_fragment, total_memory_used
   *   This gives:
   *   y = row_change_count / row_count
   *   z = (row_change_count / row_count) *
   *       (memory_used_in_fragment / total_memory_used)
   *
   *   The calculation of z is a prediction based on history, so a sort of
   *   Bayesian average.
   *
   *   Now if we assume that the LCP have entered a steady state with a steady
   *   flow of writes going on.
   *
   *   When the k-value above is large we certainly benefits most from writing
   *   entire set. If for example 70% of the data set was changed the execution
   *   overhead of writing everything is only 50% and this certainly pays off
   *   in order to make restart faster by writing the entire data set in this
   *   case.
   *
   *   At the other end of the spectrum we have small k-values (around 1% or
   *   even smaller), in this the above equation can be simplified to
   *   parts = k / p
   *   Thus p = 25% => parts = 4 * k
   *   p = 50% => parts = 2 * k
   *   p = 100% => parts = k
   *
   *   Now k is more or less the percentage of data changing between LCPs.
   *   So if we have a 1 TByte database and k is 1% we will write 10 GByte
   *   per LCP to the database. This means 10 GByte will be written to the
   *   REDO log (can be smaller or larger since REDO log have a 4 byte overhead
   *   per column, but the REDO log only writes changed columns), almost
   *   10 GByte will be written to the CHANGE pages in the partial LCP
   *
   *   Thus with p = 25% we will write 60 GByte to disk, with p = 50% we will
   *   write 40 GByte to disk and with p = 100% we will write 30 GByte to
   *   disk to handle 10 Gbytes of writes.
   *
   *   The other side of the picture is that increasing p means that more
   *   storage space is needed for LCP files. We need (1 + p) * DataMemory
   *   of storage space for LCP files (unless we use compression when
   *   this should be divided by at least 2).
   *
   *   The third side of the picture is that higher p means longer time to
   *   read in the LCP at restart. If we assume in the above example that
   *   we use p = 25%, thus x = 40GByte of parts, thus 25 LCPs are needed
   *   to restore data. In each such LCP there will be 10 GByte of updated
   *   rows extra, but only half of those need to be applied (mean value).
   *   Thus the extra processing during restart is p/2%. So with p = 25%
   *   we will execute 12.5% more rows compared to if all rows fitted in
   *   one LCP. We will have to read all LCP files from disk though, so
   *   we need to read 25% more from disk during restart.
   *
   *   So thus it becomes natural to think of the p value as the
   *   work we are willing to put into recovery during normal operation.
   *   The more work we do during normal operation, the less work we need
   *   to do during recovery.
   *
   *   Thus we call the config parameter RecoveryWork where small values
   *   means lots of work done and higher values means smaller amount of
   *   work done.
   *
   *   Given that decreasing p beyond 25% increases the load of LCPs
   *   exponentially we set the minimum p to be 25%. Increasing
   *   p beyond 100% means exponentially smaller benefits with
   *   linearly increasing recovery, we set the upper limit at 100%
   *   for p.
   *
   *   It is still possible to use the old algorithm where we always
   *   write everything in each LCP. This is kept for better backwards
   *   compatability and for risk averse users. It also works very well
   *   still for smaller database sizes that updates most of the data
   *   all the time.
   *
   *   Independent of all these settings we will never write any new LCP
   *   data files (only LCP control files will be updated) when no changes
   *   have been made to a table. This will be a great benefit to all
   *   database tables that are read-only most of the time.
   *
   * 3) Total memory size used for memory part of rows
   * => Memory size needed to log changed rows
   * => Memory sized needed to write each part of the LCP
   *
   *   Total memory used gives us an indication if we need to bother about
   *   splitting it into parts at all. We don't care about parts smaller
   *   than 64 kBytes. Also we will never split it into parts smaller than
   *   64 kBytes.
   *
   * 4) Total memory space
   * 5) Number of LDMs in the node
   * => Approximate memory space used by this LDM
   *
   *   This gives us a good understanding how large this fragment is
   *   compared to the rest of the memory in this LDM.
   *
   * 6) Current disk write speed
   *
   *   This gives a good approximation of how long time this particular
   *   fragment LCP will take, it will also give us an indication of how
   *   long time the entire LCP will take.
   *
   * 7) Total REDO log size for our log part
   * 8) Total free REDO log size for our log part
   * 9) => Percentage used of REDO log for our log part
   * 10) We also keep free REDO log size from last LCP we executed and the
   *     timestamp for when we last was here. This helps us calculating the
   *     speed we are writing REDO log at.
   *
   *   We mainly use this to see if we are close to running out of REDO
   *   log, if we are we need to speed up LCP processing by raising the
   *   speed of disk writes for LCP.
   *
   * 11) Time used for last distributed LCP
   * 12) Time used for last LCP locally
   */

  Resource_limit res_limit;
  m_ctx.m_mm.get_resource_limit(RG_DATAMEM, res_limit);
  /**
   * Total DataMemory not currently needed
   * const Uint32 pages_total = res_limit.m_min;
   * const Uint64 total_size = Uint64(pages_total)*Uint64(sizeof(GlobalPage));
   * const Uint64 dm_size = total_size - m_acc_memory_in_bytes;
   */
  const Uint32 pages_used = res_limit.m_curr;
  const Uint64 used_size = Uint64(pages_used) * Uint64(sizeof(GlobalPage));
  const Uint64 dm_used = used_size - m_acc_memory_in_bytes;
  const Uint64 num_ldms = getLqhWorkers() != 0 ?
                         (Uint64)getLqhWorkers() : (Uint64)1;
  const Uint64 total_memory = dm_used / num_ldms;

  /**
   * There are four rules that apply for choosing the number of parts to
   * write all rows in.
   * 1) Make sure that overhead doesn't exceed p% for partial LCPs
   *    So we call this rule 1, rule 1 says that we will select the number
   *    of parts that gives p% overhead.
   *
   * 2) Avoid overhead when it doesn't provide any value, if e.g. we
   *    have 80% of the rows that have been changed then the calculation
   *    means that we're going to use actually less than 80% (about 78%)
   *    since that brings about p% overhead. Obviously there is no sense
   *    in creating overhead in this case since we will write 78% of the
   *    rows + 80% of the remaining 22%. Thus we get an overhead of 25%
   *    to save 4.4% of the row writes which doesn't make a lot of sense.
   *
   *    Rule 2 says that we will select all parts if we have changed
   *    more than 70% of the rows. Otherwise rule 2 selects 0 parts.
   *
   *    An observation here is that during heavy deletes patterns we will
   *    very often fall back to full LCPs since the number of rows is
   *    getting smaller whereas the number of changed rows is increasing.
   *
   *    In a sense this is positive since it means that we will quickly
   *    remove LCP files that contain deleted rows, this space might be
   *    needed by other tables that at the same time gets many inserts.
   *
   * 3) The number of pages sets a limit on how small the number of parts
   *    can be. So with 1 page we can only perform full LCPs, with 2 pages
   *    we can never checkpoint with less than 1024 parts, so the rule
   *    here is that we never go below 2048 divided by number of pages.
   *    This ensures that most of the time there is at least one page
   *    that will write ALL rows in the page.
   *
   *  4) First LCP on  fragment must always be a full LCP.
   *     Rule 4 is 2048 parts when first LCP, otherwise it is 0.
   *
   *  5) This rules says that the minimum number of parts is 1, we will
   *     never run an LCP with 0 parts.
   *
   * In conclusion we will select the rule that returns the highest number
   * of parts.
   */    
  Uint64 row_count = ptr.p->m_row_count;
  Uint64 row_change_count = ptr.p->m_row_change_count;
  Uint64 memory_used = ptr.p->m_memory_used_in_bytes;
  Uint32 min_parts_rule1 = calculate_min_parts(row_count,
                                               row_change_count,
                                               memory_used,
                                               total_memory);

  Uint32 min_parts_rule2 = 0;
  if ((Uint64(10) * row_change_count) >
      (Uint64(7) * row_count))
  {
    jam();
    min_parts_rule2 = BackupFormat::NDB_MAX_LCP_PARTS;
  }

  Uint32 min_parts_rule3 = BackupFormat::NDB_MAX_LCP_PARTS;
  if (ptr.p->m_lcp_max_page_cnt > 1)
  {
    jam();
    min_parts_rule3 = BackupFormat::NDB_MAX_LCP_PARTS /
                        ptr.p->m_lcp_max_page_cnt;
  }
  Uint32 min_parts_rule4 = 0;
  if (ptr.p->preparePrevLcpId == 0)
  {
    jam();
    min_parts_rule4 = BackupFormat::NDB_MAX_LCP_PARTS;
  }
  /**
   * We can never go below 1 part, this is the absolute minimum even if
   * all rules say 0.
   */
  Uint32 min_parts_rule5 = 1;
  Uint32 parts = MAX(MAX(min_parts_rule1, min_parts_rule2),
                     MAX(min_parts_rule3,
                     MAX(min_parts_rule4, min_parts_rule5)));

  if (ERROR_INSERTED(10048) && min_parts_rule4 == 0)
  {
    /**
     * We need this in test cases to ensure that we can create a situation
     * with 1 part per LCP and having more than 980 parts and even close to
     * 2048 LCPs to restore a LCP.
     */
    jam();
    g_eventLogger->info("Set to 1 part by ERROR 10048 injection");
    parts = 1;
  }
#ifdef DEBUG_LCP_STAT
  TablePtr debTabPtr;
  FragmentPtr fragPtr;
  ptr.p->tables.first(debTabPtr);
  debTabPtr.p->fragments.getPtr(fragPtr, 0);
  DEB_LCP_STAT(("(%u)tab(%u,%u), row_count: %llu, row_change_count: %llu, "
                "memory_used: %llu, total_memory: %llu, "
                "parts: %u, min_parts_rule1: %u, "
                "min_parts_rule3: %u",
                instance(),
                debTabPtr.p->tableId,
                fragPtr.p->fragmentId,
                row_count,
                row_change_count,
                memory_used,
                total_memory,
                parts,
                min_parts_rule1,
                min_parts_rule3));
#endif
  /**
   * We have now calculated the parts to use in this LCP.
   * Now we need to calculate how many LCP files to use for this
   * LCP.
   *
   * The calculation of this is to use 1 file per 12.5% of the
   * parts. Each file must still be at least one fixed page
   * since this is what makes use choose which part something
   * goes into.
   */
  Uint32 min_file_rule_1 =
    (BackupFormat::NDB_MAX_FILES_PER_LCP * parts +
    ((BackupFormat::NDB_MAX_LCP_PARTS / BackupFormat::NDB_MAX_FILES_PER_LCP) -
      1)) /
    BackupFormat::NDB_MAX_LCP_PARTS;
  Uint32 min_file_rule = MAX(1, min_file_rule_1);
  Uint32 max_file_rule_1 = ptr.p->m_lcp_max_page_cnt;
  Uint32 max_file_rule_2 = BackupFormat::NDB_MAX_FILES_PER_LCP;
  Uint32 max_file_rule = MIN(max_file_rule_1, max_file_rule_2);
  max_file_rule = MAX(1, max_file_rule);
  Uint32 num_lcp_files = MIN(min_file_rule, max_file_rule);
  if (!is_partial_lcp_enabled())
  {
    /**
     * To not set EnablePartialLcp to true is mostly there to be able to
     * use NDB as close to the 7.5 manner as possible, this means also not
     * using 8 files when partial LCP isn't enabled. So we use only one
     * file here, it will always be full writes in this case.
     */
    jam();
    num_lcp_files = 1;
  }
  ptr.p->m_num_lcp_files = num_lcp_files;
  DEB_EXTRA_LCP(("(%u) min_file_rules1 = %u, max_file_rule1 = %u",
                 instance(),
                 min_file_rule_1,
                 max_file_rule_1));
  DEB_LCP(("(%u) LCP using %u files",
           instance(),
           ptr.p->m_num_lcp_files));

  /**
   * We will now prepare the BackupRecord such that it has all the
   * information set up to execute this LCP.
   */
  prepare_ranges_for_parts(ptr, parts);
  prepare_new_part_info(ptr, parts);
}

void
Backup::lcp_swap_tables(BackupRecordPtr ptr,
                        TablePtr & tabPtr,
                        Uint32 tableId)
{
  ptr.p->prepare_table.first(tabPtr);
  ndbrequire(tabPtr.p->tableId == tableId);
  ptr.p->prepare_table.removeFirst(tabPtr);

  TablePtr newPrepareTablePtr;
  ptr.p->tables.removeFirst(newPrepareTablePtr);
  ptr.p->tables.addFirst(tabPtr);
  ptr.p->prepare_table.addFirst(newPrepareTablePtr);
}

void
Backup::lcp_swap_data_file(BackupRecordPtr ptr)
{
  Uint32 newPrepareDataFilePtr = ptr.p->dataFilePtr[0];
  ptr.p->dataFilePtr[0] = ptr.p->prepareDataFilePtr[0];
  ptr.p->prepareDataFilePtr[0] = newPrepareDataFilePtr;
}

void
Backup::lcp_swap_ctl_file(BackupRecordPtr ptr)
{
  Uint32 newPrepareCtlFilePtr = ptr.p->ctlFilePtr;
  ptr.p->ctlFilePtr =
    ptr.p->prepareCtlFilePtr[ptr.p->prepareNextLcpCtlFileNumber];
  ptr.p->prepareCtlFilePtr[ptr.p->prepareNextLcpCtlFileNumber] =
    newPrepareCtlFilePtr;
}

void
Backup::copy_lcp_info_from_prepare(BackupRecordPtr ptr)
{
  ptr.p->m_scan_change_gci = ptr.p->m_prepare_scan_change_gci;
  Uint32 total_parts = 0;
  for (Uint32 i = 0; i < ptr.p->m_prepare_num_parts_in_lcp; i++)
  {
    Uint32 num_parts = ptr.p->m_prepare_part_info[i].numParts;
    total_parts += num_parts;
    ptr.p->m_part_info[i] = ptr.p->m_prepare_part_info[i];
  }
  ndbrequire(total_parts == 0 || /* First LCP */
             total_parts == BackupFormat::NDB_MAX_LCP_PARTS);

  ptr.p->m_num_parts_in_lcp = ptr.p->m_prepare_num_parts_in_lcp;
  ptr.p->m_max_parts_in_lcp = ptr.p->m_prepare_max_parts_in_lcp;
  ptr.p->m_first_start_part_in_lcp =
    ptr.p->m_prepare_first_start_part_in_lcp;
  ptr.p->m_first_data_file_number = ptr.p->prepareFirstDataFileNumber;
  ptr.p->deleteCtlFileNumber = ptr.p->prepareDeleteCtlFileNumber;
}

/**
 * An important part of starting an LCP is to insert a record in the
 * UNDO log record indicating start of the LCP. This is used to ensure
 * that main memory rows restored and the disk data restored is in
 * perfect synch with each other. This UNDO log record must be
 * completely synchronised with start of LCP scanning.
 */
void
Backup::lcp_write_undo_log(Signal *signal,
                           BackupRecordPtr ptr)
{
  TablePtr tabPtr;
  ptr.p->tables.first(tabPtr);
  if (c_lqh->is_disk_columns_in_table(tabPtr.p->tableId))
  {
    jam();
    LcpFragOrd *ord = (LcpFragOrd*)signal->getDataPtr();
    FragmentPtr fragPtr;
    tabPtr.p->fragments.getPtr(fragPtr, 0);
    ord->tableId = tabPtr.p->tableId;
    ord->fragmentId = fragPtr.p->fragmentId;
    ord->lcpId = ptr.p->backupId;
    {
      Logfile_client lgman(this, c_lgman, 0);
      ptr.p->m_current_lcp_lsn = lgman.exec_lcp_frag_ord(signal,
                               c_lqh->get_current_local_lcp_id());
      ndbrequire(ptr.p->m_current_lcp_lsn > Uint64(0));
    }
  }
  else
  {
    jam();
    ptr.p->m_current_lcp_lsn = Uint64(0);
  }
}

/**
 * Start execution of LCP after receiving BACKUP_FRAGMENT_REQ
 *
 * When executing this method we know that there is no
 * LCP_PREPARE processing ongoing and there is no LCP
 * execution processing going on. So this is a safe place to
 * move data from prepare part of BackupRecord to execution
 * part of the BackupRecord.
 */
void
Backup::start_execute_lcp(Signal *signal,
                          BackupRecordPtr ptr,
                          TablePtr & tabPtr,
                          Uint32 tableId)
{
  init_extended_lcp_stat();
  ptr.p->slaveState.setState(STARTED);
  ndbrequire(ptr.p->prepareState == PREPARED);
  ptr.p->prepareState = NOT_ACTIVE;
  ptr.p->m_lcp_lsn_synced = 1;
  ptr.p->m_num_lcp_data_files_open = 1;

  copy_lcp_info_from_prepare(ptr);

  /**
   * We need to switch places on prepare table
   * execute table.
   */
  lcp_swap_tables(ptr, tabPtr, tableId);
  lcp_swap_data_file(ptr);
  lcp_swap_ctl_file(ptr);

  lcp_write_undo_log(signal, ptr);
  /**
   * With the introduction of Partial LCPs we need to calculate how
   * many parts that should be part of this LCP.
   *
   * We tell LDM that we are about to start a new LCP. This means that
   * we want to know the number of rows changed since last LCP. We
   * want also to know the current number of rows to calculate the
   * proportion between updated rows and the number of rows in total
   * in the fragment.
   *
   * We treat 0 updated rows as a special case. This means that not a
   * single commit has changed any rows since the last LCP started.
   * In this special case we can actually still use the data files
   * from the old LCP. We do however still need to write a new LCP
   * control file. This is the case since we need to update the
   * MaxGciCompleted in the LCP control file which is very
   * important. It is this value which makes it possible for us to
   * use the LCP to cut the REDO log tail (which in principle is
   * the main reason for doing LCPs, to cut the REDO log tail).
   *
   * The 0 updated rows is most likely a very common case and will
   * save us radical amounts of REDO log processing in idle nodes.
   * If this is the very first LCP we are performing, then we
   * will still go ahead and perform the LCP to simplify the code.
   */
  c_lqh->get_lcp_frag_stats(ptr.p->m_row_count,
                            ptr.p->m_row_change_count,
                            ptr.p->m_memory_used_in_bytes,
                            ptr.p->m_lcp_max_page_cnt);
  Uint32 newestGci = c_lqh->get_lcp_newest_gci();

#ifdef DEBUG_LCP
  TablePtr debTabPtr;
  FragmentPtr fragPtr;
  ptr.p->tables.first(debTabPtr);
  debTabPtr.p->fragments.getPtr(fragPtr, 0);
  DEB_LCP(("(%u)TAGY LCP_Start: tab(%u,%u).%u, row_count: %llu,"
           " row_change_count: %llu, "
           "memory_used_in_bytes: %llu, max_page_cnt: %u, LCP lsn: %llu",
           instance(),
           debTabPtr.p->tableId,
           fragPtr.p->fragmentId,
           c_lqh->getCreateSchemaVersion(debTabPtr.p->tableId),
           ptr.p->m_row_count,
           ptr.p->m_row_change_count,
           ptr.p->m_memory_used_in_bytes,
           ptr.p->m_lcp_max_page_cnt,
           ptr.p->m_current_lcp_lsn));
#endif

  if (ptr.p->m_row_change_count == 0 &&
      ptr.p->preparePrevLcpId != 0 &&
      (ptr.p->prepareMaxGciWritten == newestGci &&
       m_our_node_started))
  {
    /**
     * We don't handle it as an idle LCP when it is the first LCP
     * executed on the fragment. In this case we need to run a normal
     * LCP even if it produces an empty LCP data file.
     *
     * Also if someone has committed a transaction on the fragment
     * we will not treat it as an idle LCP even if row change count
     * hasn't changed.
     */
    jam();
    handle_idle_lcp(signal, ptr);
    return;
  }
  else
  {
    jam();
    prepare_parts_for_lcp(signal, ptr);
  }
}

/**
 * We have finished writing of a fragment, the file is written to
 * disk and we can start the complete processing of the LCP for
 * this fragment.
 */
void
Backup::lcp_close_data_file(Signal* signal,
                            BackupRecordPtr ptr,
                            bool delete_flag)
{
  BackupFilePtr filePtr;
  c_backupFilePool.getPtr(filePtr, ptr.p->dataFilePtr[0]);
  closeFile(signal, ptr, filePtr, false, delete_flag);
}

void
Backup::lcp_start_complete_processing(Signal *signal, BackupRecordPtr ptr)
{
  /**
   * We start wait here for 2 parallel events.
   * 1) Sync:ing page cache and extent pages
   * 2) Finalising write of LCP data file and closing it
   *
   * After these events are ready we will check if the LSN have been synched
   * yet. If it hasn't we will still write the LCP control file, but we will
   * write with an invalid flag set in it. We will later rewrite it before
   * deleting the data files.
   *
   * When all of those are done we will write the control file and when this
   * write is completed and the file closed then we will report the LCP back
   * as completed.
   *
   * The only reason for syncing the UNDO log is to ensure that if no
   * pages at all was written as part of LCP for the fragment, then we
   * still need to ensure that the UNDO_LCP log record is flushed to
   * disk. We get the LSN of the UNDO_LCP record from DBLQH.
   *
   * When we sync the pages we will ensure that any writes will also
   * sync the UNDO log to the proper point. So we need not worry about
   * losing any UNDO log records as long as we sync the page cache for
   * a fragment as part of LCP processing. This is called the
   * WAL rule.
   * 
   * Sync:ing the extent pages will write all dirty extent pages, so no
   * special phase is needed to write those at the end of all fragment
   * LCPs.
   *
   *
   * Sync:ing happens in two stages
   * The first stage is syncing all data pages in the PGMAN which executes
   * in the same thread as we do. This goes through the list of dirty pages
   * on the fragment and sync's them one by one with potential throttling of
   * write speed here.
   *
   * The second stage is synching the extent pages. This always happens in
   * the PGMAN proxy block that takes care of the extent pages. Here we
   * sync all extent pages that are dirty for each fragment checkpoint. The
   * reason is that one extent page is shared by many fragments, also the
   * extent pages are only updated when we allocate a new page, allocate a
   * new extent or free an extent (only happens at drop table). So normally
   * we should only dirty a page when adding another page to a fragment.
   * Also many of those writes will usually occur on the same fragment and
   * thus the number of writes on those pages will only be high when there
   * is high insert activity into the database. Also each extent page covers
   * about 1.3 GByte of disk space. So even with 10 TByte of disk space we
   * only have a total of 7000 extent pages. So the activity on writing those
   * to disk cannot be very high.
   *
   * By sync:ing data pages and extent pages after writing the main memory
   * part of the fragment to disk we are sure that we can recover using this
   * fragment LCP. After this we are ready to write the control files for
   * this LCP. The LCP is still not 100% ready to use, it still will have
   * to wait until the global checkpoint is completed of its highest GCI
   * that was written as part of the checkpoint.
   *
   * As explained in another place it is actually only necessary to sync
   * the extent pages for the first fragment containing disk data and
   * also at the end of the local checkpoint.
   *
   * We don't need to wait for this however since the restart will check
   * that we don't recover an LCP which has more recent GCI's than we are
   * to restore. We must however wait with deleting the old LCP control
   * file and data files until we have seen the GCI being completed that
   * we wait for.
   *
   * The localisation of LCP handling and immediate removal of old LCPs
   * means that we can no longer restore any older GCPs than the last
   * completed one. If a requirement comes up for this it is fairly
   * straightforward to add this feature. What is needed is that we wait
   * for yet some more time before deleting an old LCP. If we e.g. want
   * to support restoring up to 100 GCI's back from the last completed
   * than we have to wait for 100 GCI's after completing the one we waited
   * for before we can remove the old LCP files. This might require us to
   * maintain many LCP control files. One could handle this by ensuring
   * that new LCPs aren't started so fast in this case.
   * 
   * However most likely there are better options to restore old versions
   * of the database by using backups.
   */

  ptr.p->m_wait_data_file_close = true;
  ptr.p->m_wait_disk_data_sync = true;
  ptr.p->m_wait_sync_extent = true;
  ptr.p->m_disk_data_exist = false;

  if (ptr.p->m_current_lcp_lsn == Uint64(0))
  {
    /**
     * No entry in log file group created, thus table isn't a disk data
     * table. So we can safely ignore going to PGMAN to sync data pages.
     */
    jam();
    ptr.p->m_wait_disk_data_sync = false;
    ptr.p->m_wait_sync_extent = false;
    lcp_write_ctl_file(signal, ptr);
    return;
  }
  BlockReference ref = numberToRef(PGMAN, instance(), getOwnNodeId());
  TablePtr tabPtr;
  FragmentPtr fragPtr;
  ptr.p->tables.first(tabPtr);
  tabPtr.p->fragments.getPtr(fragPtr, 0);
  ptr.p->m_num_sync_pages_waiting = Uint32(~0);

  SyncPageCacheReq *sync_req = (SyncPageCacheReq*)signal->getDataPtrSend();
  sync_req->senderData = ptr.i;
  sync_req->senderRef = reference();
  sync_req->tableId = tabPtr.p->tableId;
  sync_req->fragmentId = fragPtr.p->fragmentId;
  sendSignal(ref, GSN_SYNC_PAGE_CACHE_REQ, signal,
             SyncPageCacheReq::SignalLength, JBB);
}

void
Backup::execSYNC_PAGE_WAIT_REP(Signal *signal)
{
  jamEntry();
  BackupRecordPtr ptr;
  c_backupPool.getPtr(ptr, signal->theData[0]);
  if (ptr.p->m_wait_disk_data_sync)
  {
    jam();
    ptr.p->m_num_sync_pages_waiting = signal->theData[1];
  }
  else if (ptr.p->m_wait_sync_extent ||
           ptr.p->m_wait_final_sync_extent)
  {
    jam();
    ptr.p->m_num_sync_extent_pages_written = signal->theData[1];
  }
  else
  {
    ndbabort();
  }
}

void
Backup::execSYNC_PAGE_CACHE_CONF(Signal *signal)
{
  SyncPageCacheConf *conf = (SyncPageCacheConf*)signal->getDataPtr();
  BackupRecordPtr ptr;
  TablePtr tabPtr;
  FragmentPtr fragPtr;
  jamEntry();

  c_backupPool.getPtr(ptr, conf->senderData);
  ptr.p->m_num_sync_pages_waiting = 0;
  ptr.p->tables.first(tabPtr);
  tabPtr.p->fragments.getPtr(fragPtr, 0);
  ndbrequire(conf->tableId == tabPtr.p->tableId);
  ndbrequire(conf->fragmentId == fragPtr.p->fragmentId);

  DEB_LCP(("(%u)Completed SYNC_PAGE_CACHE_CONF for tab(%u,%u)"
                      ", diskDataExistFlag: %u",
                      instance(),
                      tabPtr.p->tableId,
                      fragPtr.p->fragmentId,
                      conf->diskDataExistFlag));

  ptr.p->m_wait_disk_data_sync = false;
  if (!conf->diskDataExistFlag)
  {
    jam();
    ptr.p->m_wait_sync_extent = false;
    lcp_write_ctl_file(signal, ptr);
    return;
  }
  ptr.p->m_disk_data_exist = true;
  if (!ptr.p->m_first_fragment)
  {
    jam();
    ptr.p->m_wait_sync_extent = false;
    lcp_write_ctl_file(signal, ptr);
    return;
  }
  ptr.p->m_num_sync_extent_pages_written = Uint32(~0);
  /**
   * Sync extent pages, this is sent to Proxy block that routes the signal to
   * the "extra" PGMAN worker that handles the extent pages.
   */
  SyncExtentPagesReq *req = (SyncExtentPagesReq*)signal->getDataPtrSend();
  req->senderData = ptr.i;
  req->senderRef = reference();
  req->lcpOrder = SyncExtentPagesReq::FIRST_LCP;
  ptr.p->m_first_fragment = false;
  sendSignal(PGMAN_REF, GSN_SYNC_EXTENT_PAGES_REQ, signal,
             SyncExtentPagesReq::SignalLength, JBB);
  return;
}

void
Backup::execSYNC_EXTENT_PAGES_CONF(Signal *signal)
{
  SyncExtentPagesConf *conf = (SyncExtentPagesConf*)signal->getDataPtr();
  BackupRecordPtr ptr;
  jamEntry();

  c_backupPool.getPtr(ptr, conf->senderData);
  ptr.p->m_num_sync_extent_pages_written = 0;
  if (ptr.p->slaveState.getState() == DEFINED)
  {
    jam();
    finish_end_lcp(signal, ptr);
    return;
  }
  ndbrequire(ptr.p->slaveState.getState() == STOPPING);
  ptr.p->m_wait_sync_extent = false;
  lcp_write_ctl_file(signal, ptr);
}

/**
 * A file has been closed as part of LCP completion processing
 * for a fragment.
 */
void
Backup::lcp_close_data_file_conf(Signal* signal, BackupRecordPtr ptr)
{
  jam();
  /**
   * We could have completed only 1 part of this fragment LCP.
   * Check for this and start up next part.
   */
  if (ptr.p->m_empty_lcp)
  {
    jam();
    finalize_lcp_processing(signal, ptr);
    return;
  }
  ndbrequire(ptr.p->m_wait_data_file_close);
  ptr.p->m_wait_data_file_close = false;
  lcp_write_ctl_file(signal, ptr);
}

Uint32
Backup::lcp_pre_sync_lsn(BackupRecordPtr ptr)
{
  Uint32 valid_flag = 1;
  if (ptr.p->m_disk_data_exist)
  {
    jam();
    Uint64 sync_lsn;
    {
      Logfile_client lgman(this, c_lgman, 0);
      sync_lsn = lgman.pre_sync_lsn(ptr.p->m_current_lcp_lsn);
    }
    if (sync_lsn < ptr.p->m_current_lcp_lsn)
    {
      jam();
      /**
       * LSN for UNDO log record of this LCP haven't been sync:ed to disk
       * yet. We will still write the LCP control file, but we will write
       * it with an invalid indicator. Later before deleting the LCP data
       * files we will ensure that the LSN is sync:ed by calling sync_lsn.
       * We will actually call it with LSN = 0 then since the LSN we called
       * with here has been recorded already in LGMAN. So there is no need
       * to remember the individual LSNs for individual fragments. When we
       * call sync_lsn we will ensure that all fragment LCPs already handled
       * before will be sync:ed to disk.
       */
      valid_flag = 0;
    }
  }
  else
  {
    jam();
  }
  DEB_LCP(("(%u)Writing first with ValidFlag = %u", instance(), valid_flag));
  return valid_flag;
}

void
Backup::lcp_write_ctl_file(Signal *signal, BackupRecordPtr ptr)
{
  if (ptr.p->m_wait_data_file_close ||
      ptr.p->m_wait_sync_extent ||
      ptr.p->m_wait_disk_data_sync)
  {
    jam();
    return;
  }

  /**
   * Ensure that we didn't find more rows in LCP than what was
   * in fragment at start of LCP.
   *
   * If we run a full LCP we should always find as many rows as was
   * present in the row count at the start of the LCP.
   * If we run a partial LCP we should never find more rows in this
   * LCP file than was present at the start of the LCP, this is the
   * sum of rows from ALL pages and changed rows in CHANGE pages.
   *
   * This check is important such that we find inconsistencies as
   * soon as they occur, rather than at the time when we recover
   * when it is very difficult to trace back the source of the
   * problem.
   *
   * Error means that the table was dropped during LCP and in this
   * case these numbers are not consistent, we're simply closing
   * the LCP scan in an orderly manner with no rows read. So we
   * should not crash in this case.
   *
   * We wait until we come here to check the numbers, this means
   * that the data file exists when we crash and can be used for
   * analysis.
   */
  {
    BackupFilePtr dataFilePtr;
    c_backupFilePool.getPtr(dataFilePtr,
                            ptr.p->dataFilePtr[0]);
    if (!(ptr.p->m_save_error_code != 0 ||
          ptr.p->m_row_count == dataFilePtr.p->m_lcp_inserts ||
          ((ptr.p->m_num_parts_in_this_lcp !=
             BackupFormat::NDB_MAX_LCP_PARTS) &&
           (ptr.p->m_row_count >=
            (dataFilePtr.p->m_lcp_inserts +
             dataFilePtr.p->m_lcp_writes)))))
    {
      g_eventLogger->info("errCode = %u, row_count = %llu, inserts: %llu"
                          ", writes: %llu, parts: %u",
                          ptr.p->m_save_error_code,
                          ptr.p->m_row_count,
                          dataFilePtr.p->m_lcp_inserts,
                          dataFilePtr.p->m_lcp_writes,
                          ptr.p->m_num_parts_in_this_lcp);
      print_extended_lcp_stat();
      ndbrequire(ptr.p->m_save_error_code != 0 ||
                 ptr.p->m_row_count == dataFilePtr.p->m_lcp_inserts ||
        ((ptr.p->m_num_parts_in_this_lcp != BackupFormat::NDB_MAX_LCP_PARTS) &&
         (ptr.p->m_row_count >=
          (dataFilePtr.p->m_lcp_inserts + dataFilePtr.p->m_lcp_writes))));
    }
  }

  Uint32 valid_flag = lcp_pre_sync_lsn(ptr);

  /**
   * This function prepares the page for the LCP Control file data
   * and ensures checksum is correct, values are written in network
   * byte order when appropriate.
   *
   * As soon as this file is properly written to disk, it can be used
   * in restarts. The restart code will ensure that the GCI is restored
   * which this LCP cannot roll back from.
   */

  BackupFilePtr filePtr;
  Page32Ptr pagePtr;

  jam();
  ptr.p->m_lcp_lsn_synced = valid_flag;
  c_backupFilePool.getPtr(filePtr, ptr.p->ctlFilePtr);
  filePtr.p->pages.getPtr(pagePtr, 0);
  struct BackupFormat::LCPCtlFile *lcpCtlFilePtr =
    (struct BackupFormat::LCPCtlFile*)pagePtr.p;

  memcpy(lcpCtlFilePtr->fileHeader.Magic, BACKUP_MAGIC, 8);
  lcpCtlFilePtr->fileHeader.BackupVersion = NDBD_USE_PARTIAL_LCP_v2;

  const Uint32 sz = sizeof(BackupFormat::FileHeader) >> 2;
  lcpCtlFilePtr->fileHeader.SectionType = BackupFormat::FILE_HEADER;
  lcpCtlFilePtr->fileHeader.SectionLength = sz - 3;
  lcpCtlFilePtr->fileHeader.FileType = BackupFormat::LCP_CTL_FILE;
  lcpCtlFilePtr->fileHeader.BackupId = 0;
  lcpCtlFilePtr->fileHeader.BackupKey_0 = 0;
  lcpCtlFilePtr->fileHeader.BackupKey_1 = 0;
  lcpCtlFilePtr->fileHeader.ByteOrder = 0x12345678;
  lcpCtlFilePtr->fileHeader.NdbVersion = NDB_VERSION_D;
  lcpCtlFilePtr->fileHeader.MySQLVersion = NDB_MYSQL_VERSION_D;

  lcpCtlFilePtr->ValidFlag = valid_flag;

  TablePtr tabPtr;
  FragmentPtr fragPtr;
  ptr.p->tables.first(tabPtr);
  tabPtr.p->fragments.getPtr(fragPtr, 0);

  lcpCtlFilePtr->TableId = tabPtr.p->tableId;
  lcpCtlFilePtr->FragmentId = fragPtr.p->fragmentId;
  lcpCtlFilePtr->CreateTableVersion =
    c_lqh->getCreateSchemaVersion(tabPtr.p->tableId);

  Uint32 maxCompletedGci;
  c_lqh->lcp_max_completed_gci(maxCompletedGci,
                               ptr.p->newestGci,
                               m_newestRestorableGci);
  lcpCtlFilePtr->CreateGci = fragPtr.p->createGci;
  lcpCtlFilePtr->MaxGciCompleted = maxCompletedGci;
  lcpCtlFilePtr->MaxGciWritten = ptr.p->newestGci;

  ptr.p->m_wait_gci_to_delete = MAX(maxCompletedGci, ptr.p->newestGci);

  ndbrequire(m_newestRestorableGci != 0);
  DEB_LCP(("(%u)tab(%u,%u).%u, use ctl file %u, GCI completed: %u,"
           " GCI written: %u, createGci: %u",
           instance(),
           lcpCtlFilePtr->TableId,
           lcpCtlFilePtr->FragmentId,
           lcpCtlFilePtr->CreateTableVersion,
           (ptr.p->deleteCtlFileNumber == 0 ? 1 : 0),
           lcpCtlFilePtr->MaxGciCompleted,
           lcpCtlFilePtr->MaxGciWritten,
           lcpCtlFilePtr->CreateGci));
  ndbrequire((lcpCtlFilePtr->MaxGciWritten + 1) >= fragPtr.p->createGci);
  /**
   * LcpId and LocalLcpId was set in prepare phase.
   */
  if (lcpCtlFilePtr->LocalLcpId != c_lqh->get_current_local_lcp_id())
  {
    g_eventLogger->info("(%u)LocalLcpId: %u, local_lcp_id: %u",
     instance(),
     lcpCtlFilePtr->LocalLcpId,
     c_lqh->get_current_local_lcp_id());
  }
  ndbrequire(lcpCtlFilePtr->LocalLcpId == c_lqh->get_current_local_lcp_id());
  lcpCtlFilePtr->MaxPageCount = ptr.p->m_lcp_max_page_cnt;
  lcpCtlFilePtr->LastDataFileNumber = ptr.p->m_last_data_file_number;
  lcpCtlFilePtr->MaxNumberDataFiles =
    BackupFormat::NDB_MAX_LCP_FILES;
  lcpCtlFilePtr->NumPartPairs = ptr.p->m_num_parts_in_lcp;
  lcpCtlFilePtr->MaxPartPairs = BackupFormat::NDB_MAX_LCP_PARTS;
  lcpCtlFilePtr->RowCountLow = Uint32(ptr.p->m_row_count & 0xFFFFFFFF);
  lcpCtlFilePtr->RowCountHigh = Uint32(ptr.p->m_row_count >> 32);

  for (Uint32 i = 0; i < ptr.p->m_num_parts_in_lcp; i++)
  {
    jam();
    lcpCtlFilePtr->partPairs[i] = ptr.p->m_part_info[i];
  }

  /**
   * Since we calculated checksum with bytes in network order we will write it
   * without setting it in network order, this will ensure that the XOR will
   * be over the same bits as here.
   */
  lcp_write_ctl_file_to_disk(signal, filePtr, pagePtr);
}

void
Backup::lcp_write_ctl_file_to_disk(Signal *signal,
                                   BackupFilePtr filePtr,
                                   Page32Ptr pagePtr)
{
  /**
   * If file size becomes bigger than 4096 bytes we need to write
   * 8192 bytes instead. Currently the header parts are 108 bytes,
   * each part consumes 3 bytes, this means that we can fit
   * (4096 - 108) / 3 parts in 4096 bytes == 1329 parts.
   * Maximum number of parts is currently 2048, thus we can
   * always fit in 8192 bytes. We use multiples of 4096 bytes
   * to fit well with disk devices, no need to complicate
   * file management with lots of different file sizes.
   */
  struct BackupFormat::LCPCtlFile *lcpCtlFilePtr =
    (struct BackupFormat::LCPCtlFile*)pagePtr.p;
  Uint32 num_parts = lcpCtlFilePtr->NumPartPairs;
  Uint32 file_size = LCP_CTL_FILE_HEADER_SIZE +
                     (3 * num_parts + 3);
  if (file_size > BackupFormat::NDB_LCP_CTL_FILE_SIZE_SMALL)
  {
    jam();
    DEB_LCP(("(%u)Writing 8192 byte control file", instance()));
    file_size = BackupFormat::NDB_LCP_CTL_FILE_SIZE_BIG;
  }
  else
  {
    jam();
    file_size = BackupFormat::NDB_LCP_CTL_FILE_SIZE_SMALL;
  }
  convert_ctl_page_to_network((Uint32*)pagePtr.p, file_size);
  filePtr.p->m_flags |= BackupFile::BF_WRITING;
  FsReadWriteReq* req = (FsReadWriteReq*)signal->getDataPtrSend();
  req->userPointer = filePtr.i;
  req->filePointer = filePtr.p->filePointer;
  req->userReference = reference();
  req->varIndex = 0;
  req->numberOfPages = 1;
  req->operationFlag = 0;
  FsReadWriteReq::setFormatFlag(req->operationFlag,
                                FsReadWriteReq::fsFormatMemAddress);
  FsReadWriteReq::setSyncFlag(req->operationFlag, 1);

  Uint32 mem_offset = Uint32((char*)pagePtr.p - (char*)c_startOfPages);
  req->data.memoryAddress.memoryOffset = mem_offset;
  req->data.memoryAddress.fileOffset = 0;
  req->data.memoryAddress.size = file_size;

  sendSignal(NDBFS_REF, GSN_FSWRITEREQ, signal,
             FsReadWriteReq::FixedLength + 3, JBA);
}

void
Backup::execFSWRITEREF(Signal *signal)
{
  ndbabort();
}

void
Backup::execFSWRITECONF(Signal *signal)
{
  BackupRecordPtr ptr;
  BackupFilePtr filePtr;
  FsConf * conf = (FsConf *)signal->getDataPtr();
  const Uint32 userPtr = conf->userPointer;
  jamEntry();
  
  c_backupFilePool.getPtr(filePtr, userPtr);
  ndbrequire((filePtr.p->m_flags & BackupFile::BF_WRITING) != 0);
  filePtr.p->m_flags &= ~(Uint32)BackupFile::BF_WRITING;
  c_backupPool.getPtr(ptr, filePtr.p->backupPtr);

  if (ptr.p->ctlFilePtr == filePtr.i)
  {
    jam();
    closeFile(signal, ptr, filePtr);
    return;
  }
  else if (ptr.p->deleteFilePtr == filePtr.i)
  {
    jam();
    lcp_update_ctl_file_for_rewrite_done(signal, ptr, filePtr);
    return;
  }
  ndbabort();
}

void
Backup::finalize_lcp_processing(Signal *signal, BackupRecordPtr ptr)
{
  TablePtr tabPtr;
  FragmentPtr fragPtr;
  BackupFilePtr filePtr;

  if (ptr.p->m_empty_lcp)
  {
    jam();
    ndbrequire(ptr.p->m_outstanding_operations > 0);
    ptr.p->m_outstanding_operations--;
    if (ptr.p->m_outstanding_operations > 0)
    {
      jam();
      return;
    }
  }
  c_backupFilePool.getPtr(filePtr, ptr.p->dataFilePtr[0]);
  ndbrequire(ptr.p->tables.first(tabPtr));
  Uint32 tableId = tabPtr.p->tableId;

  tabPtr.p->fragments.getPtr(fragPtr, 0);
  Uint32 fragmentId = fragPtr.p->fragmentId;
 
  if (ptr.p->errorCode != 0)
  {
    jam();
    ndbout_c("Fatal : LCP Frag scan failed with error %u"
             " file error is: %d",
             ptr.p->errorCode,
             filePtr.p->errorCode);
    ndbrequire(filePtr.p->errorCode == ptr.p->errorCode);
    
    if ((filePtr.p->m_flags & BackupFile::BF_SCAN_THREAD) == 0)
    {
      jam();
      /* No active scan thread to 'find' the file error.
       * Scan is closed, so let's send backupFragmentRef 
       * back to LQH now...
       */
      backupFragmentRef(signal, filePtr);
      return;
    }
    ndbabort();
  }

  /**
   * We're fully done with everything related to the LCP of this fragment.
   * Report this back to LQH such that LQH can order the start of a new
   * LCP on a new fragment when it is ready to do so.
   */
  if (ptr.p->deleteDataFileNumber != RNIL ||
      ptr.p->deleteCtlFileNumber != RNIL ||
      !ptr.p->m_lcp_lsn_synced)
  {
    /**
     * We insert a record into the list for files to delete that will ensure
     * that we will delete old LCP files as soon as possible.
     * If deleteDataFileNumber is RNIL it means that this was the very first
     * LCP on this fragment, so no need to delete any old files. It could
     * also be an LCP that retains all files from the old LCP, but we might
     * still need to delete a control file.
     *
     * We wait an extra GCP before we delete the old LCP files. The reason is
     * to avoid calling sync_lsn unnecessarily often. Calling sync_lsn will
     * remove log space (up to one log page) each time it is called and it
     * needs to sync the LSN on the current page.
     */
    jam();
    DeleteLcpFilePtr deleteLcpFilePtr;
    ndbrequire(c_deleteLcpFilePool.seize(deleteLcpFilePtr));
    LocalDeleteLcpFile_list queue(c_deleteLcpFilePool,
                                  m_delete_lcp_file_head);

    Uint32 wait_for_gci = ptr.p->m_wait_gci_to_delete;
    if (m_our_node_started)
    {
      jam();
      wait_for_gci++;
    }
    bool ready_for_delete = (wait_for_gci <= m_newestRestorableGci);
    Uint32 lastDeleteFileNumber= get_file_add(ptr.p->deleteDataFileNumber,
                          (ptr.p->m_lcp_remove_files - 1));
    deleteLcpFilePtr.p->tableId = tableId;
    deleteLcpFilePtr.p->fragmentId = fragmentId;
    deleteLcpFilePtr.p->firstFileId = ptr.p->deleteDataFileNumber;
    deleteLcpFilePtr.p->lastFileId = lastDeleteFileNumber;
    deleteLcpFilePtr.p->waitCompletedGci = wait_for_gci;
    deleteLcpFilePtr.p->lcpCtlFileNumber = ptr.p->deleteCtlFileNumber;
    deleteLcpFilePtr.p->validFlag = ptr.p->m_lcp_lsn_synced;
    deleteLcpFilePtr.p->lcpLsn = ptr.p->m_current_lcp_lsn;
#ifdef DEBUG_LCP
    if (deleteLcpFilePtr.p->firstFileId != RNIL)
    {
      DEB_LCP(("(%u)TAGI Insert delete file in queue:"
        " tab(%u,%u).%u, file(%u-%u,%u) GCI: %u, validFlag: %u",
        instance(),
        tableId,
        fragmentId,
        c_lqh->getCreateSchemaVersion(tableId),
        deleteLcpFilePtr.p->firstFileId,
        deleteLcpFilePtr.p->lastFileId,
        ptr.p->deleteCtlFileNumber,
        ptr.p->m_wait_gci_to_delete,
        ptr.p->m_lcp_lsn_synced));
    }
    else
    {
      DEB_LCP(("(%u)TAGI Insert delete file in queue:"
        " tab(%u,%u).%u, file(RNIL,%u) GCI: %u, validFlag: %u",
        instance(),
        tableId,
        fragmentId,
        c_lqh->getCreateSchemaVersion(tableId),
        ptr.p->deleteCtlFileNumber,
        ptr.p->m_wait_gci_to_delete,
        ptr.p->m_lcp_lsn_synced));
    }
#endif

    if (ready_for_delete)
    {
      /**
       * Add first to delete processing queue since it is already ready for
       * deletion.
       */
      jam();
      queue.addFirst(deleteLcpFilePtr);
    }
    else
    {
      jam();
      queue.addLast(deleteLcpFilePtr);
    }
    if (!m_delete_lcp_files_ongoing && ready_for_delete)
    {
      jam();
      m_delete_lcp_files_ongoing = true;
      signal->theData[0] = BackupContinueB::ZDELETE_LCP_FILE;
      signal->theData[1] = ptr.i;
      sendSignal(reference(), GSN_CONTINUEB, signal, 2, JBB);
    }
  }
 
  ptr.p->errorCode = 0;
  ptr.p->slaveState.forceState(DEFINED);

  BackupFragmentConf * conf = (BackupFragmentConf*)signal->getDataPtrSend();
  conf->backupId = ptr.p->backupId;
  conf->backupPtr = ptr.i;
  conf->tableId = tableId;
  conf->fragmentNo = fragmentId;
  conf->noOfRecordsLow = (ptr.p->noOfRecords & 0xFFFFFFFF);
  conf->noOfRecordsHigh = (ptr.p->noOfRecords >> 32);
  conf->noOfBytesLow = (ptr.p->noOfBytes & 0xFFFFFFFF);
  conf->noOfBytesHigh = (ptr.p->noOfBytes >> 32);
  if (ptr.p->m_empty_lcp)
  {
    jam();
    /**
     * Slow down things a bit for empty LCPs to avoid that we use too much
     * CPU for idle LCP processing. This tends to get a bit bursty and can
     * affect traffic performance for short times.
     */
    sendSignalWithDelay(ptr.p->masterRef, GSN_BACKUP_FRAGMENT_CONF, signal,
	                1, BackupFragmentConf::SignalLength);
  }
  else
  {
    jam();
    sendSignal(ptr.p->masterRef, GSN_BACKUP_FRAGMENT_CONF, signal,
	       BackupFragmentConf::SignalLength, JBA);
  }
}

void
Backup::execRESTORABLE_GCI_REP(Signal *signal)
{
  Uint32 restorable_gci = signal->theData[0];
  /**
   * LQH has a more up-to-date view of the node state so use LQHs version
   * of the node state rather than our own.
   */
  if (c_lqh->getNodeState().startLevel >= NodeState::SL_STOPPING_4)
  {
    jam();
    DEB_LCP(("(%u)Ignore RESTORABLE_GCI_REP: %u in SL_STOPPING_4",
             instance(),
             restorable_gci));
    return;
  }
  if (restorable_gci > m_newestRestorableGci)
  {
    jam();
    m_newestRestorableGci = restorable_gci;
  }
  else
  {
    jam();
    DEB_LCP(("(%u)Already received this restorable gci: %u",
             instance(),
             restorable_gci));
    return;
  }
#ifdef DEBUG_LCP_DEL_FILES
  DeleteLcpFilePtr deleteLcpFilePtr;
  LocalDeleteLcpFile_list queue(c_deleteLcpFilePool,
                                m_delete_lcp_file_head);
  queue.first(deleteLcpFilePtr);
  Uint32 waitGCI = (deleteLcpFilePtr.i != RNIL) ? 
           deleteLcpFilePtr.p->waitCompletedGci : 0;
#endif
  if (m_delete_lcp_files_ongoing)
  {
    jam();
    DEB_LCP_DEL_FILES(("(%u)TAGX Completed GCI: %u (delete files ongoing)"
                       ", waitGCI: %u",
                       instance(),
                       m_newestRestorableGci,
                       waitGCI));
    return;
  }
  jam();
  DEB_LCP_DEL_FILES(("(%u)TAGX Completed GCI: %u (delete files not ongoing)"
                     ", waitGCI: %u, m_lcp_ptr_i = %u",
                     instance(),
                     m_newestRestorableGci,
                     waitGCI,
                     m_lcp_ptr_i));
  if (m_lcp_ptr_i != RNIL)
  {
    jam();
    m_delete_lcp_files_ongoing = true;
    delete_lcp_file_processing(signal, m_lcp_ptr_i);
  }
  return;
}

void
Backup::delete_lcp_file_processing(Signal *signal, Uint32 ptrI)
{
  BackupRecordPtr ptr;
  DeleteLcpFilePtr deleteLcpFilePtr;
  c_backupPool.getPtr(ptr, ptrI);

  ndbrequire(m_delete_lcp_files_ongoing);

  LocalDeleteLcpFile_list queue(c_deleteLcpFilePool,
                                m_delete_lcp_file_head);
  if (queue.isEmpty())
  {
    jam();
    ndbrequire(!ptr.p->m_wait_end_lcp);
    m_delete_lcp_files_ongoing = false;
    if (ptr.p->prepareState == PREPARE_DROP)
    {
      jam();
      /**
       * We use this route when we find the obscure case of
       * finding LCP files belonging to an already dropped table.
       * We keep the code simple here and even wait until the
       * queue is completely empty also for this special case to
       * avoid any unnecessary checks. We then proceed with normal
       * LCP_PREPARE_REQ handling for this case.
       */
      ptr.p->prepareState = PREPARE_READ_CTL_FILES;
      DEB_LCP(("(%u)TAGT Completed wait delete files for drop case",
               instance()));
      lcp_open_ctl_file(signal, ptr, 0);
      lcp_open_ctl_file(signal, ptr, 1);
      return;
    }
    DEB_LCP_DEL_FILES(("(%u)TAGB Completed delete files,"
                       " queue empty, no LCP wait",
                       instance()));
    return;
  }
  queue.first(deleteLcpFilePtr);
  if (deleteLcpFilePtr.p->waitCompletedGci > m_newestRestorableGci)
  {
    jam();
    DEB_LCP(("(%u)TAGW Wait for completed GCI: %u",
             instance(),
             deleteLcpFilePtr.p->waitCompletedGci));
    m_delete_lcp_files_ongoing = false;
    return;
  }
  /* The delete record is ready for deletion process to start. */
  ptr.p->currentDeleteLcpFile = deleteLcpFilePtr.i;
  if (deleteLcpFilePtr.p->validFlag == 0)
  {
    jam();
    sync_log_lcp_lsn(signal, deleteLcpFilePtr, ptr.i);
    return;
  }
  BackupFilePtr filePtr;
  c_backupFilePool.getPtr(filePtr, ptr.p->deleteFilePtr);
  lcp_close_ctl_file_for_rewrite_done(signal, ptr, filePtr);
}

/**
 * This segment of code does a rewrite of the LCP control file.
 * The LCP control file was written with the valid flag set to
 * to 0. This indicates to the restore block that the LCP control
 * file isn't safe to use.
 *
 * Before the old LCP control file is deleted we must ensure that
 * the new LCP control file is ready to use by setting the validFlag
 * to 1.
 *
 * The validFlag can however only be set to 1 if we are sure that
 * the LSN of our UNDO log record for this fragment LCP has been
 * flushed to disk. This is done by calling sync_lsn.
 *
 * Calling sync_lsn for each fragment is not a good solution since
 * each such call can cause one page of UNDO log space to be wasted.
 * So to ensure that we minimize the amount of wasted log space we
 * instead wait for the GCI to be completed before we call sync_lsn.
 * To ensure that we pack as many sync_lsn into one sync_lsn as
 * possible we call pre_sync_lsn earlier in the LCP process.
 *
 * So the idea is that as much as possible we will wait for the
 * LSN to be flushed by someone else, if no one has done that job
 * after almost 2 GCPs we will do it ourselves. If we do it ourselves
 * we will also ensure that all LSNs of calls to pre_sync_lsn will
 * be flushed to disk in the same go.
 *
 * If we find that pre_sync_lsn call indicates that our LSN has already
 * been flushed to disk we can avoid this extra round of read and write
 * of the LCP control file. We also don't need it for tables without
 * disk data columns.
 *
 * After sync:ing the UNDO LSN we will read the LCP control file,
 * set the ValidFlag in the LCP control file and write it again
 * and finally close it.
 *
 * Then we will continue deleting the old data files and old
 * LCP control file.
 */
void
Backup::sync_log_lcp_lsn(Signal *signal,
                         DeleteLcpFilePtr deleteLcpFilePtr,
                         Uint32 ptrI)
{
  Logfile_client::Request req;
  int ret;
  req.m_callback.m_callbackData = ptrI;
  req.m_callback.m_callbackIndex = SYNC_LOG_LCP_LSN;
  {
    Logfile_client lgman(this, c_lgman, 0);
    ret = lgman.sync_lsn(signal, deleteLcpFilePtr.p->lcpLsn, &req, 1);
    jamEntry();
  }
  switch (ret)
  {
    case 0:
    {
      jam();
      return;
    }
    case -1:
    {
      g_eventLogger->info("(%u)Failed to Sync LCP lsn", instance());
      ndbabort();
    }
    default:
    {
      jam();
      execute(signal, req.m_callback, 0);
      return;
    }
  }
}

void
Backup::sync_log_lcp_lsn_callback(Signal *signal, Uint32 ptrI, Uint32 res)
{
  BackupRecordPtr ptr;
  DeleteLcpFilePtr deleteLcpFilePtr;
  jamEntry();
  c_backupPool.getPtr(ptr, ptrI);
  ndbrequire(res == 0);
  c_deleteLcpFilePool.getPtr(deleteLcpFilePtr, ptr.p->currentDeleteLcpFile);
  ndbrequire(deleteLcpFilePtr.p->validFlag == 0);
  /**
   * The LSN have now been sync:ed, now time to read the LCP control file
   * again to update the validFlag.
   */
  lcp_open_ctl_file_for_rewrite(signal, deleteLcpFilePtr, ptr);
}

void
Backup::lcp_open_ctl_file_for_rewrite(Signal *signal,
                                      DeleteLcpFilePtr deleteLcpFilePtr,
                                      BackupRecordPtr ptr)
{
  BackupFilePtr filePtr;
  c_backupFilePool.getPtr(filePtr, ptr.p->deleteFilePtr);
  FsOpenReq *req = (FsOpenReq*)signal->getDataPtrSend();

  req->userReference = reference();
  req->fileFlags = FsOpenReq::OM_READWRITE;
  req->userPointer = filePtr.i;

  ndbrequire(filePtr.p->m_flags == 0);
  filePtr.p->m_flags = BackupFile::BF_OPENING;

  /**
   * We use same table id and fragment id as the one we are about to
   * delete. If we are about to delete LCP control file 0, then we should
   * rewrite LCP control file 1 and vice versa if we are to delete LCP
   * control file 1.
   */
  Uint32 tableId = deleteLcpFilePtr.p->tableId;
  Uint32 fragmentId = deleteLcpFilePtr.p->fragmentId;
  Uint32 lcpNo = (deleteLcpFilePtr.p->lcpCtlFileNumber == 0) ? 1 : 0;

  FsOpenReq::v2_setCount(req->fileNumber, 0xFFFFFFFF);
  FsOpenReq::setVersion(req->fileNumber, 5);
  FsOpenReq::setSuffix(req->fileNumber, FsOpenReq::S_CTL);
  FsOpenReq::v5_setLcpNo(req->fileNumber, lcpNo);
  FsOpenReq::v5_setTableId(req->fileNumber, tableId);
  FsOpenReq::v5_setFragmentId(req->fileNumber, fragmentId);

  sendSignal(NDBFS_REF, GSN_FSOPENREQ, signal, FsOpenReq::SignalLength, JBA);
}

void
Backup::lcp_open_ctl_file_for_rewrite_done(Signal *signal,
                                           BackupFilePtr filePtr)
{
  lcp_read_ctl_file_for_rewrite(signal, filePtr);
}

void
Backup::lcp_read_ctl_file_for_rewrite(Signal *signal,
                                      BackupFilePtr filePtr)
{
  FsReadWriteReq *req = (FsReadWriteReq*)signal->getDataPtrSend();
  Page32Ptr pagePtr;

  filePtr.p->pages.getPtr(pagePtr, 0);
  ndbrequire(filePtr.p->m_flags == BackupFile::BF_OPEN);
  filePtr.p->m_flags |= BackupFile::BF_READING;

  req->userPointer = filePtr.i;
  req->filePointer = filePtr.p->filePointer;
  req->userReference = reference();
  req->varIndex = 0;
  req->numberOfPages = 1;
  req->operationFlag = 0;
  FsReadWriteReq::setFormatFlag(req->operationFlag,
                                FsReadWriteReq::fsFormatMemAddress);
  FsReadWriteReq::setPartialReadFlag(req->operationFlag, 1);

  Uint32 mem_offset = Uint32(((char*)pagePtr.p) - ((char*)c_startOfPages));
  req->data.memoryAddress.memoryOffset = mem_offset;
  req->data.memoryAddress.fileOffset = 0;
  req->data.memoryAddress.size = BackupFormat::NDB_LCP_CTL_FILE_SIZE_BIG;

  sendSignal(NDBFS_REF, GSN_FSREADREQ, signal,
             FsReadWriteReq::FixedLength + 3, JBA);
}

void
Backup::lcp_read_ctl_file_for_rewrite_done(Signal *signal,
                                           BackupFilePtr filePtr)
{
  Page32Ptr pagePtr;

  filePtr.p->pages.getPtr(pagePtr, 0);
  struct BackupFormat::LCPCtlFile *lcpCtlFilePtr =
    (struct BackupFormat::LCPCtlFile*)pagePtr.p;
  ndbrequire(convert_ctl_page_to_host(lcpCtlFilePtr));
  lcpCtlFilePtr->ValidFlag = 1;
  lcp_update_ctl_file_for_rewrite(signal, filePtr, pagePtr);
}

void
Backup::lcp_update_ctl_file_for_rewrite(Signal *signal,
                                        BackupFilePtr filePtr,
                                        Page32Ptr pagePtr)
{
  ndbrequire(filePtr.p->m_flags == BackupFile::BF_OPEN);
  lcp_write_ctl_file_to_disk(signal, filePtr, pagePtr);
}

void
Backup::lcp_update_ctl_file_for_rewrite_done(Signal *signal,
                                             BackupRecordPtr ptr,
                                             BackupFilePtr filePtr)
{
  lcp_close_ctl_file_for_rewrite(signal, ptr, filePtr);
}

void
Backup::lcp_close_ctl_file_for_rewrite(Signal *signal,
                                       BackupRecordPtr ptr,
                                       BackupFilePtr filePtr)
{
  ndbrequire(ptr.p->errorCode == 0);
  closeFile(signal, ptr, filePtr, false, false);
#ifdef DEBUG_LCP
  DeleteLcpFilePtr deleteLcpFilePtr;
  c_deleteLcpFilePool.getPtr(deleteLcpFilePtr, ptr.p->currentDeleteLcpFile);
  DEB_LCP(("(%u)Completed writing with ValidFlag = 1 for tab(%u,%u).%u",
           instance(),
           deleteLcpFilePtr.p->tableId,
           deleteLcpFilePtr.p->fragmentId,
           c_lqh->getCreateSchemaVersion(deleteLcpFilePtr.p->tableId)));
#endif
}

void
Backup::lcp_close_ctl_file_for_rewrite_done(Signal *signal,
                                            BackupRecordPtr ptr,
                                            BackupFilePtr filePtr)
{
  ndbrequire(filePtr.p->m_flags == 0);
  ndbrequire(ptr.p->errorCode == 0);
  DeleteLcpFilePtr deleteLcpFilePtr;
  c_deleteLcpFilePool.getPtr(deleteLcpFilePtr, ptr.p->currentDeleteLcpFile);

  if (deleteLcpFilePtr.p->firstFileId != RNIL)
  {
    jam();
    ptr.p->m_delete_data_file_ongoing = true;
    lcp_remove_file(signal, ptr, deleteLcpFilePtr);
  }
  else if (deleteLcpFilePtr.p->lcpCtlFileNumber != RNIL)
  {
    jam();
    ptr.p->m_delete_data_file_ongoing = false;
    lcp_remove_file(signal, ptr, deleteLcpFilePtr);
  }
  else
  {
    jam();
    finished_removing_files(signal, ptr);
  }
}

void
Backup::lcp_remove_file(Signal* signal,
                        BackupRecordPtr ptr,
                        DeleteLcpFilePtr deleteLcpFilePtr)
{
  BackupFilePtr filePtr;
  c_backupFilePool.getPtr(filePtr, ptr.p->deleteFilePtr);
  FsRemoveReq * req = (FsRemoveReq *)signal->getDataPtrSend();
  req->userReference = reference();
  req->userPointer = ptr.i;
  req->directory = 0;
  req->ownDirectory = 0;

  filePtr.p->m_flags |= BackupFile::BF_REMOVING;

  FsOpenReq::setVersion(req->fileNumber, 5);
  if (ptr.p->m_delete_data_file_ongoing)
  {
    jam();
    FsOpenReq::setSuffix(req->fileNumber, FsOpenReq::S_DATA);
    FsOpenReq::v5_setLcpNo(req->fileNumber, deleteLcpFilePtr.p->firstFileId);
    DEB_LCP_DEL_FILES(("(%u)TAGD Remove data file: %u for tab(%u,%u)",
                       instance(),
                       deleteLcpFilePtr.p->firstFileId,
                       deleteLcpFilePtr.p->tableId,
                       deleteLcpFilePtr.p->fragmentId));
  }
  else
  {
    jam();
    FsOpenReq::setSuffix(req->fileNumber, FsOpenReq::S_CTL);
    FsOpenReq::v5_setLcpNo(req->fileNumber,
                           deleteLcpFilePtr.p->lcpCtlFileNumber);
    DEB_LCP_DEL_FILES(("(%u)TAGD Remove control file: %u for tab(%u,%u)",
                       instance(),
                       deleteLcpFilePtr.p->lcpCtlFileNumber,
                       deleteLcpFilePtr.p->tableId,
                       deleteLcpFilePtr.p->fragmentId));
  }
  FsOpenReq::v5_setTableId(req->fileNumber, deleteLcpFilePtr.p->tableId);
  FsOpenReq::v5_setFragmentId(req->fileNumber, deleteLcpFilePtr.p->fragmentId);
  sendSignal(NDBFS_REF, GSN_FSREMOVEREQ, signal, FsOpenReq::SignalLength, JBA);
}

void
Backup::lcp_remove_file_conf(Signal *signal, BackupRecordPtr ptr)
{
  BackupFilePtr filePtr;

  c_backupFilePool.getPtr(filePtr, ptr.p->deleteFilePtr);
  filePtr.p->m_flags &= (~(BackupFile::BF_REMOVING));
  ndbrequire(filePtr.p->m_flags == 0);

  if (ptr.p->m_delete_data_file_ongoing)
  {
    jam();
    DeleteLcpFilePtr deleteLcpFilePtr;
    c_deleteLcpFilePool.getPtr(deleteLcpFilePtr, ptr.p->currentDeleteLcpFile);
    if (deleteLcpFilePtr.p->firstFileId == deleteLcpFilePtr.p->lastFileId)
    {
      jam();
      /**
       * We're done with deleting the data files belonging to this LCP which
       * we no longer need. We continue with deletion of the control LCP
       * file for this LCP.
       */
      ptr.p->m_delete_data_file_ongoing = false;
      lcp_remove_file(signal, ptr, deleteLcpFilePtr);
      return;
    }
    /* Continue with deleting the next data file. */
    deleteLcpFilePtr.p->firstFileId =
      get_file_add(deleteLcpFilePtr.p->firstFileId, 1);
    lcp_remove_file(signal, ptr, deleteLcpFilePtr);
  }
  else
  {
    /**
     * We are done deleting files for this fragment LCP, send CONTINUEB
     * to see if more fragment LCPs are ready to be deleted.
     *
     * We remove it from queue here to ensure that the next LCP can now
     * start up again.
     * It is important to not remove it from queue until we actually deleted
     * all the files, the logic depends on that only one LCP is allowed to
     * execute at a time and that this LCP will remove all the files
     * of the old LCP before the next one is allowed to start.
     */
    jam();
    finished_removing_files(signal, ptr);
  }
}

void
Backup::finished_removing_files(Signal *signal,
                                BackupRecordPtr ptr)
{
  DeleteLcpFilePtr deleteLcpFilePtr;
  jam();
  {
    LocalDeleteLcpFile_list queue(c_deleteLcpFilePool,
                                  m_delete_lcp_file_head);
    c_deleteLcpFilePool.getPtr(deleteLcpFilePtr, ptr.p->currentDeleteLcpFile);
    queue.remove(deleteLcpFilePtr);
    c_deleteLcpFilePool.release(deleteLcpFilePtr);
    ptr.p->currentDeleteLcpFile = RNIL;
  }
  if (ptr.p->m_informDropTabTableId != Uint32(~0))
  {
    jam();
    sendINFORM_BACKUP_DROP_TAB_CONF(signal, ptr);
  }
  else
  {
    jam();
    check_wait_end_lcp(signal, ptr);
  }
  {
    LocalDeleteLcpFile_list queue(c_deleteLcpFilePool,
                                  m_delete_lcp_file_head);
    if (!queue.isEmpty())
    {
      jam();
      signal->theData[0] = BackupContinueB::ZDELETE_LCP_FILE;
      signal->theData[1] = ptr.i;
      sendSignal(reference(), GSN_CONTINUEB, signal, 2, JBB);
    }
    else
    {
      jam();
      delete_lcp_file_processing(signal, ptr.i);
    }
  }
}

void
Backup::execINFORM_BACKUP_DROP_TAB_REQ(Signal *signal)
{
  BackupRecordPtr ptr;
  ndbrequire(c_backups.first(ptr));
  ptr.p->m_informDropTabTableId = signal->theData[0];
  ptr.p->m_informDropTabReference = signal->theData[1];
  if (ptr.p->currentDeleteLcpFile != RNIL)
  {
    DeleteLcpFilePtr deleteLcpFilePtr;
    jam();
    c_deleteLcpFilePool.getPtr(deleteLcpFilePtr, ptr.p->currentDeleteLcpFile);
    if (deleteLcpFilePtr.p->tableId == ptr.p->m_informDropTabTableId)
    {
      jam();
      /**
       * The current delete record is deleting files and writing files
       * from the dropped table. Wait until this is completed before
       * we continue.
       */
      return;
    }
  }
  sendINFORM_BACKUP_DROP_TAB_CONF(signal, ptr);
}

void
Backup::check_wait_end_lcp(Signal *signal, BackupRecordPtr ptr)
{
  LocalDeleteLcpFile_list queue(c_deleteLcpFilePool,
                                m_delete_lcp_file_head);
  if (queue.isEmpty() && ptr.p->m_wait_end_lcp)
  {
    jam();
    ndbrequire(ptr.p->prepareState != PREPARE_DROP);
    ptr.p->m_wait_end_lcp = false;
    sendEND_LCPCONF(signal, ptr);
  }
}

void
Backup::sendINFORM_BACKUP_DROP_TAB_CONF(Signal *signal,
                                        BackupRecordPtr ptr)
{
  /**
   * Before we send the confirm we have to remove all entries from
   * drop delete queue that refer to the dropped table. We have already
   * ensured that the dropped table isn't currently involved in drops.
   * It would create complex code if we could remove the LCP files
   * while we were writing them.
   */

  DEB_LCP(("(%u)Remove all delete file requests for table %u",
           instance(),
           ptr.p->m_informDropTabTableId));
  {
    DeleteLcpFilePtr deleteLcpFilePtr;
    DeleteLcpFilePtr nextDeleteLcpFilePtr;
    LocalDeleteLcpFile_list queue(c_deleteLcpFilePool,
                                  m_delete_lcp_file_head);
    bool is_next_available = queue.first(deleteLcpFilePtr);
    while (is_next_available)
    {
      nextDeleteLcpFilePtr = deleteLcpFilePtr;
      is_next_available = queue.next(nextDeleteLcpFilePtr);
      if (deleteLcpFilePtr.p->tableId == ptr.p->m_informDropTabTableId)
      {
        jam();
        /**
         * We found an entry that is from the dropped table, we can
         * ignore this since the table will be dropped and all
         * LCP files with it.
         */
        queue.remove(deleteLcpFilePtr);
        c_deleteLcpFilePool.release(deleteLcpFilePtr);
      }
      deleteLcpFilePtr = nextDeleteLcpFilePtr;
    }
  }
  check_wait_end_lcp(signal, ptr);

  /**
   * Now we have removed all entries from queue and we are ready to inform
   * LQH that he can continue dropping the table.
   * At this point LQH have already ensured that no more LCPs are started
   * on this table.
   */
  BlockReference ref = ptr.p->m_informDropTabReference;
  Uint32 tableId = ptr.p->m_informDropTabTableId;
  signal->theData[0] = tableId;
  sendSignal(ref, GSN_INFORM_BACKUP_DROP_TAB_CONF, signal, 1, JBB);
  ptr.p->m_informDropTabReference = Uint32(~0);
  ptr.p->m_informDropTabTableId = Uint32(~0);
}

void
Backup::openFilesReplyLCP(Signal* signal, 
		          BackupRecordPtr ptr,
                          BackupFilePtr filePtr)
{
  /**
   * Did open succeed
   */
  if(ptr.p->checkError()) 
  {
    jam();
    if(ptr.p->errorCode == FsRef::fsErrFileExists)
    {
      jam();
      ptr.p->errorCode = DefineBackupRef::FailedForBackupFilesAleadyExist;
    }
    for (Uint32 i = 0; i < ptr.p->m_num_lcp_files; i++)
    {
      jam();
      if (ptr.p->dataFilePtr[i] == filePtr.i)
      {
        jam();
        /* Currently we can't handle failures to open data file */
        g_eventLogger->critical("Fatal: Open file of LCP data file %u failed,"
                                " errCode: %u",
                                i,
                                ptr.p->errorCode);
        ndbabort();
      }
    }
    if (ptr.p->deleteFilePtr == filePtr.i)
    {
      jam();
      g_eventLogger->critical("Fatal: Reopen LCP control file failed,"
                              " errCode: %u",
                              ptr.p->errorCode);
      ndbabort();
    }
    defineBackupRef(signal, ptr);
    return;
  }//if

  if (ptr.p->deleteFilePtr == filePtr.i)
  {
    jam();
    lcp_open_ctl_file_for_rewrite_done(signal, filePtr);
    return;
  }
  if (filePtr.p->m_flags & BackupFile::BF_HEADER_FILE)
  {
    jam();
    filePtr.p->m_flags &= ~(Uint32)BackupFile::BF_HEADER_FILE;
    ndbrequire(filePtr.i == ptr.p->prepareCtlFilePtr[0] ||
               filePtr.i == ptr.p->prepareCtlFilePtr[1]);
    lcp_open_ctl_file_done(signal, ptr, filePtr);
    return;
  }
  TablePtr tabPtr;
  bool prepare_phase;
  Uint32 index;
  if (filePtr.i == ptr.p->prepareDataFilePtr[0])
  {
    jam();
    filePtr.p->m_flags |= BackupFile::BF_LCP_META;
    ndbrequire(ptr.p->prepareState == PREPARE_OPEN_DATA_FILE);
    ptr.p->prepareState = PREPARE_READ_TABLE_DESC;
    ptr.p->prepare_table.first(tabPtr);
    prepare_phase = true;
  }
  else
  {
    prepare_phase = true;
    for (index = 0 ; index < ptr.p->m_num_lcp_files; index++)
    {
      if (filePtr.i == ptr.p->dataFilePtr[index])
      {
        prepare_phase = false;
        break;
      }
    }
    ndbrequire(!prepare_phase);
    ptr.p->tables.first(tabPtr);
  }
  ndbrequire(insertFileHeader(BackupFormat::LCP_FILE, ptr.p, filePtr.p));
  /**
   * Insert table list in ctl file
   */
  FsBuffer & buf = filePtr.p->operation.dataBuffer;
  const Uint32 sz = (sizeof(BackupFormat::CtlFile::TableList) >> 2);
  Uint32 * dst;
  ndbrequire(sz < buf.getMaxWrite());
  ndbrequire(buf.getWritePtr(&dst, sz))
  
  BackupFormat::CtlFile::TableList* tl = 
    (BackupFormat::CtlFile::TableList*)dst;

  tl->SectionType   = htonl(BackupFormat::TABLE_LIST);
  tl->SectionLength = htonl(sz);
  tl->TableIds[0] = htonl(tabPtr.p->tableId);
  buf.updateWritePtr(sz);

  if (prepare_phase)
  {
    jam();
    /**
     * Start getting table definition data
     */
    signal->theData[0] = BackupContinueB::BUFFER_FULL_META;
    signal->theData[1] = ptr.i;
    signal->theData[2] = tabPtr.i;
    signal->theData[3] = filePtr.i;
    sendSignal(reference(), GSN_CONTINUEB, signal, 4, JBB);
    return;
  }
  else
  {
    jam();
    FragmentPtr fragPtr;
    tabPtr.p->fragments.getPtr(fragPtr, 0);
    init_file_for_lcp(signal, index, ptr, ptr.i);
    ptr.p->m_num_lcp_data_files_open++;
    ndbrequire(ptr.p->m_num_lcp_data_files_open <= ptr.p->m_num_lcp_files);
    if (ptr.p->m_num_lcp_data_files_open < ptr.p->m_num_lcp_files)
    {
      jam();
      return;
    }
    /**
     * Now all files are open and we can start the actual scanning.
     * We always use the first file record to track number of scanned
     * pages.
     */
    BackupFilePtr zeroFilePtr;
    c_backupFilePool.getPtr(zeroFilePtr, ptr.p->dataFilePtr[0]);
    Uint32 delay = 0;
    if (ERROR_INSERTED(10047))
    {
      g_eventLogger->info("(%u)Start LCP on tab(%u,%u) 3 seconds delay, max_page: %u",
                          instance(),
                          tabPtr.p->tableId,
                          fragPtr.p->fragmentId,
                          ptr.p->m_lcp_max_page_cnt);

      if (ptr.p->m_lcp_max_page_cnt > 20)
      {
        delay = 3000;
      }
    }
    sendScanFragReq(signal, ptr, zeroFilePtr, tabPtr, fragPtr, delay);
  }
}

void
Backup::execEND_LCPREQ(Signal* signal)
{
  BackupRecordPtr ptr;
  {
    EndLcpReq* req= (EndLcpReq*)signal->getDataPtr();
    c_backupPool.getPtr(ptr, req->backupPtr);
    ptr.p->senderData = req->senderData;
  }
  jamEntry();

  BackupFilePtr filePtr;
  ptr.p->files.getPtr(filePtr, ptr.p->prepareCtlFilePtr[0]);
  ndbrequire(filePtr.p->m_flags == 0);
  ptr.p->files.getPtr(filePtr, ptr.p->prepareCtlFilePtr[1]);
  ndbrequire(filePtr.p->m_flags == 0);
  ptr.p->files.getPtr(filePtr, ptr.p->prepareDataFilePtr[0]);
  ndbrequire(filePtr.p->m_flags == 0);
  ptr.p->files.getPtr(filePtr, ptr.p->ctlFilePtr);
  ndbrequire(filePtr.p->m_flags == 0);
  ptr.p->files.getPtr(filePtr, ptr.p->dataFilePtr[0]);
  ndbrequire(filePtr.p->m_flags == 0);

  ptr.p->errorCode = 0;
  ptr.p->slaveState.setState(CLEANING);
  ptr.p->slaveState.setState(INITIAL);
  ptr.p->slaveState.setState(DEFINING);
  ptr.p->slaveState.setState(DEFINED);

  DEB_LCP(("(%u)TAGE Send SYNC_EXTENT_PAGES_REQ", instance()));
  /**
   * As part of ending the LCP we need to ensure that the extent pages
   * are synchronised. This is to ensure that the case with dropped
   * tables after completing a fragment LCP is handled properly. These
   * extent pages need to be synchronised at end of LCP since after the
   * end of the LCP here we will inform TSMAN that it is free to start
   * sharing those pages again and then we need to ensure that the
   * free status is up-to-date in preparation for a potential restart.
   */
  ptr.p->m_wait_final_sync_extent = true;
  ptr.p->m_num_sync_extent_pages_written = Uint32(~0);
  {
    SyncExtentPagesReq *req = (SyncExtentPagesReq*)signal->getDataPtrSend();
    req->senderData = ptr.i;
    req->senderRef = reference();
    req->lcpOrder = SyncExtentPagesReq::END_LCP;
    ptr.p->m_first_fragment = false;
    sendSignal(PGMAN_REF, GSN_SYNC_EXTENT_PAGES_REQ, signal,
               SyncExtentPagesReq::SignalLength, JBB);
  }
  return;
}

void
Backup::finish_end_lcp(Signal *signal, BackupRecordPtr ptr)
{
  DEB_LCP(("(%u)TAGE SYNC_EXTENT_PAGES_CONF: lcpId: %u",
          instance(),
          ptr.p->backupId));
  ptr.p->m_wait_final_sync_extent = false;
  LocalDeleteLcpFile_list queue(c_deleteLcpFilePool,
                                m_delete_lcp_file_head);
  if (!queue.isEmpty())
  {
    jam();
    ptr.p->m_wait_end_lcp = true;
    return;
  }
  /**
   * The delete LCP file queue is empty, this means that we are sure
   * that all reported LCP_FRAG_REP's are actually completed. DIH
   * will not think that any LCP_FRAG_REP is ok to use until we have
   * received LCP_COMPLETE_REP and so we need to wait with sending
   * this signal until we have emptied the queue and thus completed
   * the full LCP.
   */
  sendEND_LCPCONF(signal, ptr);
}

void
Backup::sendEND_LCPCONF(Signal *signal, BackupRecordPtr ptr)
{
  DEB_LCP(("(%u)TAGE END_LCPREQ: lcpId: %u",
          instance(),
          ptr.p->backupId));
  ndbrequire(!ptr.p->m_wait_end_lcp);
  ptr.p->backupId = 0; /* Ensure next LCP_PREPARE_REQ sees a new LCP id */
  EndLcpConf* conf= (EndLcpConf*)signal->getDataPtrSend();
  conf->senderData = ptr.p->senderData;
  conf->senderRef = reference();
  sendSignal(ptr.p->masterRef, GSN_END_LCPCONF,
	     signal, EndLcpConf::SignalLength, JBA);
}

void
Backup::lcp_close_ctl_file_drop_case(Signal *signal, BackupRecordPtr ptr)
{
  BackupFilePtr filePtr;
  for (Uint32 i = 0; i < 2; i++)
  {
    c_backupFilePool.getPtr(filePtr, ptr.p->prepareCtlFilePtr[i]);
    if ((filePtr.p->m_flags & BackupFile::BF_OPEN) != 0)
    {
      jam();
      /* Still waiting for second file to close */
      return;
    }
  }
  /* Now time to start removing data files. */
  DeleteLcpFilePtr deleteLcpFilePtr;
  TablePtr tabPtr;
  FragmentPtr fragPtr;
  ndbrequire(c_deleteLcpFilePool.seize(deleteLcpFilePtr));
  LocalDeleteLcpFile_list queue(c_deleteLcpFilePool,
                                m_delete_lcp_file_head);

  /**
   * We avoid all complexity for this code since it is an obscure case that
   * should be extremely rare. So we simply delete all potential files.
   */
  ptr.p->prepare_table.first(tabPtr);
  tabPtr.p->fragments.getPtr(fragPtr, 0);
  deleteLcpFilePtr.p->tableId = fragPtr.p->tableId;
  deleteLcpFilePtr.p->fragmentId = fragPtr.p->fragmentId;
  deleteLcpFilePtr.p->firstFileId = 0;
  deleteLcpFilePtr.p->lastFileId = BackupFormat::NDB_MAX_LCP_FILES - 1;
  deleteLcpFilePtr.p->waitCompletedGci = 0;
  deleteLcpFilePtr.p->validFlag = 1;
  deleteLcpFilePtr.p->lcpCtlFileNumber =
    ptr.p->prepareNextLcpCtlFileNumber == 0 ? 1 : 0;
  queue.addFirst(deleteLcpFilePtr);
  if (!m_delete_lcp_files_ongoing)
  {
    jam();
    m_delete_lcp_files_ongoing = true;
    signal->theData[0] = BackupContinueB::ZDELETE_LCP_FILE;
    signal->theData[1] = ptr.i;
    sendSignal(reference(), GSN_CONTINUEB, signal, 2, JBB);
  }
  /**
   * We have now closed the files and as soon as the queue of
   * deleted files are empty we can proceed with starting of
   * the LCP.
   */
  ptr.p->prepareState = PREPARE_DROP;
  DEB_LCP(("(%u)TAGT Insert delete files in queue (drop case):"
    " tab(%u,%u), createGci: %u, waitCompletedGCI: 0",
    instance(),
    fragPtr.p->tableId,
    fragPtr.p->fragmentId,
    fragPtr.p->createGci));
}

inline
static 
void setWords(const Uint64 src, Uint32& hi, Uint32& lo)
{
  hi = (Uint32) (src >> 32);
  lo = (Uint32) (src & 0xffffffff);
}

void
Backup::execLCP_STATUS_REQ(Signal* signal)
{
  jamEntry();
  const LcpStatusReq* req = (const LcpStatusReq*) signal->getDataPtr();
  
  const Uint32 senderRef = req->senderRef;
  const Uint32 senderData = req->senderData;
  Uint32 failCode = LcpStatusRef::NoLCPRecord;

  /* Find LCP backup, if there is one */
  BackupRecordPtr ptr;
  bool found_lcp = false;
  for (c_backups.first(ptr); ptr.i != RNIL; c_backups.next(ptr))
  {
    jam();
    if (ptr.p->is_lcp())
    {
      jam();
      ndbrequire(found_lcp == false); /* Just one LCP */
      found_lcp = true;
      
      LcpStatusConf::LcpState state = LcpStatusConf::LCP_IDLE;
      if (ptr.p->m_wait_end_lcp)
      {
        jam();
        state = LcpStatusConf::LCP_WAIT_END_LCP;
      }
      else if (ptr.p->m_wait_final_sync_extent)
      {
        jam();
        state = LcpStatusConf::LCP_WAIT_FINAL_SYNC_EXTENT;
      }
      else
      {
        jam();
        switch (ptr.p->slaveState.getState())
        {
        case STARTED:
          jam();
          state = LcpStatusConf::LCP_PREPARED;
          break;
        case SCANNING:
          jam();
          state = LcpStatusConf::LCP_SCANNING;
          break;
        case STOPPING:
          jam();
          if (ptr.p->m_wait_disk_data_sync)
          {
            jam();
            state = LcpStatusConf::LCP_WAIT_SYNC_DISK;
          }
          else if (ptr.p->m_wait_sync_extent)
          {
            jam();
            state = LcpStatusConf::LCP_WAIT_SYNC_EXTENT;
          }
          else if (ptr.p->m_wait_data_file_close)
          {
            jam();
            state = LcpStatusConf::LCP_SCANNED;
          }
          else if (ptr.p->m_empty_lcp)
          {
            jam();
            state = LcpStatusConf::LCP_WAIT_CLOSE_EMPTY;
          }
          else
          {
            jam();
            state = LcpStatusConf::LCP_WAIT_WRITE_CTL_FILE;
          }
          break;
        case DEFINED:
          jam();
          if (ptr.p->prepareState == NOT_ACTIVE ||
              ptr.p->prepareState == PREPARED)
          {
            jam();
            state = LcpStatusConf::LCP_IDLE;
          }
          else if (ptr.p->prepareState == PREPARE_READ_CTL_FILES)
          {
            jam();
            state = LcpStatusConf::LCP_PREPARE_READ_CTL_FILES;
          }
          else if (ptr.p->prepareState == PREPARE_OPEN_DATA_FILE)
          {
            jam();
            state = LcpStatusConf::LCP_PREPARE_OPEN_DATA_FILE;
          }
          else if (ptr.p->prepareState == PREPARE_READ_TABLE_DESC)
          {
            jam();
            state = LcpStatusConf::LCP_PREPARE_READ_TABLE_DESC;
          }
          else if (ptr.p->prepareState == PREPARE_ABORTING)
          {
            jam();
            state = LcpStatusConf::LCP_PREPARE_ABORTING;
          }
          else if (ptr.p->prepareState == PREPARE_DROP ||
                   ptr.p->prepareState == PREPARE_DROP_CLOSE)
          {
            jam();
            state = LcpStatusConf::LCP_PREPARE_WAIT_DROP_CASE;
          }
          else
          {
            jam();
            ndbout_c("Unusual LCP prepare state in LCP_STATUS_REQ() : %u",
                     ptr.p->prepareState);
            state = LcpStatusConf::LCP_IDLE;
          }
          break;
        default:
          jam();
          ndbout_c("Unusual LCP state in LCP_STATUS_REQ() : %u",
                   ptr.p->slaveState.getState());
          state = LcpStatusConf::LCP_IDLE;
        };
      }
        
      /* Not all values are set here */
      const Uint32 UnsetConst = ~0;
      
      LcpStatusConf* conf = (LcpStatusConf*) signal->getDataPtrSend();
      conf->senderRef = reference();
      conf->senderData = senderData;
      conf->lcpState = state;
      conf->tableId = UnsetConst;
      conf->fragId = UnsetConst;
      conf->completionStateHi = UnsetConst;
      conf->completionStateLo = UnsetConst;
      setWords(ptr.p->noOfRecords,
               conf->lcpDoneRowsHi,
               conf->lcpDoneRowsLo);
      setWords(ptr.p->noOfBytes,
               conf->lcpDoneBytesHi,
               conf->lcpDoneBytesLo);
      conf->lcpScannedPages = 0;
      
      if (state == LcpStatusConf::LCP_SCANNING ||
          state == LcpStatusConf::LCP_WAIT_SYNC_DISK ||
          state == LcpStatusConf::LCP_WAIT_SYNC_EXTENT ||
          state == LcpStatusConf::LCP_WAIT_WRITE_CTL_FILE ||
          state == LcpStatusConf::LCP_WAIT_CLOSE_EMPTY ||
          state == LcpStatusConf::LCP_SCANNED)
      {
        jam();
        /* Actually scanning/closing a fragment, let's grab the details */
        TablePtr tabPtr;
        FragmentPtr fragPtr;
        BackupFilePtr filePtr;
        
        if (ptr.p->dataFilePtr[0] == RNIL)
        {
          jam();
          failCode = LcpStatusRef::NoFileRecord;
          break;
        }
        c_backupFilePool.getPtr(filePtr, ptr.p->dataFilePtr[0]);
        ndbrequire(filePtr.p->backupPtr == ptr.i);

        ptr.p->tables.first(tabPtr);
        if (tabPtr.i != RNIL)
        {
          jam();
          tabPtr.p->fragments.getPtr(fragPtr, 0);
          ndbrequire(fragPtr.p->tableId == tabPtr.p->tableId);
          conf->tableId = tabPtr.p->tableId;
          conf->fragId = fragPtr.p->fragmentId;
        }
        
        if (state == LcpStatusConf::LCP_SCANNING)
        {
          jam();
          setWords(filePtr.p->operation.noOfRecords,
                   conf->completionStateHi,
                   conf->completionStateLo);
          conf->lcpScannedPages = filePtr.p->operation.lcpScannedPages;
        }
        else if (state == LcpStatusConf::LCP_SCANNED)
        {
          jam();
          BackupFilePtr tmp_filePtr;
          Uint64 flushBacklog = 0;
          for (Uint32 i = 0; i < ptr.p->m_num_lcp_files; i++)
          {
            c_backupFilePool.getPtr(tmp_filePtr, ptr.p->dataFilePtr[i]);
            /* May take some time to drain the FS buffer, depending on
             * size of buff, achieved rate.
             * We provide the buffer fill level so that requestors
             * can observe whether there's progress in this phase.
             */
            flushBacklog +=
              tmp_filePtr.p->operation.dataBuffer.getUsableSize() -
              tmp_filePtr.p->operation.dataBuffer.getFreeSize();
          }
          setWords(flushBacklog,
                   conf->completionStateHi,
                   conf->completionStateLo);
        }
        else if (state == LcpStatusConf::LCP_WAIT_SYNC_DISK)
        {
          jam();
          conf->completionStateHi = 0;
          conf->completionStateLo = ptr.p->m_num_sync_pages_waiting;
        }
        else if (state == LcpStatusConf::LCP_WAIT_SYNC_EXTENT)
        {
          jam();
          conf->completionStateHi = 0;
          conf->completionStateLo = ptr.p->m_num_sync_extent_pages_written;
        }
        else if (state == LcpStatusConf::LCP_WAIT_WRITE_CTL_FILE)
        {
          jam();
          conf->completionStateHi = 0;
          conf->completionStateLo = 0;
        }
        else if (state == LcpStatusConf::LCP_WAIT_CLOSE_EMPTY)
        {
          jam();
          conf->completionStateHi = 0;
          conf->completionStateLo = ptr.p->m_outstanding_operations;
        }
        else
        {
          ndbabort(); // Impossible state
        }
      }
      else if (state == LcpStatusConf::LCP_WAIT_END_LCP)
      {
        jam();
        DeleteLcpFilePtr deleteLcpFilePtr;
        LocalDeleteLcpFile_list queue(c_deleteLcpFilePool,
                                      m_delete_lcp_file_head);
        ndbrequire(!queue.isEmpty());
        conf->completionStateHi = 0;
        conf->completionStateLo = m_newestRestorableGci;
      }
      else if (state == LcpStatusConf::LCP_WAIT_FINAL_SYNC_EXTENT)
      {
        jam();
        conf->completionStateHi = 0;
        conf->completionStateLo = ptr.p->m_num_sync_extent_pages_written;
      }
      else if (state == LcpStatusConf::LCP_PREPARED)
      {
        /**
         * We are in state of closing LCP control files with a
         * idle fragment LCP.
         */
        jam();
        TablePtr tabPtr;
        FragmentPtr fragPtr;
        ptr.p->tables.first(tabPtr);
        ndbrequire(tabPtr.i != RNIL);
        tabPtr.p->fragments.getPtr(fragPtr, 0);
        ndbrequire(fragPtr.p->tableId == tabPtr.p->tableId);
        conf->tableId = tabPtr.p->tableId;
        conf->fragId = fragPtr.p->fragmentId;
      }
      
      failCode = 0;
    }
  }

  if (failCode == 0)
  {
    jam();
    sendSignal(senderRef, GSN_LCP_STATUS_CONF, 
               signal, LcpStatusConf::SignalLength, JBB);
    return;
  }

  jam();
  LcpStatusRef* ref = (LcpStatusRef*) signal->getDataPtrSend();
  
  ref->senderRef = reference();
  ref->senderData = senderData;
  ref->error = failCode;
  
  sendSignal(senderRef, GSN_LCP_STATUS_REF, 
             signal, LcpStatusRef::SignalLength, JBB);
  return;
}

bool Backup::g_is_backup_running = false;<|MERGE_RESOLUTION|>--- conflicted
+++ resolved
@@ -2791,10 +2791,6 @@
                utilRef->errorCode,
                utilRef->TCErrorCode);
 
-<<<<<<< HEAD
-  ndbabort(); //Temporary to get crash to analyse problem
-=======
->>>>>>> 01e2015e
   sendBackupRef(signal, ptr, BackupRef::SequenceFailure);
 }//execUTIL_SEQUENCE_REF()
 
