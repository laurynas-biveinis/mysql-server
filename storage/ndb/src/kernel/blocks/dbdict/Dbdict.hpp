--- conflicted
+++ resolved
@@ -2568,8 +2568,6 @@
   
   int checkSingleUserMode(Uint32 senderRef);
 
-<<<<<<< HEAD
-  
   /**
    * Dict lock queue does currently uniformly handle
    *
@@ -2599,13 +2597,12 @@
   
   LockQueue::Pool m_dict_lock_pool;
   LockQueue m_dict_lock;
-=======
+
   Uint32 c_outstanding_sub_startstop;
   NdbNodeBitmask c_sub_startstop_lock;
 
 protected:
   virtual bool getParam(const char * param, Uint32 * retVal);
->>>>>>> 508f527b
 };
 
 inline bool
