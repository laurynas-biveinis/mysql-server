--- conflicted
+++ resolved
@@ -1780,9 +1780,6 @@
   m_next_reply_ptr_i = RNIL;
   
   m_applied = false;
-<<<<<<< HEAD
-  m_next_lsn = 1;
-=======
   /**
    * We initialise this variable to 0 to indicate that we haven't received
    * any log records yet, this is used in a number of checks, probably better
@@ -1790,7 +1787,6 @@
    * produced, but keep it for now as it is easiest.
    */
   m_next_lsn = 0;
->>>>>>> b8aef1f9
   m_last_synced_lsn = 0;
   m_last_sync_req_lsn = 0;
   m_max_sync_req_lsn = 0;
@@ -4332,19 +4328,11 @@
    * we should have sync:ed everything before that LSN and thus no unwritten
    * pages are ok to encounter anymore.
    */
-<<<<<<< HEAD
 
   Uint32 page_position = pageP->m_words_used;
   bool ignore_page = false;
   bool new_page;
 
-=======
-
-  Uint32 page_position = pageP->m_words_used;
-  bool ignore_page = false;
-  bool new_page;
-
->>>>>>> b8aef1f9
   if (page_position == pos)
   {
     jam();
