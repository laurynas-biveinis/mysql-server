/* Copyright (C) 2003 MySQL AB

   This program is free software; you can redistribute it and/or modify
   it under the terms of the GNU General Public License as published by
   the Free Software Foundation; version 2 of the License.

   This program is distributed in the hope that it will be useful,
   but WITHOUT ANY WARRANTY; without even the implied warranty of
   MERCHANTABILITY or FITNESS FOR A PARTICULAR PURPOSE.  See the
   GNU General Public License for more details.

   You should have received a copy of the GNU General Public License
   along with this program; if not, write to the Free Software
   Foundation, Inc., 59 Temple Place, Suite 330, Boston, MA  02111-1307  USA */

#include <ndb_global.h>
#include <ndb_opts.h>

#include "Configuration.hpp"
#include <ErrorHandlingMacros.hpp>
#include "GlobalData.hpp"

#include <ConfigRetriever.hpp>
#include <IPCConfig.hpp>
#include <ndb_version.h>
#include <NdbMem.h>
#include <NdbOut.hpp>
#include <WatchDog.hpp>
#include <NdbConfig.h>

#include <mgmapi_configuration.hpp>
#include <mgmapi_config_parameters_debug.h>
#include <kernel_config_parameters.h>

#include <kernel_types.h>
#include <ndb_limits.h>
#include <ndbapi_limits.h>
#include "pc.hpp"
#include <LogLevel.hpp>
#include <NdbSleep.h>
#include <NdbThread.h>

extern "C" {
  void ndbSetOwnVersion();
}

#include <EventLogger.hpp>
extern EventLogger * g_eventLogger;

enum ndbd_options {
  OPT_INITIAL = NDB_STD_OPTIONS_LAST,
  OPT_NODAEMON,
  OPT_FOREGROUND,
  OPT_NOWAIT_NODES,
  OPT_INITIAL_START
};

// XXX should be my_bool ???
static int _daemon, _no_daemon, _foreground,  _initial, _no_start;
static int _initialstart;
static const char* _nowait_nodes = 0;
static const char* _bind_address = 0;

extern Uint32 g_start_type;
extern NdbNodeBitmask g_nowait_nodes;

const char *load_default_groups[]= { "mysql_cluster","ndbd",0 };

/**
 * Arguments to NDB process
 */
static struct my_option my_long_options[] =
{
  NDB_STD_OPTS("ndbd"),
  { "initial", OPT_INITIAL,
    "Perform initial start of ndbd, including cleaning the file system. "
    "Consult documentation before using this",
    (uchar**) &_initial, (uchar**) &_initial, 0,
    GET_BOOL, NO_ARG, 0, 0, 0, 0, 0, 0 },
  { "nostart", 'n',
    "Don't start ndbd immediately. Ndbd will await command from ndb_mgmd",
    (uchar**) &_no_start, (uchar**) &_no_start, 0,
    GET_BOOL, NO_ARG, 0, 0, 0, 0, 0, 0 },
  { "daemon", 'd', "Start ndbd as daemon (default)",
    (uchar**) &_daemon, (uchar**) &_daemon, 0,
    GET_BOOL, NO_ARG, 1, 0, 0, 0, 0, 0 },
  { "nodaemon", OPT_NODAEMON,
    "Do not start ndbd as daemon, provided for testing purposes",
    (uchar**) &_no_daemon, (uchar**) &_no_daemon, 0,
    GET_BOOL, NO_ARG, 0, 0, 0, 0, 0, 0 },
  { "foreground", OPT_FOREGROUND,
    "Run real ndbd in foreground, provided for debugging purposes"
    " (implies --nodaemon)",
    (uchar**) &_foreground, (uchar**) &_foreground, 0,
    GET_BOOL, NO_ARG, 0, 0, 0, 0, 0, 0 },
  { "nowait-nodes", OPT_NOWAIT_NODES, 
    "Nodes that will not be waited for during start",
    (uchar**) &_nowait_nodes, (uchar**) &_nowait_nodes, 0,
    GET_STR, REQUIRED_ARG, 0, 0, 0, 0, 0, 0 },
  { "initial-start", OPT_INITIAL_START, 
    "Perform initial start",
    (uchar**) &_initialstart, (uchar**) &_initialstart, 0,
    GET_BOOL, NO_ARG, 0, 0, 0, 0, 0, 0 },
  { "bind-address", OPT_NOWAIT_NODES, 
    "Local bind address",
    (uchar**) &_bind_address, (uchar**) &_bind_address, 0,
    GET_STR, REQUIRED_ARG, 0, 0, 0, 0, 0, 0 },
  { 0, 0, 0, 0, 0, 0, GET_NO_ARG, NO_ARG, 0, 0, 0, 0, 0, 0}
};

static void short_usage_sub(void)
{
  ndb_short_usage_sub(my_progname, NULL);
}

static void usage()
{
  ndb_usage(short_usage_sub, load_default_groups, my_long_options);
}

bool
Configuration::init(int argc, char** argv)
{
  ndb_opt_set_usage_funcs(NULL, short_usage_sub, usage);
  load_defaults("my",load_default_groups,&argc,&argv);

  int ho_error;
#ifndef DBUG_OFF
  opt_debug= "d:t:O,/tmp/ndbd.trace";
#endif
  if ((ho_error=handle_options(&argc, &argv, my_long_options,
			       ndb_std_get_one_option)))
    exit(ho_error);

  if (_no_daemon || _foreground) {
    _daemon= 0;
  }

  DBUG_PRINT("info", ("no_start=%d", _no_start));
  DBUG_PRINT("info", ("initial=%d", _initial));
  DBUG_PRINT("info", ("daemon=%d", _daemon));
  DBUG_PRINT("info", ("foreground=%d", _foreground));
  DBUG_PRINT("info", ("connect_str=%s", opt_connect_str));

  ndbSetOwnVersion();

  // Check the start flag
  if (_no_start)
    globalData.theRestartFlag = initial_state;
  else 
    globalData.theRestartFlag = perform_start;

  // Check the initial flag
  if (_initial)
    _initialStart = true;
  
  // Check connectstring
  if (opt_connect_str)
    _connectString = strdup(opt_connect_str);
  
  // Check daemon flag
  if (_daemon)
    _daemonMode = true;
  if (_foreground)
    _foregroundMode = true;

  // Save programname
  if(argc > 0 && argv[0] != 0)
    _programName = strdup(argv[0]);
  else
    _programName = strdup("");
  
  globalData.ownId= 0;

  if (_nowait_nodes)
  {
    int res = g_nowait_nodes.parseMask(_nowait_nodes);
    if(res == -2 || (res > 0 && g_nowait_nodes.get(0)))
    {
      ndbout_c("Invalid nodeid specified in nowait-nodes: %s", 
               _nowait_nodes);
      exit(-1);
    }
    else if (res < 0)
    {
      ndbout_c("Unable to parse nowait-nodes argument: %s",
               _nowait_nodes);
      exit(-1);
    }
  }
  
  if (_initialstart)
  {
    _initialStart = true;
    g_start_type |= (1 << NodeState::ST_INITIAL_START);
  }

  threadIdMutex = NdbMutex_Create();
  if (!threadIdMutex)
  {
    ndbout_c("Failed to create threadIdMutex");
    exit(-1);
  }
  initThreadArray();
  return true;
}

Configuration::Configuration()
{
  _programName = 0;
  _connectString = 0;
  _fsPath = 0;
  _backupPath = 0;
  _initialStart = false;
  _daemonMode = false;
  _foregroundMode = false;
  m_config_retriever= 0;
  m_clusterConfig= 0;
  m_clusterConfigIter= 0;
  m_logLevel= 0;
}

Configuration::~Configuration(){
  if (opt_connect_str)
    free(_connectString);

  if(_programName != NULL)
    free(_programName);

  if(_fsPath != NULL)
    free(_fsPath);

  if(_backupPath != NULL)
    free(_backupPath);

  if (m_config_retriever) {
    delete m_config_retriever;
  }

  if(m_logLevel) {
    delete m_logLevel;
  }
}

void
Configuration::closeConfiguration(bool end_session){
  m_config_retriever->end_session(end_session);
  if (m_config_retriever) {
    delete m_config_retriever;
  }
  m_config_retriever= 0;
}

void
Configuration::fetch_configuration(){
  /**
   * Fetch configuration from management server
   */
  if (m_config_retriever) {
    delete m_config_retriever;
  }

  m_mgmd_port= 0;
  m_config_retriever= new ConfigRetriever(getConnectString(),
					  NDB_VERSION, 
					  NODE_TYPE_DB,
					  _bind_address);

  if (m_config_retriever->hasError())
  {
    ERROR_SET(fatal, NDBD_EXIT_INVALID_CONFIG,
	      "Could not connect initialize handle to management server",
	      m_config_retriever->getErrorString());
  }

  if(m_config_retriever->do_connect(12,5,1) == -1){
    const char * s = m_config_retriever->getErrorString();
    if(s == 0)
      s = "No error given!";
    /* Set stop on error to true otherwise NDB will
       go into an restart loop...
    */
    ERROR_SET(fatal, NDBD_EXIT_INVALID_CONFIG, "Could not connect to ndb_mgmd", s);
  }
  
  m_mgmd_port= m_config_retriever->get_mgmd_port();
  m_mgmd_host.assign(m_config_retriever->get_mgmd_host());

  ConfigRetriever &cr= *m_config_retriever;
  
  /**
   * if we have a nodeid set (e.g in a restart situation)
   * reuse it
   */
  if (globalData.ownId)
    cr.setNodeId(globalData.ownId);

  globalData.ownId = cr.allocNodeId(globalData.ownId ? 10 : 2 /*retry*/,
                                    3 /*delay*/);
  
  if(globalData.ownId == 0){
    ERROR_SET(fatal, NDBD_EXIT_INVALID_CONFIG, 
	      "Unable to alloc node id", m_config_retriever->getErrorString());
  }
  
  ndb_mgm_configuration * p = cr.getConfig();
  if(p == 0){
    const char * s = cr.getErrorString();
    if(s == 0)
      s = "No error given!";
    
    /* Set stop on error to true otherwise NDB will
       go into an restart loop...
    */
    
    ERROR_SET(fatal, NDBD_EXIT_INVALID_CONFIG, "Could not fetch configuration"
	      "/invalid configuration", s);
  }
  if(m_clusterConfig)
    free(m_clusterConfig);
  
  m_clusterConfig = p;
  
  ndb_mgm_configuration_iterator iter(* p, CFG_SECTION_NODE);
  if (iter.find(CFG_NODE_ID, globalData.ownId)){
    ERROR_SET(fatal, NDBD_EXIT_INVALID_CONFIG, "Invalid configuration fetched", "DB missing");
  }
  
  if(iter.get(CFG_DB_STOP_ON_ERROR, &_stopOnError)){
    ERROR_SET(fatal, NDBD_EXIT_INVALID_CONFIG, "Invalid configuration fetched", 
	      "StopOnError missing");
  }

  const char * datadir;
  if(iter.get(CFG_NODE_DATADIR, &datadir)){
    ERROR_SET(fatal, NDBD_EXIT_INVALID_CONFIG, "Invalid configuration fetched",
	      "DataDir missing");
  }
  NdbConfig_SetPath(datadir);

  m_mgmds.clear();
  for(ndb_mgm_first(&iter); ndb_mgm_valid(&iter); ndb_mgm_next(&iter))
  {
    Uint32 nodeType, port;
    char const *hostname;

    ndb_mgm_get_int_parameter(&iter,CFG_TYPE_OF_SECTION,&nodeType);

    if (nodeType != NodeInfo::MGM)
      continue;

    if (ndb_mgm_get_string_parameter(&iter,CFG_NODE_HOST, &hostname) ||
	ndb_mgm_get_int_parameter(&iter,CFG_MGM_PORT, &port) ||
	hostname == 0 || hostname[0] == 0)
    {
      continue;
    }
    BaseString connectstring(hostname);
    connectstring.appfmt(":%d", port);

    m_mgmds.push_back(connectstring);
  }
}

static char * get_and_validate_path(ndb_mgm_configuration_iterator &iter,
				    Uint32 param, const char *param_string)
{ 
  const char* path = NULL;
  if(iter.get(param, &path)){
    ERROR_SET(fatal, NDBD_EXIT_INVALID_CONFIG, "Invalid configuration fetched missing ", 
	      param_string);
  } 
  
  if(path == 0 || strlen(path) == 0){
    ERROR_SET(fatal, NDBD_EXIT_INVALID_CONFIG,
	      "Invalid configuration fetched. Configuration does not contain valid ",
	      param_string);
  }
  
  // check that it is pointing on a valid directory
  // 
  char buf2[PATH_MAX];
  memset(buf2, 0,sizeof(buf2));
#ifdef NDB_WIN32
  char* szFilePart;
  if(!GetFullPathName(path, sizeof(buf2), buf2, &szFilePart) ||
     (GetFileAttributes(buf2) & FILE_ATTRIBUTE_READONLY))
#else
  if((::realpath(path, buf2) == NULL)||
       (::access(buf2, W_OK) != 0))
#endif
  {
    ERROR_SET(fatal, NDBD_EXIT_AFS_INVALIDPATH, path, param_string);
  }
  
  if (strcmp(&buf2[strlen(buf2) - 1], DIR_SEPARATOR))
    strcat(buf2, DIR_SEPARATOR);
  
  return strdup(buf2);
}

void
Configuration::setupConfiguration(){

  DBUG_ENTER("Configuration::setupConfiguration");

  ndb_mgm_configuration * p = m_clusterConfig;

  /**
   * Configure transporters
   */
  if (!globalTransporterRegistry.init(globalData.ownId))
  {
    ERROR_SET(fatal, NDBD_EXIT_INVALID_CONFIG,
              "Invalid configuration fetched",
              "Could not init transporter registry");
  }

  if (!IPCConfig::configureTransporters(globalData.ownId,
                                        * p,
                                        globalTransporterRegistry))
  {
    ERROR_SET(fatal, NDBD_EXIT_INVALID_CONFIG,
              "Invalid configuration fetched",
              "Could not configure transporters");
  }

  /**
   * Setup cluster configuration data
   */
  ndb_mgm_configuration_iterator iter(* p, CFG_SECTION_NODE);
  if (iter.find(CFG_NODE_ID, globalData.ownId)){
    ERROR_SET(fatal, NDBD_EXIT_INVALID_CONFIG, "Invalid configuration fetched", "DB missing");
  }

  unsigned type;
  if(!(iter.get(CFG_TYPE_OF_SECTION, &type) == 0 && type == NODE_TYPE_DB)){
    ERROR_SET(fatal, NDBD_EXIT_INVALID_CONFIG, "Invalid configuration fetched",
	      "I'm wrong type of node");
  }

  Uint32 total_send_buffer = 0;
  iter.get(CFG_TOTAL_SEND_BUFFER_MEMORY, &total_send_buffer);
  globalTransporterRegistry.allocate_send_buffers(total_send_buffer);
  
  if(iter.get(CFG_DB_NO_SAVE_MSGS, &_maxErrorLogs)){
    ERROR_SET(fatal, NDBD_EXIT_INVALID_CONFIG, "Invalid configuration fetched", 
	      "MaxNoOfSavedMessages missing");
  }
  
  if(iter.get(CFG_DB_MEMLOCK, &_lockPagesInMainMemory)){
    ERROR_SET(fatal, NDBD_EXIT_INVALID_CONFIG, "Invalid configuration fetched", 
	      "LockPagesInMainMemory missing");
  }

  if(iter.get(CFG_DB_WATCHDOG_INTERVAL, &_timeBetweenWatchDogCheck)){
    ERROR_SET(fatal, NDBD_EXIT_INVALID_CONFIG, "Invalid configuration fetched", 
	      "TimeBetweenWatchDogCheck missing");
  }

  _schedulerExecutionTimer = 50;
  iter.get(CFG_DB_SCHED_EXEC_TIME, &_schedulerExecutionTimer);

  _schedulerSpinTimer = 0;
  iter.get(CFG_DB_SCHED_SPIN_TIME, &_schedulerSpinTimer);

  _realtimeScheduler = 0;
  iter.get(CFG_DB_REALTIME_SCHEDULER, &_realtimeScheduler);

<<<<<<< HEAD
  const char * mask;
  if(iter.get(CFG_DB_EXECUTE_LOCK_CPU, &mask) == 0)
  {
    if (_executeLockCPU.parseMask(mask) < 0)
    {
      _executeLockCPU.clear();
    }
  }

  _maintLockCPU = NO_LOCK_CPU;
  iter.get(CFG_DB_MAINT_LOCK_CPU, &_maintLockCPU);

  if(iter.get(CFG_DB_WATCHDOG_INTERVAL_INITIAL, &_timeBetweenWatchDogCheckInitial)){
=======
  _executeLockCPU = 65535;
  iter.get(CFG_DB_EXECUTE_LOCK_CPU, &_executeLockCPU);

  _maintLockCPU = 65535;
  iter.get(CFG_DB_MAINT_LOCK_CPU, &_maintLockCPU);

  if(iter.get(CFG_DB_WATCHDOG_INTERVAL_INITIAL, 
              &_timeBetweenWatchDogCheckInitial)){
>>>>>>> 0023d145
    ERROR_SET(fatal, NDBD_EXIT_INVALID_CONFIG, "Invalid configuration fetched", 
	      "TimeBetweenWatchDogCheckInitial missing");
  }
  
  /**
   * Get paths
   */  
  if (_fsPath)
    free(_fsPath);
  _fsPath= get_and_validate_path(iter, CFG_DB_FILESYSTEM_PATH, "FileSystemPath");
  if (_backupPath)
    free(_backupPath);
  _backupPath= get_and_validate_path(iter, CFG_DB_BACKUP_DATADIR, "BackupDataDir");

  if(iter.get(CFG_DB_STOP_ON_ERROR_INSERT, &m_restartOnErrorInsert)){
    ERROR_SET(fatal, NDBD_EXIT_INVALID_CONFIG, "Invalid configuration fetched", 
	      "RestartOnErrorInsert missing");
  }
  
  /**
   * Create the watch dog thread
   */
  { 
    if (_timeBetweenWatchDogCheckInitial < _timeBetweenWatchDogCheck)
      _timeBetweenWatchDogCheckInitial = _timeBetweenWatchDogCheck;
    
    Uint32 t = _timeBetweenWatchDogCheckInitial;
    t = globalEmulatorData.theWatchDog ->setCheckInterval(t);
    _timeBetweenWatchDogCheckInitial = t;
  }
  
  ConfigValues* cf = ConfigValuesFactory::extractCurrentSection(iter.m_config);

  if(m_clusterConfigIter)
    ndb_mgm_destroy_iterator(m_clusterConfigIter);
  m_clusterConfigIter = ndb_mgm_create_configuration_iterator
    (p, CFG_SECTION_NODE);

  calcSizeAlt(cf);

  DBUG_VOID_RETURN;
}

Uint32
Configuration::lockPagesInMainMemory() const {
  return _lockPagesInMainMemory;
}

int 
Configuration::schedulerExecutionTimer() const {
  return _schedulerExecutionTimer;
}

void 
Configuration::schedulerExecutionTimer(int value) {
  if (value < 11000)
    _schedulerExecutionTimer = value;
}

int 
Configuration::schedulerSpinTimer() const {
  return _schedulerSpinTimer;
}

void 
Configuration::schedulerSpinTimer(int value) {
  if (value < 500)
    value = 500;
  _schedulerSpinTimer = value;
}

bool 
Configuration::realtimeScheduler() const
{
  return (bool)_realtimeScheduler;
}

void 
Configuration::realtimeScheduler(bool realtime_on)
{
   bool old_value = (bool)_realtimeScheduler;
  _realtimeScheduler = (Uint32)realtime_on;
  if (old_value != realtime_on)
    setAllRealtimeScheduler();
}

Uint32
Configuration::executeLockCPU() const
{
  unsigned res = _executeLockCPU.find(0);
  if (res == _executeLockCPU.NotFound)
    return NO_LOCK_CPU;
  else
    return res;
}

void
Configuration::executeLockCPU(Uint32 value)
{
  if (value >= NDB_CPU_MASK_SZ)
  {
    value = NO_LOCK_CPU;
  }

  bool changed = false;
  if (value == NO_LOCK_CPU)
  {
    changed = _executeLockCPU.count() > 0;
    _executeLockCPU.clear();
  }
  else
  {
    changed = _executeLockCPU.get(value) == false;
    _executeLockCPU.clear();
    _executeLockCPU.set(value);
  }

  if (changed)
  {
    setAllLockCPU(TRUE);
  }
}

Uint32
Configuration::maintLockCPU() const
{
  return _maintLockCPU;
}

void
Configuration::maintLockCPU(Uint32 value)
{
  Uint32 old_value = _maintLockCPU;
  _maintLockCPU = value;
  if (value != old_value)
    setAllLockCPU(FALSE);
}

int 
Configuration::timeBetweenWatchDogCheck() const {
  return _timeBetweenWatchDogCheck;
}

void 
Configuration::timeBetweenWatchDogCheck(int value) {
  _timeBetweenWatchDogCheck = value;
}

int 
Configuration::maxNoOfErrorLogs() const {
  return _maxErrorLogs;
}

void 
Configuration::maxNoOfErrorLogs(int val){
  _maxErrorLogs = val;
}

bool
Configuration::stopOnError() const {
  return _stopOnError;
}

void 
Configuration::stopOnError(bool val){
  _stopOnError = val;
}

int
Configuration::getRestartOnErrorInsert() const {
  return m_restartOnErrorInsert;
}

void
Configuration::setRestartOnErrorInsert(int i){
  m_restartOnErrorInsert = i;
}

const char *
Configuration::getConnectString() const {
  return _connectString;
}

char *
Configuration::getConnectStringCopy() const {
  if(_connectString != 0)
    return strdup(_connectString);
  return 0;
}

const ndb_mgm_configuration_iterator * 
Configuration::getOwnConfigIterator() const {
  return m_ownConfigIterator;
}
  
ndb_mgm_configuration_iterator * 
Configuration::getClusterConfigIterator() const {
  return m_clusterConfigIter;
}

void
Configuration::calcSizeAlt(ConfigValues * ownConfig){
  const char * msg = "Invalid configuration fetched";
  char buf[255];

  unsigned int noOfTables = 0;
  unsigned int noOfUniqueHashIndexes = 0;
  unsigned int noOfOrderedIndexes = 0;
  unsigned int noOfTriggers = 0;
  unsigned int noOfReplicas = 0;
  unsigned int noOfDBNodes = 0;
  unsigned int noOfAPINodes = 0;
  unsigned int noOfMGMNodes = 0;
  unsigned int noOfNodes = 0;
  unsigned int noOfAttributes = 0;
  unsigned int noOfOperations = 0;
  unsigned int noOfLocalOperations = 0;
  unsigned int noOfTransactions = 0;
  unsigned int noOfIndexPages = 0;
  unsigned int noOfDataPages = 0;
  unsigned int noOfScanRecords = 0;
  unsigned int noOfLocalScanRecords = 0;
  unsigned int noBatchSize = 0;
  m_logLevel = new LogLevel();
  
  struct AttribStorage { int paramId; Uint32 * storage; bool computable; };
  AttribStorage tmp[] = {
    { CFG_DB_NO_SCANS, &noOfScanRecords, false },
    { CFG_DB_NO_LOCAL_SCANS, &noOfLocalScanRecords, true },
    { CFG_DB_BATCH_SIZE, &noBatchSize, false },
    { CFG_DB_NO_TABLES, &noOfTables, false },
    { CFG_DB_NO_ORDERED_INDEXES, &noOfOrderedIndexes, false },
    { CFG_DB_NO_UNIQUE_HASH_INDEXES, &noOfUniqueHashIndexes, false },
    { CFG_DB_NO_TRIGGERS, &noOfTriggers, true },
    { CFG_DB_NO_REPLICAS, &noOfReplicas, false },
    { CFG_DB_NO_ATTRIBUTES, &noOfAttributes, false },
    { CFG_DB_NO_OPS, &noOfOperations, false },
    { CFG_DB_NO_LOCAL_OPS, &noOfLocalOperations, true },
    { CFG_DB_NO_TRANSACTIONS, &noOfTransactions, false }
  };

  ndb_mgm_configuration_iterator db(*(ndb_mgm_configuration*)ownConfig, 0);
  
  const int sz = sizeof(tmp)/sizeof(AttribStorage);
  for(int i = 0; i<sz; i++){
    if(ndb_mgm_get_int_parameter(&db, tmp[i].paramId, tmp[i].storage)){
      if (tmp[i].computable) {
        *tmp[i].storage = 0;
      } else {
        BaseString::snprintf(buf, sizeof(buf),"ConfigParam: %d not found", tmp[i].paramId);
        ERROR_SET(fatal, NDBD_EXIT_INVALID_CONFIG, msg, buf);
      }
    }
  }

  Uint64 indexMem = 0, dataMem = 0;
  ndb_mgm_get_int64_parameter(&db, CFG_DB_DATA_MEM, &dataMem);
  ndb_mgm_get_int64_parameter(&db, CFG_DB_INDEX_MEM, &indexMem);
  if(dataMem == 0){
    BaseString::snprintf(buf, sizeof(buf), "ConfigParam: %d not found", CFG_DB_DATA_MEM);
    ERROR_SET(fatal, NDBD_EXIT_INVALID_CONFIG, msg, buf);
  }

  if(indexMem == 0){
    BaseString::snprintf(buf, sizeof(buf), "ConfigParam: %d not found", CFG_DB_INDEX_MEM);
    ERROR_SET(fatal, NDBD_EXIT_INVALID_CONFIG, msg, buf);
  }

  noOfDataPages = (dataMem / 32768);
  noOfIndexPages = (indexMem / 8192);

  for(unsigned j = 0; j<LogLevel::LOGLEVEL_CATEGORIES; j++){
    Uint32 tmp;
    if(!ndb_mgm_get_int_parameter(&db, CFG_MIN_LOGLEVEL+j, &tmp)){
      m_logLevel->setLogLevel((LogLevel::EventCategory)j, tmp);
    }
  }
  
  // tmp
  ndb_mgm_configuration_iterator * p = m_clusterConfigIter;

  Uint32 nodeNo = noOfNodes = 0;
  NodeBitmask nodes;
  for(ndb_mgm_first(p); ndb_mgm_valid(p); ndb_mgm_next(p), nodeNo++){
    
    Uint32 nodeId;
    Uint32 nodeType;
    
    if(ndb_mgm_get_int_parameter(p, CFG_NODE_ID, &nodeId)){
      ERROR_SET(fatal, NDBD_EXIT_INVALID_CONFIG, msg, "Node data (Id) missing");
    }
    
    if(ndb_mgm_get_int_parameter(p, CFG_TYPE_OF_SECTION, &nodeType)){
      ERROR_SET(fatal, NDBD_EXIT_INVALID_CONFIG, msg, "Node data (Type) missing");
    }
    
    if(nodeId > MAX_NODES || nodeId == 0){
      BaseString::snprintf(buf, sizeof(buf),
	       "Invalid node id: %d", nodeId);
      ERROR_SET(fatal, NDBD_EXIT_INVALID_CONFIG, msg, buf);
    }
    
    if(nodes.get(nodeId)){
      BaseString::snprintf(buf, sizeof(buf), "Two node can not have the same node id: %d",
	       nodeId);
      ERROR_SET(fatal, NDBD_EXIT_INVALID_CONFIG, msg, buf);
    }
    nodes.set(nodeId);
        
    switch(nodeType){
    case NODE_TYPE_DB:
      noOfDBNodes++; // No of NDB processes
      
      if(nodeId > MAX_NDB_NODES){
		  BaseString::snprintf(buf, sizeof(buf), "Maximum node id for a ndb node is: %d", 
		 MAX_NDB_NODES);
	ERROR_SET(fatal, NDBD_EXIT_INVALID_CONFIG, msg, buf);
      }
      break;
    case NODE_TYPE_API:
      noOfAPINodes++; // No of API processes
      break;
    case NODE_TYPE_MGM:
      noOfMGMNodes++; // No of MGM processes
      break;
    default:
      BaseString::snprintf(buf, sizeof(buf), "Unknown node type: %d", nodeType);
      ERROR_SET(fatal, NDBD_EXIT_INVALID_CONFIG, msg, buf);
    }
  }
  noOfNodes = nodeNo;

  noOfTables+= 2; // Add System tables
  noOfAttributes += 9;  // Add System table attributes

  ConfigValues::Iterator it2(*ownConfig, db.m_config);
  it2.set(CFG_DB_NO_TABLES, noOfTables);
  it2.set(CFG_DB_NO_ATTRIBUTES, noOfAttributes);
  {
    Uint32 neededNoOfTriggers =   /* types: Insert/Update/Delete/Custom */
      3 * noOfUniqueHashIndexes + /* for unique hash indexes, I/U/D */
      3 * NDB_MAX_ACTIVE_EVENTS + /* for events in suma, I/U/D */
      3 * noOfTables +            /* for backup, I/U/D */
      noOfOrderedIndexes;         /* for ordered indexes, C */
    if (noOfTriggers < neededNoOfTriggers)
    {
      noOfTriggers= neededNoOfTriggers;
      it2.set(CFG_DB_NO_TRIGGERS, noOfTriggers);
    }
  }

  /**
   * Do size calculations
   */
  ConfigValuesFactory cfg(ownConfig);

  Uint32 noOfMetaTables= noOfTables + noOfOrderedIndexes +
                           noOfUniqueHashIndexes;
  Uint32 noOfMetaTablesDict= noOfMetaTables;
  if (noOfMetaTablesDict > NDB_MAX_TABLES)
    noOfMetaTablesDict= NDB_MAX_TABLES;

  {
    /**
     * Dict Size Alt values
     */
    cfg.put(CFG_DICT_ATTRIBUTE, 
	    noOfAttributes);

    cfg.put(CFG_DICT_TABLE,
	    noOfMetaTablesDict);
  }


  if (noOfLocalScanRecords == 0) {
    noOfLocalScanRecords = (noOfDBNodes * noOfScanRecords) + 1;
  }
  if (noOfLocalOperations == 0) {
    noOfLocalOperations= (11 * noOfOperations) / 10;
  }
  Uint32 noOfTCScanRecords = noOfScanRecords;

  {
    Uint32 noOfAccTables= noOfMetaTables/*noOfTables+noOfUniqueHashIndexes*/;
    /**
     * Acc Size Alt values
     */
    // Can keep 65536 pages (= 0.5 GByte)
    cfg.put(CFG_ACC_DIR_RANGE, 
	    2 * NO_OF_FRAG_PER_NODE * noOfAccTables* noOfReplicas); 
    
    cfg.put(CFG_ACC_DIR_ARRAY,
	    (noOfIndexPages >> 8) + 
	    2 * NO_OF_FRAG_PER_NODE * noOfAccTables* noOfReplicas);
    
    cfg.put(CFG_ACC_FRAGMENT,
	    NO_OF_FRAG_PER_NODE * noOfAccTables* noOfReplicas);
    
    /*-----------------------------------------------------------------------*/
    // The extra operation records added are used by the scan and node 
    // recovery process. 
    // Node recovery process will have its operations dedicated to ensure
    // that they never have a problem with allocation of the operation record.
    // The remainder are allowed for use by the scan processes.
    /*-----------------------------------------------------------------------*/
    cfg.put(CFG_ACC_OP_RECS,
	    (noOfLocalOperations + 50) + 
	    (noOfLocalScanRecords * noBatchSize) +
	    NODE_RECOVERY_SCAN_OP_RECORDS);
    
    cfg.put(CFG_ACC_OVERFLOW_RECS,
	    noOfIndexPages + 
	    NO_OF_FRAG_PER_NODE * noOfAccTables* noOfReplicas);
    
    cfg.put(CFG_ACC_PAGE8, 
	    noOfIndexPages + 32);
    
    cfg.put(CFG_ACC_TABLE, noOfAccTables);
    
    cfg.put(CFG_ACC_SCAN, noOfLocalScanRecords);
  }
  
  {
    /**
     * Dih Size Alt values
     */
    cfg.put(CFG_DIH_API_CONNECT, 
	    2 * noOfTransactions);
    
    cfg.put(CFG_DIH_CONNECT, 
	    noOfOperations + noOfTransactions + 46);
    
    Uint32 noFragPerTable= ((noOfDBNodes + NO_OF_FRAGS_PER_CHUNK - 1) >>
                           LOG_NO_OF_FRAGS_PER_CHUNK) <<
                           LOG_NO_OF_FRAGS_PER_CHUNK;

    cfg.put(CFG_DIH_FRAG_CONNECT, 
	    noFragPerTable *  noOfMetaTables);
    
    int temp;
    temp = noOfReplicas - 2;
    if (temp < 0)
      temp = 1;
    else
      temp++;
    cfg.put(CFG_DIH_MORE_NODES, 
	    temp * NO_OF_FRAG_PER_NODE *
	    noOfMetaTables *  noOfDBNodes);

    cfg.put(CFG_DIH_REPLICAS, 
	    NO_OF_FRAG_PER_NODE * noOfMetaTables *
	    noOfDBNodes * noOfReplicas);

    cfg.put(CFG_DIH_TABLE, 
	    noOfMetaTables);
  }
  
  {
    /**
     * Lqh Size Alt values
     */
    cfg.put(CFG_LQH_FRAG, 
	    NO_OF_FRAG_PER_NODE * noOfMetaTables * noOfReplicas);
    
    cfg.put(CFG_LQH_TABLE, 
	    noOfMetaTables);

    cfg.put(CFG_LQH_TC_CONNECT, 
	    noOfLocalOperations + 50);
    
    cfg.put(CFG_LQH_SCAN, 
	    noOfLocalScanRecords);
  }
  
  {
    /**
     * Tc Size Alt values
     */
    cfg.put(CFG_TC_API_CONNECT, 
	    3 * noOfTransactions);
    
    cfg.put(CFG_TC_TC_CONNECT, 
	    (2 * noOfOperations) + 16 + noOfTransactions);
    
    cfg.put(CFG_TC_TABLE, 
	    noOfMetaTables);
    
    cfg.put(CFG_TC_LOCAL_SCAN, 
	    noOfLocalScanRecords);
    
    cfg.put(CFG_TC_SCAN, 
	    noOfTCScanRecords);
  }
  
  {
    /**
     * Tup Size Alt values
     */
    cfg.put(CFG_TUP_FRAG, 
	    NO_OF_FRAG_PER_NODE * noOfMetaTables* noOfReplicas);
    
    cfg.put(CFG_TUP_OP_RECS, 
	    noOfLocalOperations + 50);
    
    cfg.put(CFG_TUP_PAGE, 
	    noOfDataPages);
    
    cfg.put(CFG_TUP_PAGE_RANGE, 
	    2 * NO_OF_FRAG_PER_NODE * noOfMetaTables* noOfReplicas);
    
    cfg.put(CFG_TUP_TABLE, 
	    noOfMetaTables);
    
    cfg.put(CFG_TUP_TABLE_DESC, 
	    6 * NO_OF_FRAG_PER_NODE * noOfAttributes * noOfReplicas +
	    10 * NO_OF_FRAG_PER_NODE * noOfMetaTables * noOfReplicas );
    
    cfg.put(CFG_TUP_STORED_PROC,
	    noOfLocalScanRecords);
  }

  {
    /**
     * Tux Size Alt values
     */
    cfg.put(CFG_TUX_INDEX, 
	    noOfMetaTables /*noOfOrderedIndexes*/);
    
    cfg.put(CFG_TUX_FRAGMENT,
	    NO_OF_FRAG_PER_NODE * noOfOrderedIndexes * noOfReplicas);
    
    cfg.put(CFG_TUX_ATTRIBUTE, 
	    noOfOrderedIndexes * 4);

    cfg.put(CFG_TUX_SCAN_OP, noOfLocalScanRecords); 
  }

  m_ownConfig = (ndb_mgm_configuration*)cfg.getConfigValues();
  m_ownConfigIterator = ndb_mgm_create_configuration_iterator
    (m_ownConfig, 0);
}

void
Configuration::setInitialStart(bool val){
  _initialStart = val;
}

void
Configuration::setAllRealtimeScheduler()
{
  Uint32 i;
  for (i = 0; i < threadInfo.size(); i++)
  {
    if (threadInfo[i].type != NotInUse)
    {
      if (setRealtimeScheduler(threadInfo[i].pThread,
                               threadInfo[i].type,
                               _realtimeScheduler,
                               FALSE))
        return;
    }
  }
}

void
Configuration::setAllLockCPU(bool exec_thread)
{
  Uint32 i;
  for (i = 0; i < threadInfo.size(); i++)
  {
    if (threadInfo[i].type != NotInUse)
    {
      if (setLockCPU(threadInfo[i].pThread,
                     threadInfo[i].type,
                     exec_thread,
                     FALSE))
        return;
    }
  }
}

int
Configuration::setRealtimeScheduler(NdbThread* pThread,
                                    enum ThreadTypes type,
                                    bool real_time,
                                    bool init)
{
  /*
    We ignore thread characteristics on platforms where we cannot
    determine the thread id.
  */
  if (!init || real_time)
  {
    int error_no;
    if ((error_no = NdbThread_SetScheduler(pThread, real_time,
                                           (type != MainThread))))
    {
      //Warning, no permission to set scheduler
      return 1;
    }
  }
  return 0;
}

int
Configuration::setLockCPU(NdbThread * pThread,
                          enum ThreadTypes type,
                          bool exec_thread,
                          bool init)
{
  (void)init;
  Uint32 cpu_id;
  int tid = NdbThread_GetTid(pThread);
  if (tid == -1)
    return 0;
  /*
    We ignore thread characteristics on platforms where we cannot
    determine the thread id.
    We only set new lock CPU characteristics for the threads for which
    it has changed
  */
  if ((exec_thread && type != MainThread) ||
      (!exec_thread && type == MainThread))
    return 0;
  if (type == MainThread)
    cpu_id = executeLockCPU();
  else
    cpu_id = _maintLockCPU;

  if (cpu_id != NO_LOCK_CPU)
  {
    int error_no;
    ndbout << "Lock threadId = " << tid;
    ndbout << " to CPU id = " << cpu_id << endl;
    if ((error_no = NdbThread_LockCPU(pThread, cpu_id)))
    {
      ndbout << "Failed to lock CPU, error_no = " << error_no << endl;
      ;//Warning, no permission to lock thread to CPU
      return 1;
    }
  }
  return 0;
}

Uint32
Configuration::addThread(struct NdbThread* pThread, enum ThreadTypes type)
{
  Uint32 i;
  NdbMutex_Lock(threadIdMutex);
  for (i = 0; i < threadInfo.size(); i++)
  {
    if (threadInfo[i].type == NotInUse)
      break;
  }
  if (i == threadInfo.size())
  {
    struct ThreadInfo tmp;
    threadInfo.push_back(tmp);
  }
  threadInfo[i].pThread = pThread;
  threadInfo[i].type = type;
  NdbMutex_Unlock(threadIdMutex);
  setRealtimeScheduler(pThread, type, _realtimeScheduler, TRUE);
  if (type != MainThread)
  {
    /**
     * main threads are set in ThreadConfig::ipControlLoop
     * as it's handled differently with mt
     */
    setLockCPU(pThread, type, (type == MainThread), TRUE);
  }
  return i;
}

void
Configuration::removeThreadId(Uint32 index)
{
  NdbMutex_Lock(threadIdMutex);
  threadInfo[index].pThread = 0;
  threadInfo[index].type = NotInUse;
  NdbMutex_Unlock(threadIdMutex);
}

void
Configuration::yield_main(Uint32 index, bool start)
{
  if (_realtimeScheduler)
  {
    if (start)
      setRealtimeScheduler(threadInfo[index].pThread,
                           threadInfo[index].type,
                           FALSE,
                           FALSE);
    else
      setRealtimeScheduler(threadInfo[index].pThread,
                           threadInfo[index].type,
                           TRUE,
                           FALSE);
  }
}

void
Configuration::initThreadArray()
{
  NdbMutex_Lock(threadIdMutex);
  for (Uint32 i = 0; i < threadInfo.size(); i++)
  {
    threadInfo[i].pThread = 0;
    threadInfo[i].type = NotInUse;
  }
  NdbMutex_Unlock(threadIdMutex);
}

template class Vector<struct ThreadInfo>;
<|MERGE_RESOLUTION|>--- conflicted
+++ resolved
@@ -467,7 +467,6 @@
   _realtimeScheduler = 0;
   iter.get(CFG_DB_REALTIME_SCHEDULER, &_realtimeScheduler);
 
-<<<<<<< HEAD
   const char * mask;
   if(iter.get(CFG_DB_EXECUTE_LOCK_CPU, &mask) == 0)
   {
@@ -480,17 +479,8 @@
   _maintLockCPU = NO_LOCK_CPU;
   iter.get(CFG_DB_MAINT_LOCK_CPU, &_maintLockCPU);
 
-  if(iter.get(CFG_DB_WATCHDOG_INTERVAL_INITIAL, &_timeBetweenWatchDogCheckInitial)){
-=======
-  _executeLockCPU = 65535;
-  iter.get(CFG_DB_EXECUTE_LOCK_CPU, &_executeLockCPU);
-
-  _maintLockCPU = 65535;
-  iter.get(CFG_DB_MAINT_LOCK_CPU, &_maintLockCPU);
-
   if(iter.get(CFG_DB_WATCHDOG_INTERVAL_INITIAL, 
               &_timeBetweenWatchDogCheckInitial)){
->>>>>>> 0023d145
     ERROR_SET(fatal, NDBD_EXIT_INVALID_CONFIG, "Invalid configuration fetched", 
 	      "TimeBetweenWatchDogCheckInitial missing");
   }
