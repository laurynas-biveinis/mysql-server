/*
   Copyright (C) 2003 MySQL AB, 2010 Sun Microsystems, Inc.
    All rights reserved. Use is subject to license terms.

   This program is free software; you can redistribute it and/or modify
   it under the terms of the GNU General Public License as published by
   the Free Software Foundation; version 2 of the License.

   This program is distributed in the hope that it will be useful,
   but WITHOUT ANY WARRANTY; without even the implied warranty of
   MERCHANTABILITY or FITNESS FOR A PARTICULAR PURPOSE.  See the
   GNU General Public License for more details.

   You should have received a copy of the GNU General Public License
   along with this program; if not, write to the Free Software
   Foundation, Inc., 51 Franklin St, Fifth Floor, Boston, MA 02110-1301  USA
*/

#include <ndb_global.h>

#include <mgmapi.h>
#include <ndbd_exit_codes.h>

#include <util/BaseString.hpp>
#include <util/Vector.hpp>
#include <kernel/BlockNumbers.h>

/** 
 *  @class CommandInterpreter
 *  @brief Reads command line in management client
 *
 *  For command syntax, see the HELP command.
 */ 
class CommandInterpreter {
public:
  /**
   *   Constructor
   *   @param mgmtSrvr: Management server to use when executing commands
   */
  CommandInterpreter(const char *, int verbose);
  ~CommandInterpreter();
  
  /**
   *   Reads one line from the stream, parse the line to find 
   *   a command and then calls a suitable method which executes 
   *   the command.
   *
   *   @return true until quit/bye/exit has been typed
   */
  bool execute(const char *line, int try_reconnect = -1,
               bool interactive = true, int *error = NULL);

private:
  void printError();
  bool execute_impl(const char *line, bool interactive);

  /**
   *   Analyse the command line, after the first token.
   *
   *   @param  processId:           DB process id to send command to or -1 if
   *                                command will be sent to all DB processes.
   *   @param  allAfterFirstToken:  What the client gave after the 
   *                                first token on the command line
   *   @return: 0 if analyseAfterFirstToken succeeds, otherwise -1 
   */
  int  analyseAfterFirstToken(int processId, char* allAfterFirstTokenCstr);

  int  executeCommand(Vector<BaseString> &command_list,
                      unsigned command_pos,
                      int *node_ids, int no_of_nodes);
  /**
   *   Parse the block specification part of the LOG* commands,
   *   things after LOG*: [BLOCK = {ALL|<blockName>+}]
   *
   *   @param  allAfterLog: What the client gave after the second token 
   *                        (LOG*) on the command line
   *   @param  blocks, OUT: ALL or name of all the blocks
   *   @return: true if correct syntax, otherwise false
   */
  bool parseBlockSpecification(const char* allAfterLog, 
			       Vector<BaseString>& blocks);
  
  /**
   *   A bunch of execute functions: Executes one of the commands
   *
   *   @param  processId:   DB process id to send command to
   *   @param  parameters:  What the client gave after the command name 
   *                        on the command line.
   *   For example if complete input from user is: "1 LOGLEVEL 22" then the
   *   parameters argument is the string with everything after LOGLEVEL, in
   *   this case "22". Each function is responsible to check the parameters
   *   argument.
   */
  int  executeHelp(char* parameters);
  int  executeShow(char* parameters);
  int  executePurge(char* parameters);
  int  executeConnect(char* parameters, bool interactive);
  int  executeShutdown(char* parameters);
  void executeClusterLog(char* parameters);

public:
  int  executeStop(int processId, const char* parameters, bool all);
  int  executeEnterSingleUser(char* parameters);
  int  executeExitSingleUser(char* parameters);
  int  executeStart(int processId, const char* parameters, bool all);
  int  executeRestart(int processId, const char* parameters, bool all);
  int  executeLogLevel(int processId, const char* parameters, bool all);
  int  executeError(int processId, const char* parameters, bool all);
  int  executeLog(int processId, const char* parameters, bool all);
  int  executeTestOn(int processId, const char* parameters, bool all);
  int  executeTestOff(int processId, const char* parameters, bool all);
  int  executeStatus(int processId, const char* parameters, bool all);
  int  executeEventReporting(int processId, const char* parameters, bool all);
  int  executeDumpState(int processId, const char* parameters, bool all);
  int  executeReport(int processId, const char* parameters, bool all);
  int  executeStartBackup(char * parameters, bool interactive);
  int  executeAbortBackup(char * parameters);
  int  executeStop(Vector<BaseString> &command_list, unsigned command_pos,
                   int *node_ids, int no_of_nodes);
  int  executeRestart(Vector<BaseString> &command_list, unsigned command_pos,
                      int *node_ids, int no_of_nodes);
  int  executeStart(Vector<BaseString> &command_list, unsigned command_pos,
                    int *node_ids, int no_of_nodes);
  int executeCreateNodeGroup(char* parameters);
  int executeDropNodeGroup(char* parameters);
public:
  bool connect(bool interactive);
  void disconnect(void);

  /**
   * A execute function definition
   */
public:
  typedef int (CommandInterpreter::* ExecuteFunction)(int processId, 
						       const char * param, 
						       bool all);
  
  struct CommandFunctionPair {
    const char * command;
    ExecuteFunction executeFunction;
  };
private:
  /**
   * 
   */
  int  executeForAll(const char * cmd, 
		     ExecuteFunction fun,
		     const char * param);

  NdbMgmHandle m_mgmsrv;
  NdbMgmHandle m_mgmsrv2;
  const char *m_constr;
  bool m_connected;
  int m_verbose;
  int m_try_reconnect;
  int m_error;
  struct NdbThread* m_event_thread;
  NdbMutex *m_print_mutex;
};

NdbMutex* print_mutex;

/*
 * Facade object for CommandInterpreter
 */

#include "ndb_mgmclient.hpp"

Ndb_mgmclient::Ndb_mgmclient(const char *host,int verbose)
{
  m_cmd= new CommandInterpreter(host,verbose);
}
Ndb_mgmclient::~Ndb_mgmclient()
{
  delete m_cmd;
}
bool Ndb_mgmclient::execute(const char *line, int try_reconnect,
                            bool interactive, int *error)
{
  return m_cmd->execute(line, try_reconnect, interactive, error);
}

/*
 * The CommandInterpreter
 */

#include <mgmapi_debug.h>

#include <util/version.h>
#include <util/NdbAutoPtr.hpp>
#include <util/NdbOut.hpp>

#include <portlib/NdbSleep.h>
#include <portlib/NdbThread.h>

#include <debugger/EventLogger.hpp>
#include <signaldata/SetLogLevelOrd.hpp>

/*****************************************************************************
 * HELP
 *****************************************************************************/
static const char* helpText =
"---------------------------------------------------------------------------\n"
" NDB Cluster -- Management Client -- Help\n"
"---------------------------------------------------------------------------\n"
"HELP                                   Print help text\n"
"HELP COMMAND                           Print detailed help for COMMAND(e.g. SHOW)\n"
#ifdef VM_TRACE // DEBUG ONLY
"HELP DEBUG                             Help for debug compiled version\n"
#endif
"SHOW                                   Print information about cluster\n"
"CREATE NODEGROUP <id>,<id>...          Add a Nodegroup containing nodes\n"
"DROP NODEGROUP <NG>                    Drop nodegroup with id NG\n"
"START BACKUP [NOWAIT | WAIT STARTED | WAIT COMPLETED]\n"
"START BACKUP [<backup id>] [NOWAIT | WAIT STARTED | WAIT COMPLETED]\n"
"START BACKUP [<backup id>] [SNAPSHOTSTART | SNAPSHOTEND] [NOWAIT | WAIT STARTED | WAIT COMPLETED]\n"
"                                       Start backup (default WAIT COMPLETED,SNAPSHOTEND)\n"
"ABORT BACKUP <backup id>               Abort backup\n"
"SHUTDOWN                               Shutdown all processes in cluster\n"
"CLUSTERLOG ON [<severity>] ...         Enable Cluster logging\n"
"CLUSTERLOG OFF [<severity>] ...        Disable Cluster logging\n"
"CLUSTERLOG TOGGLE [<severity>] ...     Toggle severity filter on/off\n"
"CLUSTERLOG INFO                        Print cluster log information\n"
"<id> START                             Start data node (started with -n)\n"
"<id> RESTART [-n] [-i] [-a] [-f]       Restart data or management server node\n"
"<id> STOP [-a] [-f]                    Stop data or management server node\n"
"ENTER SINGLE USER MODE <id>            Enter single user mode\n"
"EXIT SINGLE USER MODE                  Exit single user mode\n"
"<id> STATUS                            Print status\n"
"<id> CLUSTERLOG {<category>=<level>}+  Set log level for cluster log\n"
"PURGE STALE SESSIONS                   Reset reserved nodeid's in the mgmt server\n"
"CONNECT [<connectstring>]              Connect to management server (reconnect if already connected)\n"
"<id> REPORT <report-type>              Display report for <report-type>\n"
"QUIT                                   Quit management client\n"
;

static const char* helpTextShow =
"---------------------------------------------------------------------------\n"
" NDB Cluster -- Management Client -- Help for SHOW command\n"
"---------------------------------------------------------------------------\n"
"SHOW Print information about cluster\n\n"
"SHOW               Print information about cluster.The status reported is from\n"
"                   the perspective of the data nodes. API and Management Server nodes\n"
"                   are only reported as connected once the data nodes have started.\n"
;

static const char* helpTextHelp =
"---------------------------------------------------------------------------\n"
" NDB Cluster -- Management Client -- Help for HELP command\n"
"---------------------------------------------------------------------------\n"
"HELP List available commands of NDB Cluster Management Client\n\n"
"HELP               List available commands.\n"
;

static const char* helpTextBackup =
"---------------------------------------------------------------------------\n"
" NDB Cluster -- Management Client -- Help for BACKUP command\n"
"---------------------------------------------------------------------------\n"
"BACKUP  A backup is a snapshot of the database at a given time. \n"
"        The backup consists of three main parts:\n\n"
"        Metadata: the names and definitions of all database tables. \n"
"        Table records: the data actually stored in the database tables \n"
"        at the time that the backup was made.\n"
"        Transaction log: a sequential record telling how \n"
"        and when data was stored in the database.\n\n"
"        Backups are stored on each data node in the cluster that \n"
"        participates in the backup.\n\n"
"        The cluster log records backup related events (such as \n"
"        backup started, aborted, finished).\n"
;

static const char* helpTextStartBackup =
"---------------------------------------------------------------------------\n"
" NDB Cluster -- Management Client -- Help for START BACKUP command\n"
"---------------------------------------------------------------------------\n"
"START BACKUP  Start a cluster backup\n\n"
"START BACKUP [<backup id>] [SNAPSHOTSTART | SNAPSHOTEND] [NOWAIT | WAIT STARTED | WAIT COMPLETED]\n"
"                   Start a backup for the cluster.\n"
"                   Each backup gets an ID number that is reported to the\n"
"                   user. This ID number can help you find the backup on the\n"
"                   file system, or ABORT BACKUP if you wish to cancel a \n"
"                   running backup.\n"
"                   You can also start specified backup using START BACKUP <backup id> \n\n"
"                   <backup id> \n"
"                     Start a specified backup using <backup id> as bakcup ID number.\n" 
"                   SNAPSHOTSTART \n"
"                     Backup snapshot is taken around the time the backup is started.\n" 
"                   SNAPSHOTEND \n"
"                     Backup snapshot is taken around the time the backup is completed.\n" 
"                   NOWAIT \n"
"                     Start a cluster backup and return immediately.\n"
"                     The management client will return control directly\n"
"                     to the user without waiting for the backup\n"
"                     to have started.\n"
"                     The status of the backup is recorded in the Cluster log.\n"
"                   WAIT STARTED\n"
"                     Start a cluster backup and return until the backup has\n"
"                     started. The management client will wait for the backup \n"
"                     to have started before returning control to the user.\n"
"                   WAIT COMPLETED\n"
"                     Start a cluster backup and return until the backup has\n"
"                     completed. The management client will wait for the backup\n"
"                     to complete before returning control to the user.\n"
;

static const char* helpTextAbortBackup =
"---------------------------------------------------------------------------\n"
" NDB Cluster -- Management Client -- Help for ABORT BACKUP command\n"
"---------------------------------------------------------------------------\n"
"ABORT BACKUP  Abort a cluster backup\n\n"
"ABORT BACKUP <backup id>  \n"
"                   Abort a backup that is already in progress.\n"
"                   The backup id can be seen in the cluster log or in the\n"
"                   output of the START BACKUP command.\n"
;

static const char* helpTextShutdown =
"---------------------------------------------------------------------------\n"
" NDB Cluster -- Management Client -- Help for SHUTDOWN command\n"
"---------------------------------------------------------------------------\n"
"SHUTDOWN  Shutdown the cluster\n\n"
"SHUTDOWN           Shutdown the data nodes and management nodes.\n"
"                   MySQL Servers and NDBAPI nodes are currently not \n"
"                   shut down by issuing this command.\n"
;

static const char* helpTextClusterlogOn =
"---------------------------------------------------------------------------\n"
" NDB Cluster -- Management Client -- Help for CLUSTERLOG ON command\n"
"---------------------------------------------------------------------------\n"
"CLUSTERLOG ON  Enable Cluster logging\n\n"
"CLUSTERLOG ON [<severity>] ... \n"
"                   Turn the cluster log on.\n"
"                   It tells management server which severity levels\n"
"                   messages will be logged.\n\n"
"                   <severity> can be any one of the following values:\n"
"                   ALERT, CRITICAL, ERROR, WARNING, INFO, DEBUG.\n"
;

static const char* helpTextClusterlogOff =
"---------------------------------------------------------------------------\n"
" NDB Cluster -- Management Client -- Help for CLUSTERLOG OFF command\n"
"---------------------------------------------------------------------------\n"
"CLUSTERLOG OFF  Disable Cluster logging\n\n"
"CLUSTERLOG OFF [<severity>] ...  \n"
"                   Turn the cluster log off.\n"
"                   It tells management server which serverity\n"
"                   levels logging will be disabled.\n\n"
"                   <severity> can be any one of the following values:\n"
"                   ALERT, CRITICAL, ERROR, WARNING, INFO, DEBUG.\n"
;

static const char* helpTextClusterlogToggle =
"---------------------------------------------------------------------------\n"
" NDB Cluster -- Management Client -- Help for CLUSTERLOG TOGGLE command\n"
"---------------------------------------------------------------------------\n"
"CLUSTERLOG TOGGLE  Toggle severity filter on/off\n\n"
"CLUSTERLOG TOGGLE [<severity>] ...  \n"
"                   Toggle serverity filter on/off.\n"
"                   If a serverity level is already enabled,then it will\n"
"                   be disabled after you use the command,vice versa.\n\n"
"                   <severity> can be any one of the following values:\n"
"                   ALERT, CRITICAL, ERROR, WARNING, INFO, DEBUG.\n"
;

static const char* helpTextClusterlogInfo =
"---------------------------------------------------------------------------\n"
" NDB Cluster -- Management Client -- Help for CLUSTERLOG INFO command\n"
"---------------------------------------------------------------------------\n"
"CLUSTERLOG INFO  Print cluster log information\n\n"
"CLUSTERLOG INFO    Display which severity levels have been enabled,\n"
"                   see HELP CLUSTERLOG for list of the severity levels.\n"
;

static const char* helpTextStart =
"---------------------------------------------------------------------------\n"
" NDB Cluster -- Management Client -- Help for START command\n"
"---------------------------------------------------------------------------\n"
"START  Start data node (started with -n)\n\n"
"<id> START         Start the data node identified by <id>.\n"
"                   Only starts data nodes that have not\n"
"                   yet joined the cluster. These are nodes\n"
"                   launched or restarted with the -n(--nostart)\n"
"                   option.\n\n"
"                   It does not launch the ndbd process on a remote\n"
"                   machine.\n"
;

static const char* helpTextRestart =
"---------------------------------------------------------------------------\n"
" NDB Cluster -- Management Client -- Help for RESTART command\n"
"---------------------------------------------------------------------------\n"
"RESTART  Restart data or management server node\n\n"
"<id> RESTART [-n] [-i] [-a] [-f]\n"
"                   Restart the data or management node <id>(or All data nodes).\n\n"
"                   -n (--nostart) restarts the node but does not\n"
"                   make it join the cluster. Use '<id> START' to\n"
"                   join the node to the cluster.\n\n"
"                   -i (--initial) perform initial start.\n"
"                   This cleans the file system (ndb_<id>_fs)\n"
"                   and the node will copy data from another node\n"
"                   in the same node group during start up.\n\n"
"                   Consult the documentation before using -i.\n\n" 
"                   INCORRECT USE OF -i WILL CAUSE DATA LOSS!\n\n"
"                   -a Aborts the node, not syncing GCP.\n\n"
"                   -f Force restart even if that would mean the\n"
"                      whole cluster would need to be restarted\n"
;

static const char* helpTextStop =
"---------------------------------------------------------------------------\n"
" NDB Cluster -- Management Client -- Help for STOP command\n"
"---------------------------------------------------------------------------\n"
"STOP  Stop data or management server node\n\n"
"<id> STOP [-a] [-f]\n"
"                   Stop the data or management server node <id>.\n\n"
"                   ALL STOP will just stop all data nodes.\n\n"
"                   If you desire to also shut down management servers,\n"
"                   use SHUTDOWN instead.\n\n"
"                   -a Aborts the node, not syncing GCP.\n\n"
"                   -f Force stop even if that would mean the\n"
"                      whole cluster would need to be stopped\n"
;

static const char* helpTextEnterSingleUserMode =
"---------------------------------------------------------------------------\n"
" NDB Cluster -- Management Client -- Help for ENTER SINGLE USER MODE command\n"
"---------------------------------------------------------------------------\n"
"ENTER SINGLE USER MODE  Enter single user mode\n\n"
"ENTER SINGLE USER MODE <id> \n"
"                   Enters single-user mode, whereby only the MySQL Server or NDBAPI\n" 
"                   node identified by <id> is allowed to access the database. \n"
;

static const char* helpTextExitSingleUserMode =
"---------------------------------------------------------------------------\n"
" NDB Cluster -- Management Client -- Help for EXIT SINGLE USER MODE command\n"
"---------------------------------------------------------------------------\n"
"EXIT SINGLE USER MODE  Exit single user mode\n\n"
"EXIT SINGLE USER MODE \n"
"                   Exits single-user mode, allowing all SQL nodes \n"
"                   (that is, all running mysqld processes) to access the database. \n" 
;

static const char* helpTextStatus =
"---------------------------------------------------------------------------\n"
" NDB Cluster -- Management Client -- Help for STATUS command\n"
"---------------------------------------------------------------------------\n"
"STATUS  Print status\n\n"
"<id> STATUS        Displays status information for the data node <id>\n"
"                   or for All data nodes. \n\n"
"                   e.g.\n"
"                      ALL STATUS\n"
"                      1 STATUS\n\n"
"                   When a node is starting, the start phase will be\n"
"                   listed.\n\n"
"                   Start Phase   Meaning\n"
"                   1             Clear the cluster file system(ndb_<id>_fs). \n"
"                                 This stage occurs only when the --initial option \n"
"                                 has been specified.\n"
"                   2             This stage sets up Cluster connections, establishes \n"
"                                 inter-node communications and starts Cluster heartbeats.\n"
"                   3             The arbitrator node is elected.\n"
"                   4             Initializes a number of internal cluster variables.\n"
"                   5             For an initial start or initial node restart,\n"
"                                 the redo log files are created.\n"
"                   6             If this is an initial start, create internal system tables.\n"
"                   7             Update internal variables. \n"
"                   8             In a system restart, rebuild all indexes.\n"
"                   9             Update internal variables. \n"
"                   10            The node can be connected by APIs and can receive events.\n"
"                   11            At this point,event delivery is handed over to\n"
"                                 the node joining the cluster.\n"
"(see manual for more information)\n"
;

static const char* helpTextClusterlog =
"---------------------------------------------------------------------------\n"
" NDB Cluster -- Management Client -- Help for CLUSTERLOG command\n"
"---------------------------------------------------------------------------\n"
"CLUSTERLOG  Set log level for cluster log\n\n"
" <id> CLUSTERLOG {<category>=<level>}+  \n"
"                   Logs <category> events with priority less than \n"
"                   or equal to <level> in the cluster log.\n\n"
"                   <category> can be any one of the following values:\n"
"                   STARTUP, SHUTDOWN, STATISTICS, CHECKPOINT, NODERESTART,\n"
"                   CONNECTION, ERROR, INFO, CONGESTION, DEBUG, or BACKUP. \n\n"
"                   <level> is represented by one of the numbers \n"
"                   from 1 to 15 inclusive, where 1 indicates 'most important' \n"
"                   and 15 'least important'.\n\n"
"                   <severity> can be any one of the following values:\n"
"                   ALERT, CRITICAL, ERROR, WARNING, INFO, DEBUG.\n"
;


static const char* helpTextPurgeStaleSessions =
"---------------------------------------------------------------------------\n"
" NDB Cluster -- Management Client -- Help for PURGE STALE SESSIONS command\n"
"---------------------------------------------------------------------------\n"
"PURGE STALE SESSIONS  Reset reserved nodeid's in the mgmt server\n\n"
"PURGE STALE SESSIONS \n"
"                   Running this statement forces all reserved \n"
"                   node IDs to be checked; any that are not \n"
"                   being used by nodes acutally connected to \n"
"                   the cluster are then freed.\n\n"   
"                   This command is not normally needed, but may be\n"
"                   required in some situations where failed nodes \n"
"                   cannot rejoin the cluster due to failing to\n"
"                   allocate a node id.\n" 
;

static const char* helpTextConnect =
"---------------------------------------------------------------------------\n"
" NDB Cluster -- Management Client -- Help for CONNECT command\n"
"---------------------------------------------------------------------------\n"
"CONNECT  Connect to management server (reconnect if already connected)\n\n"
"CONNECT [<connectstring>] \n"
"                   Connect to management server.\n"
"                   The optional parameter connectstring specifies the \n"
"                   connect string to user.\n\n"
"                   A connect string may be:\n"
"                       mgm-server\n"
"                       mgm-server:port\n"
"                       mgm1:port,mgm2:port\n"
"                   With multiple management servers comma separated.\n"
"                   The management client with try to connect to the \n"
"                   management servers in the order they are listed.\n\n"
"                   If no connect string is specified, the default \n"
"                   is used. \n"
;

static const char* helpTextReport =
"---------------------------------------------------------------------------\n"
" NDB Cluster -- Management Client -- Help for REPORT command\n"
"---------------------------------------------------------------------------\n"
"REPORT  Displays a report of type <report-type> for the specified data \n"
"        node, or for all data nodes using ALL\n"
;
static void helpTextReportFn();

static const char* helpTextQuit =
"---------------------------------------------------------------------------\n"
" NDB Cluster -- Management Client -- Help for QUIT command\n"
"---------------------------------------------------------------------------\n"
"QUIT  Quit management client\n\n"
"QUIT               Terminates the management client. \n"                    
;


#ifdef VM_TRACE // DEBUG ONLY
static const char* helpTextDebug =
"---------------------------------------------------------------------------\n"
" NDB Cluster -- Management Client -- Help for Debugging (Internal use only)\n"
"---------------------------------------------------------------------------\n"
"SHOW PROPERTIES                       Print config properties object\n"
"<id> LOGLEVEL {<category>=<level>}+   Set log level\n"
#ifdef ERROR_INSERT
"<id> ERROR <errorNo>                  Inject error into NDB node\n"
#endif
"<id> LOG [BLOCK = {ALL|<block>+}]     Set logging on in & out signals\n"
"<id> TESTON                           Start signal logging\n"
"<id> TESTOFF                          Stop signal logging\n"
"<id> DUMP <arg>                       Dump system state to cluster.log\n"
"\n"
"<id>       = ALL | Any database node id\n"
;
#endif

struct st_cmd_help {
  const char *cmd;
  const char * help;
  void (* help_fn)();
}help_items[]={
  {"SHOW", helpTextShow, NULL},
  {"HELP", helpTextHelp, NULL},
  {"BACKUP", helpTextBackup, NULL},
  {"START BACKUP", helpTextStartBackup, NULL},
  {"START BACKUP NOWAIT", helpTextStartBackup, NULL},
  {"START BACKUP WAIT STARTED", helpTextStartBackup, NULL},
  {"START BACKUP WAIT", helpTextStartBackup, NULL},
  {"START BACKUP WAIT COMPLETED", helpTextStartBackup, NULL},
  {"ABORT BACKUP", helpTextAbortBackup, NULL},
  {"SHUTDOWN", helpTextShutdown, NULL},
  {"CLUSTERLOG ON", helpTextClusterlogOn, NULL},
  {"CLUSTERLOG OFF", helpTextClusterlogOff, NULL},
  {"CLUSTERLOG TOGGLE", helpTextClusterlogToggle, NULL},
  {"CLUSTERLOG INFO", helpTextClusterlogInfo, NULL},
  {"START", helpTextStart, NULL},
  {"RESTART", helpTextRestart, NULL},
  {"STOP", helpTextStop, NULL},
  {"ENTER SINGLE USER MODE", helpTextEnterSingleUserMode, NULL},
  {"EXIT SINGLE USER MODE", helpTextExitSingleUserMode, NULL},
  {"STATUS", helpTextStatus, NULL},
  {"CLUSTERLOG", helpTextClusterlog, NULL},
  {"PURGE STALE SESSIONS", helpTextPurgeStaleSessions, NULL},
  {"CONNECT", helpTextConnect, NULL},
  {"REPORT", helpTextReport, helpTextReportFn},
  {"QUIT", helpTextQuit, NULL},
#ifdef VM_TRACE // DEBUG ONLY
  {"DEBUG", helpTextDebug, NULL},
#endif //VM_TRACE
  {NULL, NULL, NULL}
};

static bool
convert(const char* s, int& val) {
  
  if (s == NULL)
    return false;

  if (strlen(s) == 0)
    return false;

  errno = 0;
  char* p;
  long v = strtol(s, &p, 10);
  if (errno != 0)
    return false;

  if (p != &s[strlen(s)])
    return false;
  
  val = v;
  return true;
}

/*
 * Constructor
 */
CommandInterpreter::CommandInterpreter(const char *host,int verbose) :
  m_constr(host),
  m_connected(false),
  m_verbose(verbose),
  m_try_reconnect(0),
  m_error(-1),
  m_event_thread(NULL)
{
  m_print_mutex= NdbMutex_Create();
}

/*
 * Destructor
 */
CommandInterpreter::~CommandInterpreter() 
{
  disconnect();
  NdbMutex_Destroy(m_print_mutex);
}

static bool 
emptyString(const char* s) 
{
  if (s == NULL) {
    return true;
  }

  for (unsigned int i = 0; i < strlen(s); ++i) {
    if (! isspace(s[i])) {
      return false;
    }
  }

  return true;
}

void
CommandInterpreter::printError() 
{
  if (m_mgmsrv)
  {
    ndbout_c("* %5d: %s", 
             ndb_mgm_get_latest_error(m_mgmsrv),
             ndb_mgm_get_latest_error_msg(m_mgmsrv));
    ndbout_c("*        %s", ndb_mgm_get_latest_error_desc(m_mgmsrv));
    if (ndb_mgm_check_connection(m_mgmsrv))
    {
      disconnect();
    }
  }
}

/*
 * print log event from mgmsrv to console screen
 */
#define make_uint64(a,b) (((Uint64)(a)) + (((Uint64)(b)) << 32))
#define Q64(a) make_uint64(event->EVENT.a ## _lo, event->EVENT.a ## _hi)
#define R event->source_nodeid
#define Q(a) event->EVENT.a
#define QVERSION getMajor(Q(version)), getMinor(Q(version)), getBuild(Q(version))
#define NDB_LE_(a) NDB_LE_ ## a
static void
printLogEvent(struct ndb_logevent* event)
{
  switch (event->type) {
    /** 
     * NDB_MGM_EVENT_CATEGORY_BACKUP
     */
#undef  EVENT
#define EVENT BackupStarted
  case NDB_LE_BackupStarted:
      ndbout_c("Node %u: Backup %u started from node %d",
               R, Q(backup_id), Q(starting_node));
      break;
#undef EVENT
#define EVENT BackupStatus
    case NDB_LE_BackupStatus:
      if (Q(starting_node))
        ndbout_c("Node %u: Local backup status: backup %u started from node %u\n" 
                 " #Records: %llu #LogRecords: %llu\n"
                 " Data: %llu bytes Log: %llu bytes", R,
                 Q(backup_id),
                 Q(starting_node),
                 Q64(n_records),
                 Q64(n_log_records),
                 Q64(n_bytes),
                 Q64(n_log_bytes));
      else
        ndbout_c("Node %u: Backup not started", R);
      break;
#undef  EVENT
#define EVENT BackupFailedToStart
    case NDB_LE_BackupFailedToStart:
      ndbout_c("Node %u: Backup request from %d failed to start. Error: %d",
               R, Q(starting_node), Q(error));
      break;
#undef  EVENT
#define EVENT BackupCompleted
    case NDB_LE_BackupCompleted:
      ndbout_c("Node %u: Backup %u started from node %u completed\n" 
               " StartGCP: %u StopGCP: %u\n" 
               " #Records: %u #LogRecords: %u\n" 
               " Data: %u bytes Log: %u bytes", R,
               Q(backup_id), Q(starting_node),
               Q(start_gci), Q(stop_gci),
               Q(n_records), Q(n_log_records),
               Q(n_bytes),   Q(n_log_bytes));
      break;
#undef  EVENT
#define EVENT BackupAborted
    case NDB_LE_BackupAborted:
      ndbout_c("Node %u: Backup %u started from %d has been aborted. Error: %d",
               R, Q(backup_id), Q(starting_node), Q(error));
      break;
    /** 
     * NDB_MGM_EVENT_CATEGORY_STARTUP
     */ 
#undef  EVENT
#define EVENT NDBStartStarted
    case NDB_LE_NDBStartStarted:
      ndbout_c("Node %u: Start initiated (version %d.%d.%d)",
               R, QVERSION);
      break;
#undef  EVENT
#define EVENT NDBStartCompleted
    case NDB_LE_NDBStartCompleted:
      ndbout_c("Node %u: Started (version %d.%d.%d)",
               R, QVERSION);
      break;
#undef  EVENT
#define EVENT NDBStopStarted
    case NDB_LE_NDBStopStarted:
      ndbout_c("Node %u: %s shutdown initiated", R,
               (Q(stoptype) == 1 ? "Cluster" : "Node"));
      break;
#undef  EVENT
#define EVENT NDBStopCompleted
    case NDB_LE_NDBStopCompleted:
      {
        BaseString action_str("");
        BaseString signum_str("");
        getRestartAction(Q(action), action_str);
        if (Q(signum))
          signum_str.appfmt(" Initiated by signal %d.", 
                            Q(signum));
        ndbout_c("Node %u: Node shutdown completed%s.%s", 
                 R, action_str.c_str(), signum_str.c_str());
      }
      break;
#undef  EVENT
#define EVENT NDBStopForced
    case NDB_LE_NDBStopForced:
      {
        BaseString action_str("");
        BaseString reason_str("");
        BaseString sphase_str("");
        int signum = Q(signum);
        int error = Q(error); 
        int sphase = Q(sphase); 
        int extra = Q(extra); 
        getRestartAction(Q(action), action_str);
        if (signum)
          reason_str.appfmt(" Initiated by signal %d.", signum);
        if (error)
        {
          ndbd_exit_classification cl;
          ndbd_exit_status st;
          const char *msg = ndbd_exit_message(error, &cl);
          const char *cl_msg = ndbd_exit_classification_message(cl, &st);
          const char *st_msg = ndbd_exit_status_message(st);
          reason_str.appfmt(" Caused by error %d: \'%s(%s). %s\'.", 
                            error, msg, cl_msg, st_msg);
          if (extra != 0)
            reason_str.appfmt(" (extra info %d)", extra);
        }
        if (sphase < 255)
          sphase_str.appfmt(" Occured during startphase %u.", sphase);
        ndbout_c("Node %u: Forced node shutdown completed%s.%s%s",
                 R, action_str.c_str(), sphase_str.c_str(), 
                 reason_str.c_str());
      }
      break;
#undef  EVENT
#define EVENT StopAborted
    case NDB_LE_NDBStopAborted:
      ndbout_c("Node %u: Node shutdown aborted", R);
      break;
    /** 
     * NDB_MGM_EVENT_CATEGORY_STATISTIC
     */ 
#undef EVENT
#define EVENT MemoryUsage
    case NDB_LE_MemoryUsage:
    {

      if (Q(gth) == 0)
      {
        // Only print MemoryUsage report for increased/decreased
        break;
      }

      const int percent = Q(pages_total) ? (Q(pages_used)*100)/Q(pages_total) : 0;
      ndbout_c("Node %u: %s usage %s %d%s(%d %dK pages of total %d)", R,
               (Q(block) == DBACC ? "Index" : (Q(block) == DBTUP ?"Data":"<unknown>")),
               (Q(gth) > 0 ? "increased to" : "decreased to"),
               percent, "%",
               Q(pages_used), Q(page_size_kb)/1024, Q(pages_total));
      break;
    }
    /** 
     * default nothing to print
     */ 
    default:
      break;
  }
}

//*****************************************************************************
//*****************************************************************************

struct event_thread_param {
  NdbMgmHandle *m;
  NdbMutex **p;
};

static int do_event_thread = 0;

static void*
event_thread_run(void* p)
{
  DBUG_ENTER("event_thread_run");

  struct event_thread_param param= *(struct event_thread_param*)p;
  NdbMgmHandle handle= *(param.m);
  NdbMutex* printmutex= *(param.p);

  int filter[] = { 15, NDB_MGM_EVENT_CATEGORY_BACKUP,
		   1, NDB_MGM_EVENT_CATEGORY_STARTUP,
                   5, NDB_MGM_EVENT_CATEGORY_STATISTIC,
		   0 };

  NdbLogEventHandle log_handle= NULL;
  struct ndb_logevent log_event;

  log_handle= ndb_mgm_create_logevent_handle(handle, filter);
  if (log_handle) 
  {
    do_event_thread= 1;
    do {
      int res= ndb_logevent_get_next(log_handle, &log_event, 2000);
      if (res > 0)
      {
        Guard g(printmutex);
        printLogEvent(&log_event);
      }
      else if (res < 0)
        break;
    } while(do_event_thread);
    ndb_mgm_destroy_logevent_handle(&log_handle);
  }
  else
  {
    do_event_thread= 0;
  }

  DBUG_RETURN(NULL);
}

bool
CommandInterpreter::connect(bool interactive)
{
  DBUG_ENTER("CommandInterpreter::connect");

  if(m_connected)
    DBUG_RETURN(m_connected);

  m_mgmsrv = ndb_mgm_create_handle();
  if(m_mgmsrv == NULL) {
    ndbout_c("Can't create handle to management server.");
    exit(-1);
  }

  if (interactive) {
    m_mgmsrv2 = ndb_mgm_create_handle();
    if(m_mgmsrv2 == NULL) {
      ndbout_c("Can't create 2:nd handle to management server.");
      exit(-1);
    }
  }

  if (ndb_mgm_set_connectstring(m_mgmsrv, m_constr))
  {
    printError();
    exit(-1);
  }

  if(ndb_mgm_connect(m_mgmsrv, m_try_reconnect-1, 5, 1))
    DBUG_RETURN(m_connected); // couldn't connect, always false

  const char *host= ndb_mgm_get_connected_host(m_mgmsrv);
  unsigned port= ndb_mgm_get_connected_port(m_mgmsrv);
  if (interactive) {
    BaseString constr;
    constr.assfmt("%s:%d",host,port);
    if(!ndb_mgm_set_connectstring(m_mgmsrv2, constr.c_str()) &&
       !ndb_mgm_connect(m_mgmsrv2, m_try_reconnect-1, 5, 1))
    {
      DBUG_PRINT("info",("2:ndb connected to Management Server ok at: %s:%d",
                         host, port));
      assert(m_event_thread == NULL);
      assert(do_event_thread == 0);
      do_event_thread= 0;
      struct event_thread_param p;
      p.m= &m_mgmsrv2;
      p.p= &m_print_mutex;
      m_event_thread = NdbThread_Create(event_thread_run,
                                        (void**)&p,
                                        0, // default stack size
                                        "CommandInterpreted_event_thread",
                                        NDB_THREAD_PRIO_LOW);
      if (m_event_thread)
      {
        DBUG_PRINT("info",("Thread created ok, waiting for started..."));
        int iter= 1000; // try for 30 seconds
        while(do_event_thread == 0 &&
              iter-- > 0)
          NdbSleep_MilliSleep(30);
      }
      if (m_event_thread == NULL ||
          do_event_thread == 0 ||
          do_event_thread == -1)
      {
        DBUG_PRINT("info",("Warning, event thread startup failed, "
                           "degraded printouts as result, errno=%d",
                           errno));
        printf("Warning, event thread startup failed, "
               "degraded printouts as result, errno=%d\n", errno);
        do_event_thread= 0;
        if (m_event_thread)
        {
          void *res;
          NdbThread_WaitFor(m_event_thread, &res);
          NdbThread_Destroy(&m_event_thread);
        }
        ndb_mgm_disconnect(m_mgmsrv2);
      }
    }
    else
    {
      DBUG_PRINT("warning",
                 ("Could not do 2:nd connect to mgmtserver for event listening"));
      DBUG_PRINT("info", ("code: %d, msg: %s",
                          ndb_mgm_get_latest_error(m_mgmsrv2),
                          ndb_mgm_get_latest_error_msg(m_mgmsrv2)));
      printf("Warning, event connect failed, degraded printouts as result\n");
      printf("code: %d, msg: %s\n",
             ndb_mgm_get_latest_error(m_mgmsrv2),
             ndb_mgm_get_latest_error_msg(m_mgmsrv2));
    }
  }
  m_connected= true;
  DBUG_PRINT("info",("Connected to Management Server at: %s:%d", host, port));
  if (m_verbose)
  {
    printf("Connected to Management Server at: %s:%d\n",
           host, port);
  }

  DBUG_RETURN(m_connected);
}

void
CommandInterpreter::disconnect(void)
{
  DBUG_ENTER("CommandInterpreter::disconnect");

  if (m_event_thread) {
    void *res;
    do_event_thread= 0;
    NdbThread_WaitFor(m_event_thread, &res);
    NdbThread_Destroy(&m_event_thread);
    m_event_thread= NULL;
    ndb_mgm_destroy_handle(&m_mgmsrv2);
  }
  if (m_connected)
  {
    ndb_mgm_destroy_handle(&m_mgmsrv);
    m_connected= false;
  }
  DBUG_VOID_RETURN;
}

//*****************************************************************************
//*****************************************************************************

bool
CommandInterpreter::execute(const char *_line, int try_reconnect,
			    bool interactive, int *error)
{
  if (try_reconnect >= 0)
    m_try_reconnect = try_reconnect;
  bool result= execute_impl(_line, interactive);
  if (error)
    *error= m_error;

  return result;
}

static void
invalid_command(const char *cmd)
{
  ndbout << "Invalid command: " << cmd << endl;
  ndbout << "Type HELP for help." << endl << endl;
}


// Utility class for easier checking of args
// given to the commands
class ClusterInfo {
  ndb_mgm_cluster_state* m_status;

public:
  ClusterInfo() :
    m_status(NULL) {};

  ~ClusterInfo() {
    if (m_status)
      free(m_status);
  }

  bool fetch(NdbMgmHandle handle, bool all_nodes = false) {

    const ndb_mgm_node_type types[2] = {
      NDB_MGM_NODE_TYPE_NDB,
      NDB_MGM_NODE_TYPE_UNKNOWN
    };
    m_status = ndb_mgm_get_status2(handle,
                                   !all_nodes ? types : 0);
    if (m_status == NULL)
    {
      ndbout_c("ERROR: couldn't fetch cluster status");
      return false;
    }
    return true;
  }

  bool is_valid_ndb_nodeid(int nodeid) const {
    // Check valid NDB nodeid
    if (nodeid < 1 || nodeid >= MAX_NDB_NODES)
    {
      ndbout_c("ERROR: illegal nodeid %d!", nodeid);
      return false;
    }
    return true;
  }

  bool is_ndb_node(int nodeid) const {

    if (!is_valid_ndb_nodeid(nodeid))
      return false;

    bool found = false;
    for (int i = 0; i < m_status->no_of_nodes; i++)
    {
      if (m_status->node_states[i].node_id == nodeid &&
          m_status->node_states[i].node_type == NDB_MGM_NODE_TYPE_NDB)
        found = true;
    }

    if (!found)
      ndbout_c("ERROR: node %d is not a NDB node!", nodeid);

    return found;
  }
};



static void
split_args(const char* line, Vector<BaseString>& args)
{
  // Split the command line on space
  BaseString tmp(line);
  tmp.split(args);

  // Remove any empty args which come from double
  // spaces in the command line
  // ie. "hello<space><space>world" becomes ("hello, "", "world")
  //
  for (unsigned i= 0; i < args.size(); i++)
    if (args[i].length() == 0)
      args.erase(i--);
}


bool
CommandInterpreter::execute_impl(const char *_line, bool interactive)
{
  DBUG_ENTER("CommandInterpreter::execute_impl");
  DBUG_PRINT("enter",("line='%s'", _line));
  m_error= 0;

  if(_line == NULL) {
    ndbout_c("ERROR: Internal error at %s:%d.", __FILE__, __LINE__);
    m_error = -1;
    DBUG_RETURN(false); // Terminate gracefully
  }

  char* line = strdup(_line);
  if (line == NULL)
  {
    ndbout_c("ERROR: Memory allocation error at %s:%d.", __FILE__, __LINE__);
    m_error = -1;
    DBUG_RETURN(false); // Terminate gracefully
  }
  NdbAutoPtr<char> ap(line);

  int do_continue;
  do {
    do_continue= 0;
    BaseString::trim(line," \t");
    if (line[0] == 0 ||
	line[0] == '#')
    {
      DBUG_RETURN(true);
    }
    // for mysql client compatability remove trailing ';'
    {
      unsigned last= strlen(line)-1;
      if (line[last] == ';')
      {
	line[last]= 0;
	do_continue= 1;
      }
    }
  } while (do_continue);

  // if there is anything in the line proceed
  Vector<BaseString> command_list;
  split_args(line, command_list);

  char* firstToken = strtok(line, " ");
  char* allAfterFirstToken = strtok(NULL, "");

  if (strcasecmp(firstToken, "HELP") == 0 ||
      strcasecmp(firstToken, "?") == 0) {
    m_error = executeHelp(allAfterFirstToken);
    DBUG_RETURN(true);
  }
  else if (strcasecmp(firstToken, "CONNECT") == 0) {
    m_error = executeConnect(allAfterFirstToken, interactive);
    DBUG_RETURN(true);
  }
  else if (strcasecmp(firstToken, "SLEEP") == 0) {
    if (allAfterFirstToken)
      NdbSleep_SecSleep(atoi(allAfterFirstToken));
    DBUG_RETURN(true);
  }
  else if((strcasecmp(firstToken, "QUIT") == 0 ||
	  strcasecmp(firstToken, "EXIT") == 0 ||
	  strcasecmp(firstToken, "BYE") == 0) && 
	  allAfterFirstToken == NULL){
    DBUG_RETURN(false);
  }

  if (!connect(interactive)){
    m_error = -1;
    DBUG_RETURN(true);
  }

  if (ndb_mgm_check_connection(m_mgmsrv))
  {
    disconnect();
    connect(interactive);
  }

  if (strcasecmp(firstToken, "SHOW") == 0) {
    Guard g(m_print_mutex);
    m_error = executeShow(allAfterFirstToken);
    DBUG_RETURN(true);
  }
  else if (strcasecmp(firstToken, "SHUTDOWN") == 0) {
    m_error= executeShutdown(allAfterFirstToken);
    DBUG_RETURN(true);
  }
  else if (strcasecmp(firstToken, "CLUSTERLOG") == 0){
    executeClusterLog(allAfterFirstToken);
    DBUG_RETURN(true);
  }
  else if(strcasecmp(firstToken, "START") == 0 &&
	  allAfterFirstToken != NULL &&
	  strncasecmp(allAfterFirstToken, "BACKUP", sizeof("BACKUP") - 1) == 0){
    m_error= executeStartBackup(allAfterFirstToken, interactive);
    DBUG_RETURN(true);
  }
  else if(strcasecmp(firstToken, "ABORT") == 0 &&
	  allAfterFirstToken != NULL &&
	  strncasecmp(allAfterFirstToken, "BACKUP", sizeof("BACKUP") - 1) == 0){
    m_error = executeAbortBackup(allAfterFirstToken);
    DBUG_RETURN(true);
  }
  else if (strcasecmp(firstToken, "PURGE") == 0) {
    m_error = executePurge(allAfterFirstToken);
    DBUG_RETURN(true);
  }                
  else if(strcasecmp(firstToken, "ENTER") == 0 &&
	  allAfterFirstToken != NULL &&
	  allAfterFirstToken != NULL &&
	  strncasecmp(allAfterFirstToken, "SINGLE USER MODE ", 
		  sizeof("SINGLE USER MODE") - 1) == 0){
    m_error = executeEnterSingleUser(allAfterFirstToken);
    DBUG_RETURN(true);
  }
  else if(strcasecmp(firstToken, "EXIT") == 0 &&
	  allAfterFirstToken != NULL &&
	  strncasecmp(allAfterFirstToken, "SINGLE USER MODE ", 
		  sizeof("SINGLE USER MODE") - 1) == 0){
    m_error = executeExitSingleUser(allAfterFirstToken);
    DBUG_RETURN(true);
  }
  else if(strcasecmp(firstToken, "CREATE") == 0 &&
	  allAfterFirstToken != NULL &&
	  strncasecmp(allAfterFirstToken, "NODEGROUP",
                      sizeof("NODEGROUP") - 1) == 0){
    m_error = executeCreateNodeGroup(allAfterFirstToken);
    DBUG_RETURN(true);
  }
  else if(strcasecmp(firstToken, "DROP") == 0 &&
	  allAfterFirstToken != NULL &&
	  strncasecmp(allAfterFirstToken, "NODEGROUP",
                      sizeof("NODEGROUP") - 1) == 0){
    m_error = executeDropNodeGroup(allAfterFirstToken);
    DBUG_RETURN(true);
  }
  else if (strcasecmp(firstToken, "ALL") == 0) {
    m_error = analyseAfterFirstToken(-1, allAfterFirstToken);
  } else {
    /**
     * First tokens should be digits, node ID's
     */
    int node_ids[MAX_NODES];
    unsigned pos;
    for (pos= 0; pos < command_list.size(); pos++)
    {
      int node_id;
      if (convert(command_list[pos].c_str(), node_id))
      {
        if (node_id <= 0 || node_id > MAX_NODES) {
          ndbout << "Invalid node ID: " << command_list[pos].c_str()
                 << "." << endl;
          DBUG_RETURN(true);
        }
        node_ids[pos]= node_id;
        continue;
      }
      break;
    }
    int no_of_nodes= pos;
    if (no_of_nodes == 0)
    {
      /* No digit found */
      invalid_command(_line);
      m_error = -1;
      DBUG_RETURN(true);
    }
    if (pos == command_list.size())
    {
      /* No command found */
      invalid_command(_line);
      m_error = -1;
      DBUG_RETURN(true);
    }
    if (no_of_nodes == 1)
    {
      m_error = analyseAfterFirstToken(node_ids[0], allAfterFirstToken);
      DBUG_RETURN(true);
    }
    m_error = executeCommand(command_list, pos, node_ids, no_of_nodes);
    DBUG_RETURN(true);
  }
  DBUG_RETURN(true);
}


/**
 * List of commands used as second command argument
 */
static const CommandInterpreter::CommandFunctionPair commands[] = {
  { "START", &CommandInterpreter::executeStart }
  ,{ "RESTART", &CommandInterpreter::executeRestart }
  ,{ "STOP", &CommandInterpreter::executeStop }
  ,{ "STATUS", &CommandInterpreter::executeStatus }
  ,{ "LOGLEVEL", &CommandInterpreter::executeLogLevel }
  ,{ "CLUSTERLOG", &CommandInterpreter::executeEventReporting }
#ifdef ERROR_INSERT
  ,{ "ERROR", &CommandInterpreter::executeError }
#endif
  ,{ "LOG", &CommandInterpreter::executeLog }
  ,{ "TESTON", &CommandInterpreter::executeTestOn }
  ,{ "TESTOFF", &CommandInterpreter::executeTestOff }
  ,{ "DUMP", &CommandInterpreter::executeDumpState }
  ,{ "REPORT", &CommandInterpreter::executeReport }
};


//*****************************************************************************
//*****************************************************************************
int
CommandInterpreter::analyseAfterFirstToken(int processId,
					   char* allAfterFirstToken) {
  
  int retval = 0;
  if (emptyString(allAfterFirstToken)) {
    ndbout << "Expected a command after "
	   << ((processId == -1) ? "ALL." : "node ID.") << endl;
    return -1;
  }
  
  char* secondToken = strtok(allAfterFirstToken, " ");
  char* allAfterSecondToken = strtok(NULL, "\0");

  const int tmpSize = sizeof(commands)/sizeof(CommandFunctionPair);
  ExecuteFunction fun = 0;
  const char * command = 0;
  for(int i = 0; i<tmpSize; i++){
    if(strcasecmp(secondToken, commands[i].command) == 0){
      fun = commands[i].executeFunction;
      command = commands[i].command;
      break;
    }
  }
  
  if(fun == 0){
    invalid_command(secondToken);
    return -1;
  }
  
  if(processId == -1){
    retval = executeForAll(command, fun, allAfterSecondToken);
  } else {
    retval = (this->*fun)(processId, allAfterSecondToken, false);
  }
  ndbout << endl;
  return retval;
}

int
CommandInterpreter::executeCommand(Vector<BaseString> &command_list,
                                   unsigned command_pos,
                                   int *node_ids, int no_of_nodes)
{
  const char *cmd= command_list[command_pos].c_str();
  int retval = 0;

  if (strcasecmp("STOP", cmd) == 0)
  {
    retval = executeStop(command_list, command_pos+1, node_ids, no_of_nodes);
    return retval;
  }
  if (strcasecmp("RESTART", cmd) == 0)
  {
    retval = executeRestart(command_list, command_pos+1, node_ids, no_of_nodes);
    return retval;
  }
  if (strcasecmp("START", cmd) == 0)
  {
    retval = executeStart(command_list, command_pos+1, node_ids, no_of_nodes);
    return retval;
  }
  ndbout_c("Invalid command: '%s' after multi node id list. "
           "Expected STOP, START, or RESTART.", cmd);
  return -1;
}

/**
 * Get next nodeid larger than the give node_id. node_id will be
 * set to the next node_id in the list. node_id should be set
 * to 0 (zero) on the first call.
 *
 * @param handle the NDB management handle
 * @param node_id last node_id retreived, 0 at first call
 * @param type type of node to look for
 * @return 1 if a node was found, 0 if no more node exist
 */
static 
int 
get_next_nodeid(struct ndb_mgm_cluster_state *cl,
		int *node_id,
		enum ndb_mgm_node_type type)
{
  int i;
  
  if(cl == NULL)
    return 0;
  
  i=0;
  while((i < cl->no_of_nodes)) {
    if((*node_id < cl->node_states[i].node_id) &&
       (cl->node_states[i].node_type == type)) {
      
      if(i >= cl->no_of_nodes)
	return 0;
      
      *node_id = cl->node_states[i].node_id;
      return 1;
    }
    i++;
  }
  
  return 0;
}

int
CommandInterpreter::executeForAll(const char * cmd, ExecuteFunction fun, 
				  const char * allAfterSecondToken)
{
  int nodeId = 0;
  int retval = 0;

  if(strcasecmp(cmd, "STOP") == 0) {
    ndbout_c("Executing STOP on all nodes.");
    retval = (this->*fun)(nodeId, allAfterSecondToken, true);
  } else if(strcasecmp(cmd, "RESTART") == 0) {
    retval = (this->*fun)(nodeId, allAfterSecondToken, true);
  } else if (strcasecmp(cmd, "STATUS") == 0) {
    (this->*fun)(nodeId, allAfterSecondToken, true);
  } else if (strcasecmp(cmd, "REPORT") == 0) {
    Guard g(m_print_mutex);
    retval = executeReport(nodeId, allAfterSecondToken, true);
  } else {
    Guard g(m_print_mutex);
    struct ndb_mgm_cluster_state *cl= ndb_mgm_get_status(m_mgmsrv);
    if(cl == 0){
      ndbout_c("Unable get status from management server");
      printError();
      return -1;
    }
    NdbAutoPtr<char> ap1((char*)cl);
    while(get_next_nodeid(cl, &nodeId, NDB_MGM_NODE_TYPE_NDB))
      retval = (this->*fun)(nodeId, allAfterSecondToken, true);
  }
  return retval;
}

//*****************************************************************************
//*****************************************************************************
bool 
CommandInterpreter::parseBlockSpecification(const char* allAfterLog,
					    Vector<BaseString>& blocks)
{
  // Parse: [BLOCK = {ALL|<blockName>+}]

  if (emptyString(allAfterLog)) {
    return true;
  }

  // Copy allAfterLog since strtok will modify it  
  char* newAllAfterLog = strdup(allAfterLog);
  if (newAllAfterLog == NULL)
  {
    ndbout_c("ERROR: Memory allocation error at %s:%d.", __FILE__, __LINE__);
    return false; // Error parsing
  }

  NdbAutoPtr<char> ap1(newAllAfterLog);
  char* firstTokenAfterLog = strtok(newAllAfterLog, " ");
  for (unsigned int i = 0; i < strlen(firstTokenAfterLog); ++i) {
    firstTokenAfterLog[i] = toupper(firstTokenAfterLog[i]);
  }
  
  if (strcasecmp(firstTokenAfterLog, "BLOCK") != 0) {
    ndbout << "Unexpected value: " << firstTokenAfterLog 
	   << ". Expected BLOCK." << endl;
    return false;
  }

  char* allAfterFirstToken = strtok(NULL, "\0");
  if (emptyString(allAfterFirstToken)) {
    ndbout << "Expected =." << endl;
    return false;
  }

  char* secondTokenAfterLog = strtok(allAfterFirstToken, " ");
  if (strcasecmp(secondTokenAfterLog, "=") != 0) {
    ndbout << "Unexpected value: " << secondTokenAfterLog 
	   << ". Expected =." << endl;
    return false;
  }

  char* blockName = strtok(NULL, " ");
  bool all = false;
  if (blockName != NULL && (strcasecmp(blockName, "ALL") == 0)) {
    all = true;
  }
  while (blockName != NULL) {
    blocks.push_back(blockName);
    blockName = strtok(NULL, " ");
  }

  if (blocks.size() == 0) {
    ndbout << "No block specified." << endl;
    return false;
  }
  if (blocks.size() > 1 && all) {
    // More than "ALL" specified
    ndbout << "Nothing expected after ALL." << endl;
    return false;
  }
  
  return true;
}



/*****************************************************************************
 * HELP
 *****************************************************************************/
int
CommandInterpreter::executeHelp(char* parameters)
{
  if (emptyString(parameters)) {
    ndbout << helpText;

    ndbout << endl 
	   << "<severity> = " 
	   << "ALERT | CRITICAL | ERROR | WARNING | INFO | DEBUG"
	   << endl;

    ndbout << "<category> = ";
    for(int i = CFG_MIN_LOGLEVEL; i <= CFG_MAX_LOGLEVEL; i++){
      const char *str= ndb_mgm_get_event_category_string((ndb_mgm_event_category)i);
      if (str) {
	if (i != CFG_MIN_LOGLEVEL)
	  ndbout << " | ";
	ndbout << str;
      }
    }
    ndbout << endl;

    ndbout << "<level>    = " << "0 - 15" << endl;
    ndbout << "<id>       = " << "ALL | Any database node id" << endl;
    ndbout << endl;
    ndbout << "For detailed help on COMMAND, use HELP COMMAND." << endl;
  } else {
    int i = 0;
    for (i = 0; help_items[i].cmd != NULL; i++) 
    {
      if (strcasecmp(parameters, help_items[i].cmd) == 0)
      {
        if (help_items[i].help)
          ndbout << help_items[i].help;
        if (help_items[i].help_fn)
          (*help_items[i].help_fn)();
        break;
      }     
    }
    if (help_items[i].cmd == NULL){
      ndbout << "No help for " << parameters << " available" << endl;
      return -1;
    }
  }
  return 0;
}


/*****************************************************************************
 * SHUTDOWN
 *****************************************************************************/

int
CommandInterpreter::executeShutdown(char* parameters) 
{ 
  ndb_mgm_cluster_state *state = ndb_mgm_get_status(m_mgmsrv);
  if(state == NULL) {
    ndbout_c("Could not get status");
    printError();
    return 1;
  }
  NdbAutoPtr<char> ap1((char*)state);

  int result = 0;
  int need_disconnect;
  result = ndb_mgm_stop3(m_mgmsrv, -1, 0, 0, &need_disconnect);
  if (result < 0) {
    ndbout << "Shutdown of NDB Cluster node(s) failed." << endl;
    printError();
    return result;
  }

  ndbout << result << " NDB Cluster node(s) have shutdown." << endl;

  if(need_disconnect) {
    ndbout << "Disconnecting to allow management server to shutdown."
           << endl;
    disconnect();
  }
  return 0;
}

/*****************************************************************************
 * SHOW
 *****************************************************************************/


static
const char *status_string(ndb_mgm_node_status status)
{
  switch(status){
  case NDB_MGM_NODE_STATUS_NO_CONTACT:
    return "not connected";
  case NDB_MGM_NODE_STATUS_NOT_STARTED:
    return "not started";
  case NDB_MGM_NODE_STATUS_STARTING:
    return "starting";
  case NDB_MGM_NODE_STATUS_STARTED:
    return "started";
  case NDB_MGM_NODE_STATUS_SHUTTING_DOWN:
    return "shutting down";
  case NDB_MGM_NODE_STATUS_RESTARTING:
    return "restarting";
  case NDB_MGM_NODE_STATUS_SINGLEUSER:
    return "single user mode";
  default:
    return "unknown state";
  }
}

static void
print_nodes(ndb_mgm_cluster_state *state, ndb_mgm_configuration_iterator *it,
	    const char *proc_name, int no_proc, ndb_mgm_node_type type,
	    int master_id)
{ 
  int i;
  ndbout << "[" << proc_name
	 << "(" << ndb_mgm_get_node_type_string(type) << ")]\t"
	 << no_proc << " node(s)" << endl;
  for(i=0; i < state->no_of_nodes; i++) {
    struct ndb_mgm_node_state *node_state= &(state->node_states[i]);
    if(node_state->node_type == type) {
      int node_id= node_state->node_id;
      ndbout << "id=" << node_id;
      if(node_state->version != 0) {
	const char *hostname= node_state->connect_address;
	if (hostname == 0
	    || strlen(hostname) == 0
	    || strcasecmp(hostname,"0.0.0.0") == 0)
	  ndbout << " ";
	else
	  ndbout << "\t@" << hostname;

	char tmp[100];
	ndbout << "  (" << ndbGetVersionString(node_state->version,
                                               node_state->mysql_version,
                                               0,
                                               tmp, sizeof(tmp));
	if (type == NDB_MGM_NODE_TYPE_NDB) {
	  if (node_state->node_status != NDB_MGM_NODE_STATUS_STARTED) {
	    ndbout << ", " << status_string(node_state->node_status);
	  }
	  if (node_state->node_group >= 0 && node_state->node_group != (int)RNIL) {
	    ndbout << ", Nodegroup: " << node_state->node_group;
          }
          else if (node_state->node_group == (int)RNIL)
          {
            ndbout << ", no nodegroup";
          }
          if (node_state->node_group >= 0 || node_state->node_group == (int)RNIL)
	    if (master_id && node_state->dynamic_id == master_id)
	      ndbout << ", Master";
        }
	ndbout << ")" << endl;
      } else {
	ndb_mgm_first(it);
	if(ndb_mgm_find(it, CFG_NODE_ID, node_id) == 0){
	  const char *config_hostname= 0;
	  ndb_mgm_get_string_parameter(it, CFG_NODE_HOST, &config_hostname);
	  if (config_hostname == 0 || config_hostname[0] == 0)
	    config_hostname= "any host";
	  ndbout_c(" (not connected, accepting connect from %s)",
		   config_hostname);
	}
	else
	{
	  ndbout_c("Unable to find node with id: %d", node_id);
	}
      }
    }
  }
  ndbout << endl;
}

int
CommandInterpreter::executePurge(char* parameters) 
{ 
  int command_ok= 0;
  do {
    if (emptyString(parameters))
      break;
    char* firstToken = strtok(parameters, " ");
    char* nextToken = strtok(NULL, " \0");
    if (strcasecmp(firstToken,"STALE") == 0 &&
	nextToken &&
	strcasecmp(nextToken, "SESSIONS") == 0) {
      command_ok= 1;
      break;
    }
  } while(0);

  if (!command_ok) {
    ndbout_c("Unexpected command, expected: PURGE STALE SESSIONS");
    return -1;
  }

  char *str;
  
  if (ndb_mgm_purge_stale_sessions(m_mgmsrv, &str)) {
    ndbout_c("Command failed");
    return -1;
  }
  if (str) {
    ndbout_c("Purged sessions with node id's: %s", str);
    free(str);
  }
  else
  {
    ndbout_c("No sessions purged");
  }
  return 0;
}

int
CommandInterpreter::executeShow(char* parameters) 
{ 
  int i;
  if (emptyString(parameters)) {
    ndb_mgm_cluster_state *state = ndb_mgm_get_status(m_mgmsrv);
    if(state == NULL) {
      ndbout_c("Could not get status");
      printError();
      return -1;
    }
    NdbAutoPtr<char> ap1((char*)state);

    ndb_mgm_configuration * conf = ndb_mgm_get_configuration(m_mgmsrv,0);
    if(conf == 0){
      ndbout_c("Could not get configuration");
      printError();
      return -1;
    }

    ndb_mgm_configuration_iterator * it;
    it = ndb_mgm_create_configuration_iterator((struct ndb_mgm_configuration *)conf, CFG_SECTION_NODE);

    if(it == 0){
      ndbout_c("Unable to create config iterator");
      ndb_mgm_destroy_configuration(conf);
      return -1;
    }
    NdbAutoPtr<ndb_mgm_configuration_iterator> ptr(it);

    int
      master_id= 0,
      ndb_nodes= 0,
      api_nodes= 0,
      mgm_nodes= 0;

    for(i=0; i < state->no_of_nodes; i++) {
      if(state->node_states[i].node_type == NDB_MGM_NODE_TYPE_NDB &&
	 state->node_states[i].version != 0){
	master_id= state->node_states[i].dynamic_id;
	break;
      }
    }
    
    for(i=0; i < state->no_of_nodes; i++) {
      switch(state->node_states[i].node_type) {
      case NDB_MGM_NODE_TYPE_API:
	api_nodes++;
	break;
      case NDB_MGM_NODE_TYPE_NDB:
	if (state->node_states[i].dynamic_id &&
	    state->node_states[i].dynamic_id < master_id)
	  master_id= state->node_states[i].dynamic_id;
	ndb_nodes++;
	break;
      case NDB_MGM_NODE_TYPE_MGM:
	mgm_nodes++;
	break;
      case NDB_MGM_NODE_TYPE_UNKNOWN:
        ndbout << "Error: Unknown Node Type" << endl;
        return -1;
      case NDB_MGM_NODE_TYPE_MAX:
        break;                                  /* purify: deadcode */
      }
    }

    ndbout << "Cluster Configuration" << endl
	   << "---------------------" << endl;
    print_nodes(state, it, "ndbd",     ndb_nodes, NDB_MGM_NODE_TYPE_NDB, master_id);
    print_nodes(state, it, "ndb_mgmd", mgm_nodes, NDB_MGM_NODE_TYPE_MGM, 0);
    print_nodes(state, it, "mysqld",   api_nodes, NDB_MGM_NODE_TYPE_API, 0);
    ndb_mgm_destroy_configuration(conf);
    return 0;
  } else {
    ndbout << "Invalid argument: '" << parameters << "'" << endl;
    return -1;
  }
  return 0;
}

int
CommandInterpreter::executeConnect(char* parameters, bool interactive) 
{
  BaseString *basestring = NULL;

  disconnect();
  if (!emptyString(parameters)) {
    basestring= new BaseString(parameters);
    m_constr= basestring->trim().c_str();
  }
  if ( connect(interactive) == false ){
    return -1;
  }
  if (basestring != NULL)
    delete basestring;

  return 0;
}

//*****************************************************************************
//*****************************************************************************
void 
CommandInterpreter::executeClusterLog(char* parameters) 
{
  DBUG_ENTER("CommandInterpreter::executeClusterLog");
  int i;
  if (emptyString(parameters))
  {
    ndbout_c("ERROR: Missing argument(s).");
    m_error = -1;
    DBUG_VOID_RETURN;
  }

  enum ndb_mgm_event_severity severity = NDB_MGM_EVENT_SEVERITY_ALL;
    
  char * tmpString = strdup(parameters);
  if (tmpString == NULL)
  {
    ndbout_c("ERROR: Memory allocation error at %s:%d.", __FILE__, __LINE__);
    m_error = -1;
    DBUG_VOID_RETURN;
  }

  NdbAutoPtr<char> ap1(tmpString);
  char * tmpPtr = 0;
  char * item = strtok_r(tmpString, " ", &tmpPtr);
  int enable;

  ndb_mgm_severity enabled[NDB_MGM_EVENT_SEVERITY_ALL] = 
    {{NDB_MGM_EVENT_SEVERITY_ON,0},
     {NDB_MGM_EVENT_SEVERITY_DEBUG,0},
     {NDB_MGM_EVENT_SEVERITY_INFO,0},
     {NDB_MGM_EVENT_SEVERITY_WARNING,0},
     {NDB_MGM_EVENT_SEVERITY_ERROR,0},
     {NDB_MGM_EVENT_SEVERITY_CRITICAL,0},
     {NDB_MGM_EVENT_SEVERITY_ALERT,0}};
  ndb_mgm_get_clusterlog_severity_filter(m_mgmsrv, &enabled[0], NDB_MGM_EVENT_SEVERITY_ALL);
  if(enabled == NULL) {
    ndbout << "Couldn't get status" << endl;
    printError();
    m_error = -1;
    DBUG_VOID_RETURN;
  }

  /********************
   * CLUSTERLOG INFO
   ********************/
  if (strcasecmp(item, "INFO") == 0) {
    DBUG_PRINT("info",("INFO"));
    if(enabled[0].value == 0)
    {
      ndbout << "Cluster logging is disabled." << endl;
      m_error = 0;
      DBUG_VOID_RETURN;
    }
#if 0 
    for(i = 0; i<DB_MGM_EVENT_SEVERITY_ALL;i++)
      printf("enabled[%d] = %d\n", i, enabled[i].value);
#endif
    ndbout << "Severities enabled: ";
    for(i = 1; i < (int)NDB_MGM_EVENT_SEVERITY_ALL; i++) {
      const char *str= ndb_mgm_get_event_severity_string(enabled[i].category);
      if (str == 0)
      {
	DBUG_ASSERT(false);
	continue;
      }
      if(enabled[i].value)
	ndbout << BaseString(str).ndb_toupper() << " ";
    }
    ndbout << endl;
    m_error = 0;
    DBUG_VOID_RETURN;

  } 
  else if (strcasecmp(item, "FILTER") == 0 ||
	   strcasecmp(item, "TOGGLE") == 0)
  {
    DBUG_PRINT("info",("TOGGLE"));
    enable= -1;
  } 
  else if (strcasecmp(item, "OFF") == 0) 
  {
    DBUG_PRINT("info",("OFF"));
    enable= 0;
  } else if (strcasecmp(item, "ON") == 0) {
    DBUG_PRINT("info",("ON"));
    enable= 1;
  } else {
    ndbout << "Invalid argument." << endl;
    m_error = -1;
    DBUG_VOID_RETURN;
  }

  int res_enable;
  item = strtok_r(NULL, " ", &tmpPtr);
  if (item == NULL) {
    res_enable=
      ndb_mgm_set_clusterlog_severity_filter(m_mgmsrv,
					     NDB_MGM_EVENT_SEVERITY_ON,
					     enable, NULL);
    if (res_enable < 0)
    {
      ndbout << "Couldn't set filter" << endl;
      printError();
      m_error = -1;
      DBUG_VOID_RETURN;
    }
    ndbout << "Cluster logging is " << (res_enable ? "enabled.":"disabled") << endl;
    m_error = 0;
    DBUG_VOID_RETURN;
  }

  do {
    severity= NDB_MGM_ILLEGAL_EVENT_SEVERITY;
    if (strcasecmp(item, "ALL") == 0) {
      severity = NDB_MGM_EVENT_SEVERITY_ALL;	
    } else if (strcasecmp(item, "ALERT") == 0) {
      severity = NDB_MGM_EVENT_SEVERITY_ALERT;
    } else if (strcasecmp(item, "CRITICAL") == 0) { 
      severity = NDB_MGM_EVENT_SEVERITY_CRITICAL;
    } else if (strcasecmp(item, "ERROR") == 0) {
      severity = NDB_MGM_EVENT_SEVERITY_ERROR;
    } else if (strcasecmp(item, "WARNING") == 0) {
      severity = NDB_MGM_EVENT_SEVERITY_WARNING;
    } else if (strcasecmp(item, "INFO") == 0) {
      severity = NDB_MGM_EVENT_SEVERITY_INFO;
    } else if (strcasecmp(item, "DEBUG") == 0) {
      severity = NDB_MGM_EVENT_SEVERITY_DEBUG;
    } else if (strcasecmp(item, "OFF") == 0 ||
	       strcasecmp(item, "ON") == 0) {
      if (enable < 0) // only makes sense with toggle
	severity = NDB_MGM_EVENT_SEVERITY_ON;
    }
    if (severity == NDB_MGM_ILLEGAL_EVENT_SEVERITY) {
      ndbout << "Invalid severity level: " << item << endl;
      m_error = -1;
      DBUG_VOID_RETURN;
    }

    res_enable= ndb_mgm_set_clusterlog_severity_filter(m_mgmsrv, severity,
						       enable, NULL);
    if (res_enable < 0)
    {
      ndbout << "Couldn't set filter" << endl;
      printError();
      m_error = -1;
      DBUG_VOID_RETURN;
    }
    ndbout << BaseString(item).ndb_toupper().c_str() << " " << (res_enable ? "enabled":"disabled") << endl;

    item = strtok_r(NULL, " ", &tmpPtr);	
  } while(item != NULL);
  
  m_error = 0;
  DBUG_VOID_RETURN;
} 

//*****************************************************************************
//*****************************************************************************

int
CommandInterpreter::executeStop(int processId, const char *parameters,
                                bool all) 
{
  Vector<BaseString> command_list;
  if (parameters)
    split_args(parameters, command_list);

  int retval;
  if (all)
    retval = executeStop(command_list, 0, 0, 0);
  else
    retval = executeStop(command_list, 0, &processId, 1);

  return retval;
}

int
CommandInterpreter::executeStop(Vector<BaseString> &command_list,
                                unsigned command_pos,
                                int *node_ids, int no_of_nodes)
{
  int need_disconnect;
  int abort= 0;
  int retval = 0;
  int force = 0;

  for (; command_pos < command_list.size(); command_pos++)
  {
    const char *item= command_list[command_pos].c_str();
    if (strcasecmp(item, "-A") == 0)
    {
      abort= 1;
      continue;
    }
    if (strcasecmp(item, "-F") == 0)
    {
      force = 1;
      continue;
    }
    ndbout_c("Invalid option: %s. Expecting -A or -F after STOP",
             item);
    return -1;
  }

  int result= ndb_mgm_stop4(m_mgmsrv, no_of_nodes, node_ids, abort,
                            force, &need_disconnect);
  if (result < 0)
  {
    ndbout_c("Shutdown failed.");
    printError();
    retval = -1;
  }
  else
  {
    if (node_ids == 0)
      ndbout_c("NDB Cluster has shutdown.");
    else
    {
      ndbout << "Node";
      for (int i= 0; i < no_of_nodes; i++)
          ndbout << " " << node_ids[i];
      ndbout_c(" has shutdown.");
    }
  }

  if(need_disconnect)
  {
    ndbout << "Disconnecting to allow Management Server to shutdown" << endl;
    disconnect();
  }

  return retval;
}

int
CommandInterpreter::executeEnterSingleUser(char* parameters) 
{
  strtok(parameters, " ");
  struct ndb_mgm_reply reply;
  char* id = strtok(NULL, " ");
  id = strtok(NULL, " ");
  id = strtok(NULL, "\0");
  int nodeId = -1;
  if(id == 0 || sscanf(id, "%d", &nodeId) != 1){
    ndbout_c("Invalid arguments: expected <NodeId>");
    ndbout_c("Use SHOW to see what API nodes are configured");
    return -1;
  }
  int result = ndb_mgm_enter_single_user(m_mgmsrv, nodeId, &reply);
  
  if (result != 0) {
    ndbout_c("Entering single user mode for node %d failed", nodeId);
    printError();
    return -1;
  } else {
    ndbout_c("Single user mode entered");
    ndbout_c("Access is granted for API node %d only.", nodeId);
  }
  return 0;
}

int
CommandInterpreter::executeExitSingleUser(char* parameters) 
{
  int result = ndb_mgm_exit_single_user(m_mgmsrv, 0);
  if (result != 0) {
    ndbout_c("Exiting single user mode failed.");
    printError();
    return -1;
  } else {
    ndbout_c("Exiting single user mode in progress.");
    ndbout_c("Use ALL STATUS or SHOW to see when single user mode has been exited.");
    return 0;
  }
}

int
CommandInterpreter::executeStart(int processId, const char* parameters,
				 bool all) 
{
  int result;
  int retval = 0;
  if(all) {
    result = ndb_mgm_start(m_mgmsrv, 0, 0);
  } else {
    result = ndb_mgm_start(m_mgmsrv, 1, &processId);
  }

  if (result <= 0) {
    ndbout << "Start failed." << endl;
    printError();
    retval = -1;
  } else
    {
      if(all)
	ndbout_c("NDB Cluster is being started.");
      else
	ndbout_c("Database node %d is being started.", processId);
    }
  return retval;
}

int
CommandInterpreter::executeStart(Vector<BaseString> &command_list,
                                 unsigned command_pos,
                                 int *node_ids, int no_of_nodes)
{
  int result;
  result= ndb_mgm_start(m_mgmsrv, no_of_nodes, node_ids);

  if (result <= 0) {
    ndbout_c("Start failed.");
    printError();
    return -1;
  }
  else
  {
    ndbout << "Node";
    for (int i= 0; i < no_of_nodes; i++)
      ndbout << " " << node_ids[i];
    ndbout_c(" is being started");
  }
  return 0;
}

int
CommandInterpreter::executeRestart(int processId, const char* parameters,
				   bool all)
{
  Vector<BaseString> command_list;
  if (parameters)
    split_args(parameters, command_list);

  int retval;
  if (all)
    retval = executeRestart(command_list, 0, 0, 0);
  else
    retval = executeRestart(command_list, 0, &processId, 1);

  return retval;
}

int
CommandInterpreter::executeRestart(Vector<BaseString> &command_list,
                                   unsigned command_pos,
                                   int *node_ids, int no_of_nodes)
{
  int result;
  int retval = 0;
  int nostart= 0;
  int initialstart= 0;
  int abort= 0;
  int need_disconnect= 0;
  int force = 0;

  for (; command_pos < command_list.size(); command_pos++)
  {
    const char *item= command_list[command_pos].c_str();
    if (strcasecmp(item, "-N") == 0)
    {
      nostart= 1;
      continue;
    }
    if (strcasecmp(item, "-I") == 0)
    {
      initialstart= 1;
      continue;
    }
    if (strcasecmp(item, "-A") == 0)
    {
      abort= 1;
      continue;
    }
    if (strcasecmp(item, "-F") == 0)
    {
      force = 1;
      continue;
    }
    ndbout_c("Invalid option: %s. Expecting -A,-N,-I or -F after RESTART",
             item);
    return -1;
  }

  struct ndb_mgm_cluster_state *cl = ndb_mgm_get_status(m_mgmsrv);
  if(cl == NULL)
  {
    ndbout_c("Could not get status");
    printError();
    return -1;
  }
  NdbAutoPtr<char> ap1((char*)cl);

  // We allow 'all restart' in single user mode
  if(node_ids != 0) {
    for (int i = 0; i<cl->no_of_nodes; i++) {
      if((cl->node_states+i)->node_status == NDB_MGM_NODE_STATUS_SINGLEUSER)
      {
        ndbout_c("Cannot restart nodes: single user mode");
        return -1;
      }
    }
  }

  if (node_ids == 0) {
    ndbout_c("Executing RESTART on all nodes.");
    ndbout_c("Starting shutdown. This may take a while. Please wait...");
  }

  for (int i= 0; i < no_of_nodes; i++)
  {
    int j = 0;
    while((j < cl->no_of_nodes) && cl->node_states[j].node_id != node_ids[i])
      j++;

    if(cl->node_states[j].node_id != node_ids[i])
    {
      ndbout << node_ids[i] << ": Node not found" << endl;
      return -1;
    }

    if(cl->node_states[j].node_type == NDB_MGM_NODE_TYPE_MGM)
    {
      ndbout << "Shutting down MGM node"
	     << " " << node_ids[i] << " for restart" << endl;
    }
  }

  result= ndb_mgm_restart4(m_mgmsrv, no_of_nodes, node_ids,
                           initialstart, nostart, abort, force,
                           &need_disconnect);

  if (result <= 0) {
    ndbout_c("Restart failed.");
    printError();
    retval = -1;
  }
  else
  {
    if (node_ids == 0)
      ndbout_c("All DB nodes are being restarted.");
    else
    {
      ndbout << "Node";
      for (int i= 0; i < no_of_nodes; i++)
        ndbout << " " << node_ids[i];
      ndbout_c(" is being restarted");
    }
    if(need_disconnect)
      disconnect();
  }
  return retval;
}

/**
 * print status of one node
 */
static
void
print_status(const ndb_mgm_node_state * state)
{
  Uint32 version = state->version;
  if (state->node_type != NDB_MGM_NODE_TYPE_NDB)
  {
    if (version != 0)
    {
      ndbout << "Node " << state->node_id <<": connected" ;
      ndbout_c(" (Version %d.%d.%d)",
               getMajor(version) ,
               getMinor(version),
               getBuild(version));
      
    }
    else
    {
      ndbout << "Node " << state->node_id << ": not connected" << endl;
    }
    return;
  }
  
  ndbout << "Node " << state->node_id 
         << ": " << status_string(state->node_status);
  switch(state->node_status){
  case NDB_MGM_NODE_STATUS_STARTING:
    ndbout << " (Last completed phase " << state->start_phase << ")";
    break;
  case NDB_MGM_NODE_STATUS_SHUTTING_DOWN:
    ndbout << " (Last completed phase " << state->start_phase << ")";
    break;
  default:
    break;
  }

  if(state->node_status != NDB_MGM_NODE_STATUS_NO_CONTACT)
  {
    char tmp[100];
    ndbout_c(" (%s)", ndbGetVersionString(version, 
                                          state->mysql_version, 0, 
					  tmp, sizeof(tmp))); 
  }
  else
  {
    ndbout << endl;
  }
}

int
CommandInterpreter::executeStatus(int processId, 
				  const char* parameters, bool all) 
{
  if (! emptyString(parameters)) {
    ndbout_c("No parameters expected to this command.");
    return -1;
  }

  ndb_mgm_node_type types[2] = {
    NDB_MGM_NODE_TYPE_NDB,
    NDB_MGM_NODE_TYPE_UNKNOWN
  };
  struct ndb_mgm_cluster_state *cl;
  cl = ndb_mgm_get_status2(m_mgmsrv, all ? types : 0);
  if(cl == NULL) 
  {
    ndbout_c("Can't get status of node %d.", processId);
    printError();
    return -1;
  }
  NdbAutoPtr<char> ap1((char*)cl);

  if (all)
  {
    for (int i = 0; i<cl->no_of_nodes; i++)
      print_status(cl->node_states+i);
    return 0;
  }
  else
  {
    for (int i = 0; i<cl->no_of_nodes; i++)
    {
      if (cl->node_states[i].node_id == processId)
      {
        print_status(cl->node_states + i);
        return 0;
      }
    }
    ndbout << processId << ": Node not found" << endl;
    return -1;
  }
  return 0;
} //

int
CommandInterpreter::executeDumpState(int processId, const char* parameters,
				     bool all) 
{
  if(emptyString(parameters))
  {
    ndbout_c("ERROR: Expected argument!");
    return -1;
  }

  int params[25];
  int num_params = 0;
  const size_t max_params = sizeof(params)/sizeof(params[0]);

  Vector<BaseString> args;
  split_args(parameters, args);

  if (args.size() > max_params)
  {
    ndbout_c("ERROR: Too many arguments, max %d allowed", (int)max_params);
    return -1;
  }

  for (size_t i = 0; i < args.size(); i++)
  {
    const char* arg = args[i].c_str();

    if (strtoll(arg, NULL, 0) < 0 ||
        strtoll(arg, NULL, 0) > 0xffffffff)
    {
      ndbout_c("ERROR: Illegal value '%s' in argument to signal.\n"
               "(Value must be between 0 and 0xffffffff.)", arg);
      return -1;
    }
    assert(num_params < (int)max_params);
    params[num_params] = (int)strtoll(arg, NULL, 0);
    num_params++;
  }

  ndbout << "Sending dump signal with data:" << endl;
  for (int i = 0; i < num_params; i++)
  {
    ndbout.setHexFormat(1) << params[i] << " ";
    if (!((i+1) & 0x3)) ndbout << endl;
  }
  ndbout << endl;

  struct ndb_mgm_reply reply;
  return ndb_mgm_dump_state(m_mgmsrv, processId, params, num_params, &reply);
}

static void
report_memoryusage(const ndb_logevent& event)
{
  const ndb_logevent_MemoryUsage& usage = event.MemoryUsage;
  const Uint32 block = usage.block;
  const Uint32 total = usage.pages_total;
  const Uint32 used = usage.pages_used;
  assert(event.type == NDB_LE_MemoryUsage);

  ndbout_c("Node %u: %s usage is %d%%(%d %dK pages of total %d)",
           event.source_nodeid,
           (block == DBACC ? "Index" : (block == DBTUP ? "Data" : "<unknown>")),
           (total ? (used * 100 / total) : 0),
           used,
           usage.page_size_kb/1024,
           total);
}


static void
report_backupstatus(const ndb_logevent& event)
{
  const ndb_logevent_BackupStatus& status = event.BackupStatus;
  assert(event.type == NDB_LE_BackupStatus);


  if (status.starting_node)
    ndbout_c("Node %u: Local backup status: backup %u started from node %u\n"
             " #Records: %llu #LogRecords: %llu\n"
             " Data: %llu bytes Log: %llu bytes",
             event.source_nodeid,
             status.backup_id,
             refToNode(status.starting_node),
             make_uint64(status.n_records_lo, status.n_records_hi),
             make_uint64(status.n_log_records_lo, status.n_log_records_hi),
             make_uint64(status.n_bytes_lo, status.n_bytes_hi),
             make_uint64(status.n_log_bytes_lo, status.n_log_bytes_hi));
  else
    ndbout_c("Node %u: Backup not started",
             event.source_nodeid);
}

static
void
report_events(const ndb_logevent& event)
{
  Uint32 threshold = 0;
  Logger::LoggerLevel severity = Logger::LL_WARNING;
  LogLevel::EventCategory cat= LogLevel::llInvalid;
  EventLogger::EventTextFunction textF;

  const EventReport * real_event = (const EventReport*)event.SavedEvent.data;
  Uint32 type = real_event->getEventType();

  if (EventLoggerBase::event_lookup(type,cat,threshold,severity,textF))
    return;

  char out[1024];
  Uint32 pos = 0;
  if (event.source_nodeid != 0)
  {
    BaseString::snprintf(out, sizeof(out), "Node %u: ", event.source_nodeid);
    pos= (Uint32)strlen(out);
  }
  textF(out+pos, sizeof(out)-pos, event.SavedEvent.data, event.SavedEvent.len);

  time_t t = event.SavedEvent.time;
  struct tm * tm_now = localtime(&t);
  ndbout_c("%d-%.2d-%.2d %.2d:%.2d:%.2d %s",
           tm_now->tm_year + 1900,
           tm_now->tm_mon + 1, //month is [0,11]. +1 -> [1,12]
           tm_now->tm_mday,
           tm_now->tm_hour,
           tm_now->tm_min,
           tm_now->tm_sec,
           out);
}

static int
sort_log(const void *_a, const void *_b)
{
  const ndb_logevent * a = (const ndb_logevent*)_a;
  const ndb_logevent * b = (const ndb_logevent*)_b;

  if (a->source_nodeid == b->source_nodeid)
  {
    return a->SavedEvent.seq - b->SavedEvent.seq;
  }

  if (a->SavedEvent.time < b->SavedEvent.time)
    return -1;
  if (a->SavedEvent.time > b->SavedEvent.time)
    return 1;

  if (a->SavedEvent.seq < b->SavedEvent.seq)
    return -1;
  if (a->SavedEvent.seq > b->SavedEvent.seq)
    return 1;

  return (a->source_nodeid - b->source_nodeid);
}

static const
struct st_report_cmd {
  const char *name;
  const char *help;
  Ndb_logevent_type type;
  void (*print_event_fn)(const ndb_logevent&);
  int (* sort_fn)(const void *_a, const void *_b);
} report_cmds[] = {

  { "BackupStatus",
    "Report backup status of respective node",
    NDB_LE_BackupStatus,
    report_backupstatus, 0 },

  { "MemoryUsage",
    "Report memory usage of respective node",
    NDB_LE_MemoryUsage,
    report_memoryusage, 0 },

  { "EventLog",
    "Report events in datanodes circular event log buffer",
    NDB_LE_SavedEvent,
    report_events, sort_log },

  { 0, 0, NDB_LE_ILLEGAL_TYPE, 0, 0 }
};


int
CommandInterpreter::executeReport(int nodeid, const char* parameters,
                                  bool all) 
{
  if (emptyString(parameters))
  {
    ndbout_c("ERROR: missing report type specifier!");
    return -1;
  }

  Vector<BaseString> args;
  split_args(parameters, args);

  const st_report_cmd* report_cmd = report_cmds;
  for (; report_cmd->name; report_cmd++)
  {
    if (strncasecmp(report_cmd->name, args[0].c_str(),
                    args[0].length()) == 0)
      break;
  }

  if (!report_cmd->name)
  {
    ndbout_c("ERROR: '%s' - report type specifier unknown!", args[0].c_str());
    return -1;
  }

  if (!all)
  {
    ClusterInfo info;
    if (!info.fetch(m_mgmsrv))
    {
      printError();
      return -1;
    }

    // Check that given nodeid is a NDB node
    if (!info.is_ndb_node(nodeid))
      return -1;
  }

  struct ndb_mgm_events* events =
    ndb_mgm_dump_events(m_mgmsrv, report_cmd->type,
                        all ? 0 : 1, &nodeid);
  if (!events)
  {
    ndbout_c("ERROR: failed to fetch report!");
    printError();
    return -1;
  }

  if (report_cmd->sort_fn)
  {
    qsort(events->events, events->no_of_events,
          sizeof(events->events[0]), report_cmd->sort_fn);
  }

  for (int i = 0; i < events->no_of_events; i++)
  {
    const ndb_logevent& event = events->events[i];
    report_cmd->print_event_fn(event);
  }

  free(events);
  return 0;
}


static void
helpTextReportFn()
{
  ndbout_c("  <report-type> =");
  const st_report_cmd* report_cmd = report_cmds;
  for (; report_cmd->name; report_cmd++)
    ndbout_c("    %s\t- %s", report_cmd->name, report_cmd->help);
}


//*****************************************************************************
//*****************************************************************************

int
CommandInterpreter::executeLogLevel(int processId, const char* parameters, 
				    bool all) 
{
  (void) all;
  if (emptyString(parameters)) {
    ndbout << "Expected argument" << endl;
    return -1;
  } 
  BaseString tmp(parameters);
  Vector<BaseString> spec;
  tmp.split(spec, "=");
  if(spec.size() != 2){
    ndbout << "Invalid loglevel specification: " << parameters << endl;
    return -1;
  }

  spec[0].trim().ndb_toupper();
  int category = ndb_mgm_match_event_category(spec[0].c_str());
  if(category == NDB_MGM_ILLEGAL_EVENT_CATEGORY){
    category = atoi(spec[0].c_str());
    if(category < NDB_MGM_MIN_EVENT_CATEGORY ||
       category > NDB_MGM_MAX_EVENT_CATEGORY){
      ndbout << "Unknown category: \"" << spec[0].c_str() << "\"" << endl;
      return -1;
    }
  }
  
  int level = atoi(spec[1].c_str());
  if(level < 0 || level > 15){
    ndbout << "Invalid level: " << spec[1].c_str() << endl;
    return -1;
  }
  
  ndbout << "Executing LOGLEVEL on node " << processId << flush;

  struct ndb_mgm_reply reply;
  int result;
  result = ndb_mgm_set_loglevel_node(m_mgmsrv, 
				     processId,
				     (ndb_mgm_event_category)category,
				     level, 
				     &reply);
  
  if (result < 0) {
    ndbout_c(" failed.");
    printError();
    return -1;
  } else {
    ndbout_c(" OK!");
  }  
  return 0;
}

//*****************************************************************************
//*****************************************************************************
int CommandInterpreter::executeError(int processId, 
				      const char* parameters, bool /* all */) 
{
  if (emptyString(parameters))
  {
    ndbout_c("ERROR: Missing error number.");
    return -1;
  }

  Vector<BaseString> args;
  split_args(parameters, args);

  if (args.size() >= 2)
  {
    ndbout << "ERROR: Too many arguments." << endl;
    return -1;
  }

  int errorNo;
  if (! convert(args[0].c_str(), errorNo)) {
    ndbout << "ERROR: Expected an integer." << endl;
    return -1;
  }

  return ndb_mgm_insert_error(m_mgmsrv, processId, errorNo, NULL);
}

//*****************************************************************************
//*****************************************************************************

int
CommandInterpreter::executeLog(int processId,
			       const char* parameters, bool all) 
{
  struct ndb_mgm_reply reply;
  Vector<BaseString> blocks;
  if (! parseBlockSpecification(parameters, blocks)) {
    return -1;
  }

  BaseString block_names;
  for (unsigned i = 0; i<blocks.size(); i++)
    block_names.appfmt("%s|", blocks[i].c_str());

  int result = ndb_mgm_log_signals(m_mgmsrv,
				   processId, 
				   NDB_MGM_SIGNAL_LOG_MODE_INOUT, 
				   block_names.c_str(),
				   &reply);
  if (result != 0) {
    ndbout_c("Execute LOG on node %d failed.", processId);
    printError();
    return -1;
  }
  return 0;
}


//*****************************************************************************
//*****************************************************************************
int
CommandInterpreter::executeTestOn(int processId,
				  const char* parameters, bool /*all*/) 
{
  if (! emptyString(parameters)) {
    ndbout << "No parameters expected to this command." << endl;
    return -1;
  }
  struct ndb_mgm_reply reply;
  int result = ndb_mgm_start_signallog(m_mgmsrv, processId, &reply);
  if (result != 0) {
    ndbout_c("Execute TESTON failed.");
    printError();
    return -1;
  }
  return 0;
}

//*****************************************************************************
//*****************************************************************************
int
CommandInterpreter::executeTestOff(int processId,
				   const char* parameters, bool /*all*/) 
{
  if (! emptyString(parameters)) {
    ndbout << "No parameters expected to this command." << endl;
    return -1;
  }
  struct ndb_mgm_reply reply;
  int result = ndb_mgm_stop_signallog(m_mgmsrv, processId, &reply);
  if (result != 0) {
    ndbout_c("Execute TESTOFF failed.");
    printError();
    return -1;
  }
  return 0;
}


//*****************************************************************************
//*****************************************************************************

int
CommandInterpreter::executeEventReporting(int processId,
					  const char* parameters, 
					  bool all) 
{
  int retval = 0;
  if (emptyString(parameters)) {
    ndbout << "Expected argument" << endl;
    return -1;
  }

  Vector<BaseString> specs;
  split_args(parameters, specs);

  for (int i=0; i < (int) specs.size(); i++)
  {
    Vector<BaseString> spec;
    specs[i].split(spec, "=");
    if(spec.size() != 2){
      ndbout << "Invalid loglevel specification: " << specs[i] << endl;
      continue;
    }

    spec[0].trim().ndb_toupper();
    int category = ndb_mgm_match_event_category(spec[0].c_str());
    if(category == NDB_MGM_ILLEGAL_EVENT_CATEGORY){
      if(!convert(spec[0].c_str(), category) ||
	 category < NDB_MGM_MIN_EVENT_CATEGORY ||
	 category > NDB_MGM_MAX_EVENT_CATEGORY){
	ndbout << "Unknown category: \"" << spec[0].c_str() << "\"" << endl;
	continue;
      }
    }

    int level;
    if (!convert(spec[1].c_str(),level))
    {
      ndbout << "Invalid level: " << spec[1].c_str() << endl;
      continue;
    }

    ndbout << "Executing CLUSTERLOG " << spec[0] << "=" << spec[1]
	   << " on node " << processId << flush;

    struct ndb_mgm_reply reply;
    int result;
    result = ndb_mgm_set_loglevel_clusterlog(m_mgmsrv, 
					     processId,
					     (ndb_mgm_event_category)category,
					     level, 
					     &reply);
  
    if (result != 0) {
      ndbout_c(" failed."); 
      printError();
      retval = -1;
    } else {
      ndbout_c(" OK!"); 
    }
  }
  return retval;
}


/*****************************************************************************
 * Backup
 *****************************************************************************/
int
CommandInterpreter::executeStartBackup(char* parameters, bool interactive)
{
  struct ndb_mgm_reply reply;
  unsigned int backupId;
  unsigned int input_backupId = 0;

  Vector<BaseString> args;
  if (parameters)
    split_args(parameters, args);

  for (unsigned i= 0; i < args.size(); i++)
    args[i].ndb_toupper();

  int sz= args.size();

  int result;
  int flags = 2;
  //1,snapshot at start time. 0 snapshot at end time
  unsigned int backuppoint = 0;
  bool b_log = false;
  bool b_nowait = false;
  bool b_wait_completed = false;
  bool b_wait_started = false;

  /*
   All the commands list as follow:
   start backup <backupid> nowait | start backup <backupid> snapshotstart/snapshotend nowati | start backup <backupid> nowait snapshotstart/snapshotend
   start backup <backupid> | start backup <backupid> wait completed | start backup <backupid> snapshotstart/snapshotend
   start backup <backupid> snapshotstart/snapshotend wait completed | start backup <backupid> wait completed snapshotstart/snapshotend
   start backup <backupid> wait started | start backup <backupid> snapshotstart/snapshotend wait started
   start backup <backupid> wait started snapshotstart/snapshotend
  */
  for (int i= 1; i < sz; i++)
  {
    if (i == 1 && sscanf(args[1].c_str(), "%u", &input_backupId) == 1) {
      if (input_backupId > 0 && input_backupId < MAX_BACKUPS)
        continue;
      else {
        invalid_command(parameters);
        return -1;
      }
    }

    if (args[i] == "SNAPSHOTEND") {
      if (b_log ==true) {
        invalid_command(parameters);
        return -1;
      }
      b_log = true;
      backuppoint = 0;
      continue;
    }
    if (args[i] == "SNAPSHOTSTART") {
      if (b_log ==true) {
        invalid_command(parameters);
        return -1;
      }
      b_log = true;
      backuppoint = 1;
      continue;
    }
    if (args[i] == "NOWAIT") {
      if (b_nowait == true || b_wait_completed == true || b_wait_started ==true) {
        invalid_command(parameters);
        return -1;
      }
      b_nowait = true;
      flags = 0;
      continue;
    }
    if (args[i] == "WAIT") {
      if (b_nowait == true || b_wait_completed == true || b_wait_started ==true) {
        invalid_command(parameters);
        return -1;
      }
      if (i+1 < sz) {
        if (args[i+1] == "COMPLETED") {
          b_wait_completed = true;
          flags = 2; 
          i++;
        }
        else if (args[i+1] == "STARTED") {
          b_wait_started = true;
          flags = 1;
          i++;
        }
        else {
          invalid_command(parameters);
          return -1;
        }
      }
      else {
        invalid_command(parameters);
        return -1;
      }
      continue;
    }
    invalid_command(parameters);
    return -1;
  }

  //print message
  if (flags == 2)
    ndbout_c("Waiting for completed, this may take several minutes");
  if (flags == 1)
    ndbout_c("Waiting for started, this may take several minutes");

  NdbLogEventHandle log_handle= NULL;
  struct ndb_logevent log_event;
  if (flags > 0 && !interactive)
  {
    int filter[] = { 15, NDB_MGM_EVENT_CATEGORY_BACKUP, 0, 0 };
    log_handle = ndb_mgm_create_logevent_handle(m_mgmsrv, filter);
    if (!log_handle)
    {
      ndbout << "Initializing start of backup failed" << endl;
      printError();
      return -1;
    }
  }

  //start backup N | start backup snapshotstart/snapshotend
  if (input_backupId > 0 || b_log == true)
    result = ndb_mgm_start_backup3(m_mgmsrv, flags, &backupId, &reply, input_backupId, backuppoint);
  //start backup
  else
    result = ndb_mgm_start_backup(m_mgmsrv, flags, &backupId, &reply);

  if (result != 0) {
    ndbout << "Backup failed" << endl;
    printError();

    if (log_handle) 
      ndb_mgm_destroy_logevent_handle(&log_handle);
    return result;
  }

  /**
   * If interactive, event listner thread is already running
   */
  if (log_handle && !interactive)
  {
    int count = 0;
    int retry = 0;
    int res;
    do {
      if ((res= ndb_logevent_get_next(log_handle, &log_event, 60000)) > 0)
      {
        int print = 0;
        switch (log_event.type) {
          case NDB_LE_BackupStarted:
            if (log_event.BackupStarted.backup_id == backupId)
              print = 1;
            break;
          case NDB_LE_BackupCompleted:
            if (log_event.BackupCompleted.backup_id == backupId)
              print = 1;
            break;
          case NDB_LE_BackupAborted:
            if (log_event.BackupAborted.backup_id == backupId)
              print = 1;
            break;
          default:
            break;
        }
        if (print)
        {
          Guard g(m_print_mutex);
          printLogEvent(&log_event);
          count++;
        }
      }
      else
      {
        retry++;
      }
    } while(res >= 0 && count < 2 && retry < 3);

    if (retry >= 3)
      ndbout << "get backup event failed for " << retry << " times" << endl;

    ndb_mgm_destroy_logevent_handle(&log_handle);
  }

  return 0;
}

int
CommandInterpreter::executeAbortBackup(char* parameters) 
{
  int bid = -1;
  struct ndb_mgm_reply reply;
  if (emptyString(parameters))
    goto executeAbortBackupError1;

  {
    strtok(parameters, " ");
    char* id = strtok(NULL, "\0");
    if(id == 0 || sscanf(id, "%d", &bid) != 1)
      goto executeAbortBackupError1;
  }
  {
    int result= ndb_mgm_abort_backup(m_mgmsrv, bid, &reply);
    if (result != 0) {
      ndbout << "Abort of backup " << bid << " failed" << endl;
      printError();
      return -1;
    } else {
      ndbout << "Abort of backup " << bid << " ordered" << endl;
    }
  }
  return 0;
 executeAbortBackupError1:
  ndbout << "Invalid arguments: expected <BackupId>" << endl;
  return -1;
}

int
CommandInterpreter::executeCreateNodeGroup(char* parameters)
{
  int result;
  int ng;
  struct ndb_mgm_reply reply;
  char *id= strchr(parameters, ' ');
  if (emptyString(id))
    goto err;

  {
    Vector<int> nodes;
    BaseString args(id);
    Vector<BaseString> nodelist;
    args.split(nodelist, ",");

    for (Uint32 i = 0; i<nodelist.size(); i++)
    {
      nodes.push_back(atoi(nodelist[i].c_str()));
    }
    nodes.push_back(0);

    result= ndb_mgm_create_nodegroup(m_mgmsrv, nodes.getBase(), &ng, &reply);

    if (result != 0) {
      printError();
      return -1;
    } else {
      ndbout << "Nodegroup " << ng << " created" << endl;
    }

  }

  return 0;
err:
  ndbout << "Invalid arguments: expected <id>,<id>..." << endl;
  return -1;
}

int
CommandInterpreter::executeDropNodeGroup(char* parameters)
{
  int ng = -1;
  struct ndb_mgm_reply reply;
  if (emptyString(parameters))
    goto err;

  {
    char* id = strchr(parameters, ' ');
    if(id == 0 || sscanf(id, "%d", &ng) != 1)
      goto err;
  }

  {
    int result= ndb_mgm_drop_nodegroup(m_mgmsrv, ng, &reply);
    if (result != 0) {
      printError();
      return -1;
    } else {
      ndbout << "Drop Node Group " << ng << " done" << endl;
    }
  }
  return 0;
err:
  ndbout << "Invalid arguments: expected <NG>" << endl;
  return -1;
<<<<<<< HEAD
}

template class Vector<char const*>;
template class Vector<int>;
=======
}
>>>>>>> 79e5db7e
<|MERGE_RESOLUTION|>--- conflicted
+++ resolved
@@ -3180,11 +3180,4 @@
 err:
   ndbout << "Invalid arguments: expected <NG>" << endl;
   return -1;
-<<<<<<< HEAD
-}
-
-template class Vector<char const*>;
-template class Vector<int>;
-=======
-}
->>>>>>> 79e5db7e
+}