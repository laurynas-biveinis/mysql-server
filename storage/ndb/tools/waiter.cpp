/*
   Copyright (C) 2003 MySQL AB
    All rights reserved. Use is subject to license terms.

   This program is free software; you can redistribute it and/or modify
   it under the terms of the GNU General Public License as published by
   the Free Software Foundation; version 2 of the License.

   This program is distributed in the hope that it will be useful,
   but WITHOUT ANY WARRANTY; without even the implied warranty of
   MERCHANTABILITY or FITNESS FOR A PARTICULAR PURPOSE.  See the
   GNU General Public License for more details.

   You should have received a copy of the GNU General Public License
   along with this program; if not, write to the Free Software
   Foundation, Inc., 51 Franklin St, Fifth Floor, Boston, MA 02110-1301  USA
*/

#include <time.h>
#include <ndb_global.h>
#include <ndb_opts.h>

#include <mgmapi.h>
#include <NdbMain.h>
#include <NdbOut.hpp>
#include <NdbSleep.h>
#include <NdbTick.h>

#include <NDBT.hpp>

#include <kernel/NodeBitmask.hpp>

static int
waitClusterStatus(const char* _addr, ndb_mgm_node_status _status);

static int _no_contact = 0;
static int _not_started = 0;
static int _single_user = 0;
static int _timeout = 120;
static const char* _wait_nodes = 0;
static const char* _nowait_nodes = 0;
static NdbNodeBitmask nowait_nodes_bitmask;

const char *load_default_groups[]= { "mysql_cluster",0 };

static struct my_option my_long_options[] =
{
  NDB_STD_OPTS("ndb_waiter"),
  { "no-contact", 'n', "Wait for cluster no contact",
    (uchar**) &_no_contact, (uchar**) &_no_contact, 0,
    GET_BOOL, NO_ARG, 0, 0, 0, 0, 0, 0 }, 
  { "not-started", NDB_OPT_NOSHORT, "Wait for cluster not started",
    (uchar**) &_not_started, (uchar**) &_not_started, 0,
    GET_BOOL, NO_ARG, 0, 0, 0, 0, 0, 0 }, 
  { "single-user", NDB_OPT_NOSHORT,
    "Wait for cluster to enter single user mode",
    (uchar**) &_single_user, (uchar**) &_single_user, 0,
    GET_BOOL, NO_ARG, 0, 0, 0, 0, 0, 0 }, 
  { "timeout", 't', "Timeout to wait in seconds",
    (uchar**) &_timeout, (uchar**) &_timeout, 0,
    GET_INT, REQUIRED_ARG, 120, 0, 0, 0, 0, 0 }, 
  { "wait-nodes", 'w', "Node ids to wait on, e.g. '1,2-4'",
    (uchar**) &_wait_nodes, (uchar**) &_wait_nodes, 0,
    GET_STR, REQUIRED_ARG, 0, 0, 0, 0, 0, 0 },
  { "nowait-nodes", NDB_OPT_NOSHORT,
    "Nodes that will not be waited for, e.g. '2,3,4-7'",
    (uchar**) &_nowait_nodes, (uchar**) &_nowait_nodes, 0,
    GET_STR, REQUIRED_ARG, 0, 0, 0, 0, 0, 0 },
  { 0, 0, 0, 0, 0, 0, GET_NO_ARG, NO_ARG, 0, 0, 0, 0, 0, 0}
};

static void short_usage_sub(void)
{
  ndb_short_usage_sub(my_progname, NULL);
}

static void usage()
{
  ndb_usage(short_usage_sub, load_default_groups, my_long_options);
}

<<<<<<< HEAD
=======
extern "C"
void catch_signal(int signum)
{
}

>>>>>>> 08afda5a
int main(int argc, char** argv){
  NDB_INIT(argv[0]);
  ndb_opt_set_usage_funcs(NULL, short_usage_sub, usage);
  load_defaults("my",load_default_groups,&argc,&argv);

#ifndef DBUG_OFF
  opt_debug= "d:t:O,/tmp/ndb_waiter.trace";
#endif

#ifndef _WIN32
  // Catching signal to allow testing of EINTR safeness
  // with "while killall -USR1 ndbwaiter; do true; done"
  signal(SIGUSR1, catch_signal);
#endif

  if (handle_options(&argc, &argv, my_long_options,
                     ndb_std_get_one_option))
    return NDBT_ProgramExit(NDBT_WRONGARGS);

  const char* connect_string = argv[0];
  if (connect_string == 0)
    connect_string = opt_ndb_connectstring;

  enum ndb_mgm_node_status wait_status;
  if (_no_contact)
  {
    wait_status= NDB_MGM_NODE_STATUS_NO_CONTACT;
  }
  else if (_not_started)
  {
    wait_status= NDB_MGM_NODE_STATUS_NOT_STARTED;
  }
  else if (_single_user)
  {
    wait_status= NDB_MGM_NODE_STATUS_SINGLEUSER;
  }
  else 
  {
    wait_status= NDB_MGM_NODE_STATUS_STARTED;
  }

  if (_nowait_nodes)
  {
    int res = nowait_nodes_bitmask.parseMask(_nowait_nodes);
    if(res == -2 || (res > 0 && nowait_nodes_bitmask.get(0)))
    {
      ndbout_c("Invalid nodeid specified in nowait-nodes: %s", 
               _nowait_nodes);
      exit(-1);
    }
    else if (res < 0)
    {
      ndbout_c("Unable to parse nowait-nodes argument: %s",
               _nowait_nodes);
      exit(-1);
    }
  }

  if (_wait_nodes)
  {
    if (_nowait_nodes)
    {
      ndbout_c("Can not set both wait-nodes and nowait-nodes.");
      exit(-1);
    }

    int res = nowait_nodes_bitmask.parseMask(_wait_nodes);
    if (res == -2 || (res > 0 && nowait_nodes_bitmask.get(0)))
    {
      ndbout_c("Invalid nodeid specified in wait-nodes: %s",
               _wait_nodes);
      exit(-1);
    }
    else if (res < 0)
    {
      ndbout_c("Unable to parse wait-nodes argument: %s",
               _wait_nodes);
      exit(-1);
    }

    // Don't wait for any other nodes than the ones we have set explicitly
    nowait_nodes_bitmask.bitNOT();
  }

  if (waitClusterStatus(connect_string, wait_status) != 0)
    return NDBT_ProgramExit(NDBT_FAILED);
  return NDBT_ProgramExit(NDBT_OK);
}

#define MGMERR(h) \
  ndbout << "latest_error="<<ndb_mgm_get_latest_error(h) \
	 << ", line="<<ndb_mgm_get_latest_error_line(h) \
	 << endl;

NdbMgmHandle handle= NULL;

Vector<ndb_mgm_node_state> ndbNodes;

int 
getStatus(){
  int retries = 0;
  struct ndb_mgm_cluster_state * status;
  struct ndb_mgm_node_state * node;
  
  ndbNodes.clear();

  while(retries < 10){
    status = ndb_mgm_get_status(handle);
    if (status == NULL){
      ndbout << "status==NULL, retries="<<retries<<endl;
      MGMERR(handle);
      retries++;
      ndb_mgm_disconnect(handle);
      if (ndb_mgm_connect(handle,0,0,1)) {
        MGMERR(handle);
        g_err  << "Reconnect failed" << endl;
        break;
      }
      continue;
    }
    int count = status->no_of_nodes;
    for (int i = 0; i < count; i++){
      node = &status->node_states[i];      
      switch(node->node_type){
      case NDB_MGM_NODE_TYPE_NDB:
        if (!nowait_nodes_bitmask.get(node->node_id))
          ndbNodes.push_back(*node);
	break;
      case NDB_MGM_NODE_TYPE_MGM:
        /* Don't care about MGM nodes */
	break;
      case NDB_MGM_NODE_TYPE_API:
        /* Don't care about API nodes */
	break;
      default:
	if(node->node_status == NDB_MGM_NODE_STATUS_UNKNOWN ||
	   node->node_status == NDB_MGM_NODE_STATUS_NO_CONTACT){
	  retries++;
	  ndbNodes.clear();
	  free(status); 
	  status = NULL;
          count = 0;

	  ndbout << "kalle"<< endl;
	  break;
	}
	abort();
	break;
      }
    }
    if(status == 0){
      ndbout << "status == 0" << endl;
      continue;
    }
    free(status);
    return 0;
  }

  return -1;
}

char*
getTimeAsString(char* pStr)
{
  time_t now;
  now= ::time((time_t*)NULL);

  struct tm* tm_now;
#ifdef NDB_WIN32
  tm_now = localtime(&now);
#else
  tm_now = ::localtime(&now); //uses the "current" timezone
#endif

  BaseString::snprintf(pStr, 9,
	   "%02d:%02d:%02d",
	   tm_now->tm_hour,
	   tm_now->tm_min,
	   tm_now->tm_sec);

  return pStr;
}

static int
waitClusterStatus(const char* _addr,
		  ndb_mgm_node_status _status)
{
  int _startphase = -1;

#ifndef NDB_WIN
  /* Ignore SIGPIPE */
  signal(SIGPIPE, SIG_IGN);
#endif

  handle = ndb_mgm_create_handle();
  if (handle == NULL){
    g_err << "Could not create ndb_mgm handle" << endl;
    return -1;
  }
  g_info << "Connecting to mgmsrv at " << _addr << endl;
  if (ndb_mgm_set_connectstring(handle, _addr))
  {
    MGMERR(handle);
    g_err  << "Connectstring " << _addr << " invalid" << endl;
    return -1;
  }
  if (ndb_mgm_connect(handle,0,0,1)) {
    MGMERR(handle);
    g_err  << "Connection to " << _addr << " failed" << endl;
    return -1;
  }

  int attempts = 0;
  int resetAttempts = 0;
  const int MAX_RESET_ATTEMPTS = 10;
  bool allInState = false;

  Uint64 time_now = NdbTick_CurrentMillisecond();
  Uint64 timeout_time = time_now + 1000 * _timeout;

  while (allInState == false){
    if (_timeout > 0 && time_now > timeout_time){
      /**
       * Timeout has expired waiting for the nodes to enter
       * the state we want
       */
      bool waitMore = false;
      /**
       * Make special check if we are waiting for
       * cluster to become started
       */
      if(_status == NDB_MGM_NODE_STATUS_STARTED){
	waitMore = true;
	/**
	 * First check if any node is not starting
	 * then it's no idea to wait anymore
	 */
	for (size_t n = 0; n < ndbNodes.size(); n++){
	  if (ndbNodes[n].node_status != NDB_MGM_NODE_STATUS_STARTED &&
	      ndbNodes[n].node_status != NDB_MGM_NODE_STATUS_STARTING)
	    waitMore = false;

	}
      }

      if (!waitMore || resetAttempts > MAX_RESET_ATTEMPTS){
	g_err << "waitNodeState("
	      << ndb_mgm_get_node_status_string(_status)
	      <<", "<<_startphase<<")"
	      << " timeout after " << attempts << " attempts" << endl;
	return -1;
      }

      g_err << "waitNodeState("
	    << ndb_mgm_get_node_status_string(_status)
	    <<", "<<_startphase<<")"
	    << " resetting timeout "
	    << resetAttempts << endl;

      timeout_time = time_now + 1000 * _timeout;

      resetAttempts++;
    }

    if (attempts > 0)
      NdbSleep_MilliSleep(100);
    if (getStatus() != 0){
      return -1;
    }

    /* Assume all nodes are in state(if there is any) */
    allInState = (ndbNodes.size() > 0);

    /* Loop through all nodes and check their state */
    for (size_t n = 0; n < ndbNodes.size(); n++) {
      ndb_mgm_node_state* ndbNode = &ndbNodes[n];

      assert(ndbNode != NULL);

      g_info << "Node " << ndbNode->node_id << ": "
	     << ndb_mgm_get_node_status_string(ndbNode->node_status)<< endl;

      if (ndbNode->node_status !=  _status)
	  allInState = false;
    }

    if (!allInState) {
      char time[9];
      g_info << "[" << getTimeAsString(time) << "] "
             << "Waiting for cluster enter state "
             << ndb_mgm_get_node_status_string(_status) << endl;
    }

    attempts++;
    
    time_now = NdbTick_CurrentMillisecond();
  }
  return 0;
}

template class Vector<ndb_mgm_node_state>;<|MERGE_RESOLUTION|>--- conflicted
+++ resolved
@@ -79,14 +79,11 @@
   ndb_usage(short_usage_sub, load_default_groups, my_long_options);
 }
 
-<<<<<<< HEAD
-=======
 extern "C"
 void catch_signal(int signum)
 {
 }
 
->>>>>>> 08afda5a
 int main(int argc, char** argv){
   NDB_INIT(argv[0]);
   ndb_opt_set_usage_funcs(NULL, short_usage_sub, usage);
