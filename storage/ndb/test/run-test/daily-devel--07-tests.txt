--- conflicted
+++ resolved
@@ -1,8 +1,4 @@
-<<<<<<< HEAD
-# Copyright (c) 2016, Oracle and/or its affiliates. All rights reserved.
-=======
 # Copyright (c) 2015, 2016, Oracle and/or its affiliates. All rights reserved.
->>>>>>> 67aa8546
 #
 # This program is free software; you can redistribute it and/or modify
 # it under the terms of the GNU General Public License as published by
@@ -43,10 +39,10 @@
 args: -n DropTableWithFKDuringRestart T1
 max-time : 300
 
-<<<<<<< HEAD
 cmd: test_event
 args: -n getEventBufferUsage2 T1
-=======
+max-time : 300
+
 cmd: testNdbApi
 args: -n GetNdbIndexOperationTest I3
 max-time : 180
@@ -57,5 +53,4 @@
 
 cmd: testNdbApi
 args: -n GetNdbIndexOperationParallelDroppingTest I3
->>>>>>> 67aa8546
 max-time : 300
