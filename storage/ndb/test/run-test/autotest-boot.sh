--- conflicted
+++ resolved
@@ -121,11 +121,7 @@
 # Validate that all interesting
 #   variables where set in conf
 ###############################
-<<<<<<< HEAD
-vars="install_dir build_dir bzr_src_base"
-=======
 vars="install_dir build_dir git_remote_repo git_local_repo"
->>>>>>> ddef270a
 for i in $vars
 do
   t=`echo echo \\$$i`
@@ -150,12 +146,6 @@
 # Setup the clone source location  #
 ####################################
 
-<<<<<<< HEAD
-src_clone0=${bzr_src_base}/${clone0}
-src_clone1=${bzr_src_base}/${clone1}
-
-=======
->>>>>>> ddef270a
 if [ -z "$clone1" ]
 then
     install_dir0=$install_dir
