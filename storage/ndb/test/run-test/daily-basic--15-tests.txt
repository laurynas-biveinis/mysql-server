--- conflicted
+++ resolved
@@ -41,28 +41,13 @@
 
 cmd: test_event
 args: -n Bug34853 T1
-<<<<<<< HEAD
-=======
-max-time: 360
-
-cmd: testIndex
-args: -n InsertDelete T1
-max-time: 360
-
-cmd: testScan
-args: -n ScanReadError5023 T1 D1 D2
-max-time: 720
-
-cmd: testBackup
-args: -n FailMaster T1
->>>>>>> 27b22fdc
 max-time: 540
 
 cmd: testNodeRestart
 args: -n LateCommit T1
 max-time: 900
 
-cmd: atrt-testBackup
+cmd: testBackup
 args: -n NFMasterAsSlave T1
 max-time: 1440
 
