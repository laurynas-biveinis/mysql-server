--- conflicted
+++ resolved
@@ -35,11 +35,7 @@
 #include "my_dbug.h"
 #include "mysql/psi/mysql_cond.h"   // mysql_cond_t
 #include "mysql/psi/mysql_mutex.h"  // mysql_mutex_t
-<<<<<<< HEAD
 #include "nulls.h"                  // NullS
-#include "sql/sql_class.h"          // THD
-=======
->>>>>>> aa7900d8
 #include "sql/table.h"              // is_infoschema_db() / is_perfschema_db()
 #include "storage/ndb/include/ndbapi/NdbError.hpp"    // NdbError
 #include "storage/ndb/plugin/ha_ndbcluster_binlog.h"  // ndb_binlog_is_read_only
