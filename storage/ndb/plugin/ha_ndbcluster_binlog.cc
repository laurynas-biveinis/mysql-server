/*
  Copyright (c) 2006, 2023, Oracle and/or its affiliates.

   This program is free software; you can redistribute it and/or modify
   it under the terms of the GNU General Public License, version 2.0,
   as published by the Free Software Foundation.

   This program is also distributed with certain software (including
   but not limited to OpenSSL) that is licensed under separate terms,
   as designated in a particular file or component or in included license
   documentation.  The authors of MySQL hereby grant you an additional
   permission to link the program and your derivative works with the
   separately licensed software that they have included with MySQL.

   This program is distributed in the hope that it will be useful,
   but WITHOUT ANY WARRANTY; without even the implied warranty of
   MERCHANTABILITY or FITNESS FOR A PARTICULAR PURPOSE.  See the
   GNU General Public License, version 2.0, for more details.

   You should have received a copy of the GNU General Public License
   along with this program; if not, write to the Free Software
   Foundation, Inc., 51 Franklin St, Fifth Floor, Boston, MA 02110-1301  USA
*/

#include "storage/ndb/plugin/ha_ndbcluster_binlog.h"

#include <unordered_map>

#include "m_string.h"
#include "my_config.h"  // WORDS_BIGENDIAN
#include "my_dbug.h"
#include "my_thread.h"
#include "mysql/plugin.h"
#include "mysql/strings/m_ctype.h"
#include "nulls.h"
#include "sql/auth/acl_change_notification.h"
#include "sql/binlog.h"
#include "sql/dd/types/abstract_table.h"  // dd::enum_table_type
#include "sql/dd/types/tablespace.h"      // dd::Tablespace
#include "sql/debug_sync.h"               // debug_sync_set_action, DEBUG_SYNC
#include "sql/derror.h"                   // ER_THD
#include "sql/mysqld.h"                   // opt_bin_log
#include "sql/mysqld_thd_manager.h"       // Global_THD_manager
#include "sql/protocol_classic.h"
#include "sql/rpl_injector.h"
#include "sql/sql_base.h"
#include "sql/sql_lex.h"
#include "sql/sql_rewrite.h"
#include "sql/sql_thd_internal_api.h"
#include "sql/thd_raii.h"
#include "sql/transaction.h"
#include "storage/ndb/include/ndbapi/NdbDictionary.hpp"
#include "storage/ndb/include/ndbapi/ndb_cluster_connection.hpp"
#include "storage/ndb/plugin/ha_ndbcluster_connection.h"
#include "storage/ndb/plugin/ndb_anyvalue.h"
#include "storage/ndb/plugin/ndb_apply_status_table.h"
#include "storage/ndb/plugin/ndb_binlog_client.h"
#include "storage/ndb/plugin/ndb_binlog_extra_row_info.h"
#include "storage/ndb/plugin/ndb_binlog_thread.h"
#include "storage/ndb/plugin/ndb_bitmap.h"
#include "storage/ndb/plugin/ndb_blobs_buffer.h"
#include "storage/ndb/plugin/ndb_conflict.h"
#include "storage/ndb/plugin/ndb_dd.h"
#include "storage/ndb/plugin/ndb_dd_client.h"
#include "storage/ndb/plugin/ndb_dd_disk_data.h"
#include "storage/ndb/plugin/ndb_dd_sync.h"  // Ndb_dd_sync
#include "storage/ndb/plugin/ndb_dd_table.h"
#include "storage/ndb/plugin/ndb_event_data.h"
#include "storage/ndb/plugin/ndb_global_schema_lock_guard.h"
#include "storage/ndb/plugin/ndb_index_stat_head_table.h"
#include "storage/ndb/plugin/ndb_index_stat_sample_table.h"
#include "storage/ndb/plugin/ndb_local_connection.h"
#include "storage/ndb/plugin/ndb_log.h"
#include "storage/ndb/plugin/ndb_mysql_services.h"
#include "storage/ndb/plugin/ndb_name_util.h"
#include "storage/ndb/plugin/ndb_ndbapi_errors.h"
#include "storage/ndb/plugin/ndb_ndbapi_util.h"
#include "storage/ndb/plugin/ndb_repl_tab.h"
#include "storage/ndb/plugin/ndb_require.h"
#include "storage/ndb/plugin/ndb_retry.h"
#include "storage/ndb/plugin/ndb_schema_dist.h"
#include "storage/ndb/plugin/ndb_schema_dist_table.h"
#include "storage/ndb/plugin/ndb_schema_object.h"
#include "storage/ndb/plugin/ndb_schema_result_table.h"
#include "storage/ndb/plugin/ndb_share.h"
#include "storage/ndb/plugin/ndb_sleep.h"
#include "storage/ndb/plugin/ndb_stored_grants.h"
#include "storage/ndb/plugin/ndb_table_guard.h"
#include "storage/ndb/plugin/ndb_table_map.h"
#include "storage/ndb/plugin/ndb_tdc.h"
#include "storage/ndb/plugin/ndb_thd.h"
#include "storage/ndb/plugin/ndb_thd_ndb.h"
#include "storage/ndb/plugin/ndb_upgrade_util.h"
#include "string_with_len.h"

typedef NdbDictionary::Event NDBEVENT;
typedef NdbDictionary::Table NDBTAB;

extern bool opt_ndb_log_orig;
extern bool opt_ndb_log_bin;
extern bool opt_ndb_log_empty_epochs;
extern bool opt_ndb_log_update_as_write;
extern bool opt_ndb_log_updated_only;
extern bool opt_ndb_log_update_minimal;
extern bool opt_ndb_log_binlog_index;
extern bool opt_ndb_log_apply_status;
extern bool opt_ndb_log_transaction_id;
extern bool opt_ndb_log_trx_compression;
extern uint opt_ndb_log_trx_compression_level_zstd;
extern bool opt_ndb_log_empty_update;
extern bool opt_ndb_clear_apply_status;
extern bool opt_ndb_log_fail_terminate;
extern bool opt_ndb_log_trans_dependency;
extern int opt_ndb_schema_dist_timeout;
extern ulong opt_ndb_schema_dist_lock_wait_timeout;
extern ulong opt_ndb_report_thresh_binlog_epoch_slip;
extern ulong opt_ndb_report_thresh_binlog_mem_usage;
extern ulonglong opt_ndb_eventbuffer_max_alloc;
extern uint opt_ndb_eventbuffer_free_percent;

void ndb_index_stat_restart();

extern Ndb_cluster_connection *g_ndb_cluster_connection;

/*
  Timeout for syncing schema events between
  mysql servers, and between mysql server and the binlog
*/
static const int DEFAULT_SYNC_TIMEOUT = 120;

class Mutex_guard {
 public:
  Mutex_guard(mysql_mutex_t &mutex) : m_mutex(mutex) {
    mysql_mutex_lock(&m_mutex);
  }
  ~Mutex_guard() { mysql_mutex_unlock(&m_mutex); }

 private:
  mysql_mutex_t &m_mutex;
};

/*
  Mutex and condition used for interacting between client sql thread
  and injector thread
   - injector_data_mutex protects global data maintained
     by the injector thread and accessed by any client thread.
   - injector_event_mutex, protects injector thread pollEvents()
     and concurrent create and drop of events from client threads.
     It also protects injector_ndb and schema_ndb which are the Ndb
     objects used for the above create/drop/pollEvents()
  Rational for splitting these into two separate mutexes, is that
  the injector_event_mutex is held for 10ms across pollEvents().
  That could (almost) block access to the shared binlog injector data,
  like ndb_binlog_is_read_only().
*/
static mysql_mutex_t injector_event_mutex;
static mysql_mutex_t injector_data_mutex;
static mysql_cond_t injector_data_cond;

/*
  NOTE:
  Several of the ndb_binlog* variables use a 'relaxed locking' schema.
  Such a variable is only modified by the ndb binlog injector thread,
  but could be read by any other thread. Thus:
    - Any update of such a variable need a mutex lock.
    - Reading such a variable from another thread need the mutex.
  However, it should be safe to read the variable within the ndb binlog injector
  thread without holding the mutex! (As there are no other threads updating it)
*/

/**
  ndb_binlog_running
  Changes to NDB tables should be written to the binary log. I.e the
  ndb binlog injector thread subscribes to changes in the cluster
  and when such changes are received, they will be written to the
  binary log
*/
bool ndb_binlog_running = false;

static bool ndb_binlog_tables_inited = false;  // injector_data_mutex, relaxed
static bool ndb_binlog_is_ready = false;       // injector_data_mutex, relaxed

bool ndb_binlog_is_initialized() { return ndb_binlog_is_ready; }

bool ndb_binlog_is_read_only() {
  /*
    Could be called from any client thread. Need a mutex to
    protect ndb_binlog_tables_inited and ndb_binlog_is_ready.
  */
  Mutex_guard injector_g(injector_data_mutex);
  if (!ndb_binlog_tables_inited) {
    /* the ndb_* system tables not setup yet */
    return true;
  }

  if (ndb_binlog_running && !ndb_binlog_is_ready) {
    /*
      The binlog thread is supposed to write to binlog
      but not ready (still initializing or has lost connection)
    */
    return true;
  }
  return false;
}

/*
  Global pointers to ndb injector objects.

  Used mainly by the binlog index thread, but exposed to the client sql
  threads; for example to setup the events operations for a table
  to enable ndb injector thread to receive events.

  Must therefore always be used with a surrounding
  mysql_mutex_lock(&injector_event_mutex), when create/dropEventOperation
*/
static Ndb *injector_ndb = nullptr;  // Need injector_event_mutex
static Ndb *schema_ndb = nullptr;    // Need injector_event_mutex

static int ndbcluster_binlog_inited = 0;

static ulonglong ndb_latest_applied_binlog_epoch = 0;
static ulonglong ndb_latest_handled_binlog_epoch = 0;
static ulonglong ndb_latest_received_binlog_epoch = 0;

/*
  @brief Wait until the last committed epoch from the session enters the
         binlog. Wait a maximum of 30 seconds. This wait is necessary in
         SHOW BINLOG EVENTS so that the user see its own changes. Also in
         RESET BINARY LOGS AND GTIDS before clearing ndbcluster's binlog index.
  @param thd Thread handle to wait for its changes to enter the binlog.
*/
static void ndbcluster_binlog_wait(THD *thd) {
  DBUG_TRACE;

  if (!ndb_binlog_running) {
    DBUG_PRINT("exit", ("Not writing binlog -> nothing to wait for"));
    return;
  }

  if (thd->system_thread == SYSTEM_THREAD_NDBCLUSTER_BINLOG) {
    // Binlog Injector thread should not wait for itself
    DBUG_PRINT("exit", ("binlog injector should not wait for itself"));
    return;
  }

  Thd_ndb *thd_ndb = get_thd_ndb(thd);
  if (!thd_ndb) {
    // Thread has not used NDB before, no need for waiting
    DBUG_PRINT("exit", ("Thread has not used NDB, nothing to wait for"));
    return;
  }

  const char *save_info = thd->proc_info();
  thd->set_proc_info(
      "Waiting for ndbcluster binlog update to reach current position");

  // Highest epoch that a transaction against Ndb has received
  // as part of commit processing *in this thread*. This is a
  // per-session 'most recent change' indicator.
  const Uint64 session_last_committed_epoch =
      thd_ndb->m_last_commit_epoch_session;

  // Wait until the last committed epoch from the session enters Binlog.
  // Break any possible deadlock after 30s.
  int count = 30;  // seconds
  mysql_mutex_lock(&injector_data_mutex);
  const Uint64 start_handled_epoch = ndb_latest_handled_binlog_epoch;
  while (!thd->killed && count && ndb_binlog_running &&
         (ndb_latest_handled_binlog_epoch == 0 ||
          ndb_latest_handled_binlog_epoch < session_last_committed_epoch)) {
    count--;
    struct timespec abstime;
    set_timespec(&abstime, 1);
    mysql_cond_timedwait(&injector_data_cond, &injector_data_mutex, &abstime);
  }
  mysql_mutex_unlock(&injector_data_mutex);

  if (count == 0) {
    ndb_log_warning(
        "Thread id %u timed out (30s) waiting for epoch %u/%u "
        "to be handled.  Progress : %u/%u -> %u/%u.",
        thd->thread_id(),
        Uint32((session_last_committed_epoch >> 32) & 0xffffffff),
        Uint32(session_last_committed_epoch & 0xffffffff),
        Uint32((start_handled_epoch >> 32) & 0xffffffff),
        Uint32(start_handled_epoch & 0xffffffff),
        Uint32((ndb_latest_handled_binlog_epoch >> 32) & 0xffffffff),
        Uint32(ndb_latest_handled_binlog_epoch & 0xffffffff));

    // Fail on wait/deadlock timeout in debug compile
    assert(false);
  }

  thd->set_proc_info(save_info);
}

/*
  Setup THD object
  'Inspired' from ha_ndbcluster.cc : ndb_util_thread_func
*/
THD *ndb_create_thd(char *stackptr) {
  DBUG_TRACE;
  THD *thd = new THD; /* note that constructor of THD uses DBUG_ */
  if (thd == nullptr) {
    return nullptr;
  }
  THD_CHECK_SENTRY(thd);

  thd->thread_stack = stackptr; /* remember where our stack is */
  thd->store_globals();

  thd->init_query_mem_roots();
  thd->set_command(COM_DAEMON);
  thd->system_thread = SYSTEM_THREAD_NDBCLUSTER_BINLOG;
  thd->get_protocol_classic()->set_client_capabilities(0);
  thd->lex->start_transaction_opt = 0;
  thd->security_context()->skip_grants();

  CHARSET_INFO *charset_connection =
      get_charset_by_csname("utf8mb3", MY_CS_PRIMARY, MYF(MY_WME));
  thd->variables.character_set_client = charset_connection;
  thd->variables.character_set_results = charset_connection;
  thd->variables.collation_connection = charset_connection;
  thd->update_charset();
  return thd;
}

// Instantiate Ndb_binlog_thread component
static Ndb_binlog_thread ndb_binlog_thread;

// Forward declaration
static bool ndbcluster_binlog_index_remove_file(THD *thd, const char *filename);

/*
  @brief called when a binlog file is purged(i.e the physical
  binlog file is removed by the MySQL Server). ndbcluster need
  to remove any rows in its mysql.ndb_binlog_index table which
  references the removed file.

  @param thd Thread handle
  @param filename Name of the binlog file which has been removed

  @return 0 for success
*/

static int ndbcluster_binlog_index_purge_file(THD *thd, const char *filename) {
  DBUG_TRACE;
  DBUG_PRINT("enter", ("filename: %s", filename));

  // Check if the binlog thread can handle the purge.
  // This functionality is initially only implemented for the case when the
  // "server started" state has not yet been reached, but could in the future be
  // extended to handle all purging by the binlog thread(this would most likley
  // eliminate the need to create a separate THD further down in this function)
  if (ndb_binlog_thread.handle_purge(filename)) {
    return 0;  // Ok, purge handled by binlog thread
  }

  if (!ndb_binlog_running) {
    return 0;  // Nothing to do, binlog thread not running
  }

  if (thd_slave_thread(thd)) {
    return 0;  // Nothing to do, slave thread
  }

  // Create a separate temporary THD, primarily in order to isolate from any
  // active transactions in the THD passed by caller. NOTE! This should be
  // revisited
  int stack_base = 0;
  THD *tmp_thd = ndb_create_thd((char *)&stack_base);
  if (!tmp_thd) {
    ndb_log_warning("Binlog: Failed to purge: '%s' (create THD failed)",
                    filename);
    return 0;
  }

  int error = 0;
  if (ndbcluster_binlog_index_remove_file(tmp_thd, filename)) {
    // Failed to delete rows from table
    ndb_log_warning("Binlog: Failed to purge: '%s'", filename);
    error = 1;  // Failed
  }
  delete tmp_thd;

  /* Relink original THD */
  thd->store_globals();

  return error;
}

/*
  ndbcluster_binlog_log_query

   - callback function installed in handlerton->binlog_log_query
   - called by MySQL Server in places where no other handlerton
     function exists which can be used to notify about changes
   - used by ndbcluster to detect when
     -- databases are created or altered
     -- privilege tables have been modified
*/

static void ndbcluster_binlog_log_query(handlerton *, THD *thd,
                                        enum_binlog_command binlog_command,
                                        const char *query, uint query_length,
                                        const char *db, const char *) {
  DBUG_TRACE;
  DBUG_PRINT("enter", ("binlog_command: %d, db: '%s', query: '%s'",
                       binlog_command, db, query));

  switch (binlog_command) {
    case LOGCOM_CREATE_DB: {
      DBUG_PRINT("info", ("New database '%s' created", db));

      Ndb_schema_dist_client schema_dist_client(thd);

      if (!schema_dist_client.prepare(db, "")) {
        // Could not prepare the schema distribution client
        // NOTE! As there is no way return error, this may have to be
        // revisited, the prepare should be done
        // much earlier where it can return an error for the query
        return;
      }

      // Generate the id, version
      unsigned int id = schema_dist_client.unique_id();
      unsigned int version = schema_dist_client.unique_version();

      const bool result =
          schema_dist_client.create_db(query, query_length, db, id, version);
      if (result) {
        // Update the schema with the generated id and version but skip
        // committing the change in DD. Commit will be done by the caller.
        ndb_dd_update_schema_version(thd, db, id, version,
                                     true /*skip_commit*/);
      } else {
        // NOTE! There is currently no way to report an error from this
        // function, just log an error and proceed
        ndb_log_error("Failed to distribute 'CREATE DATABASE %s'", db);
      }
    } break;

    case LOGCOM_ALTER_DB: {
      DBUG_PRINT("info", ("The database '%s' was altered", db));

      Ndb_schema_dist_client schema_dist_client(thd);

      if (!schema_dist_client.prepare(db, "")) {
        // Could not prepare the schema distribution client
        // NOTE! As there is no way return error, this may have to be
        // revisited, the prepare should be done
        // much earlier where it can return an error for the query
        return;
      }

      // Generate the id, version
      unsigned int id = schema_dist_client.unique_id();
      unsigned int version = schema_dist_client.unique_version();

      const bool result =
          schema_dist_client.alter_db(query, query_length, db, id, version);
      if (result) {
        // Update the schema with the generated id and version but skip
        // committing the change in DD. Commit will be done by the caller.
        ndb_dd_update_schema_version(thd, db, id, version,
                                     true /*skip_commit*/);
      } else {
        // NOTE! There is currently no way to report an error from this
        // function, just log an error and proceed
        ndb_log_error("Failed to distribute 'ALTER DATABASE %s'", db);
      }
    } break;

    case LOGCOM_CREATE_TABLE:
    case LOGCOM_ALTER_TABLE:
    case LOGCOM_RENAME_TABLE:
    case LOGCOM_DROP_TABLE:
    case LOGCOM_DROP_DB:
      DBUG_PRINT("info", ("Ignoring binlog_log_query notification "
                          "for binlog_command: %d",
                          binlog_command));
      break;
  }
}

static void ndbcluster_acl_notify(THD *thd,
                                  const Acl_change_notification *notice) {
  DBUG_TRACE;

  if (!check_ndb_in_thd(thd)) {
    ndb_log_error("Privilege distribution failed to seize thd_ndb");
    return;
  }

  /* If this is the binlog thread, the ACL change has arrived via
     schema distribution and requires no further action.
  */
  if (get_thd_ndb(thd)->check_option(Thd_ndb::NO_LOG_SCHEMA_OP)) {
    return;
  }

  /* Obtain the query in a form suitable for writing to the error log.
     The password is replaced with the string "<secret>".
  */
  std::string query;
  if (thd->rewritten_query().length())
    query.assign(thd->rewritten_query().ptr(), thd->rewritten_query().length());
  else
    query.assign(thd->query().str, thd->query().length);
  assert(query.length());
  ndb_log_verbose(9, "ACL considering: %s", query.c_str());

  std::string user_list;
  bool dist_use_db = false;   // Prepend "use [db];" to statement
  bool dist_refresh = false;  // All participants must refresh their caches
  Ndb_stored_grants::Strategy strategy =
      Ndb_stored_grants::handle_local_acl_change(thd, notice, &user_list,
                                                 &dist_use_db, &dist_refresh);

  Ndb_schema_dist_client schema_dist_client(thd);

  auto raise_error = [thd, query](const char *details) {
    get_thd_ndb(thd)->push_warning(
        "Could not distribute ACL change to other MySQL servers");
    ndb_log_error("Failed to distribute '%s' %s", query.c_str(), details);
  };

  if (strategy == Ndb_stored_grants::Strategy::ERROR) {
    raise_error("after error");
    return;
  }

  if (strategy == Ndb_stored_grants::Strategy::NONE) {
    ndb_log_verbose(9, "ACL change distribution: NONE");
    return;
  }

  const unsigned int &node_id = g_ndb_cluster_connection->node_id();
  if (!schema_dist_client.prepare_acl_change(node_id)) {
    raise_error("(Failed prepare)");
    return;
  }

  if (strategy == Ndb_stored_grants::Strategy::SNAPSHOT) {
    ndb_log_verbose(9, "ACL change distribution: SNAPSHOT");
    NdbTransaction *lock_trans = Ndb_stored_grants::acquire_snapshot_lock(thd);
    if (lock_trans) {
      if (!schema_dist_client.acl_notify(user_list)) raise_error("as snapshot");
      Ndb_stored_grants::release_snapshot_lock(lock_trans);
    } else {
      raise_error("- did not acquire snapshot lock");
    }
    return;
  }

  assert(strategy == Ndb_stored_grants::Strategy::STATEMENT);
  ndb_log_verbose(9, "ACL change distribution: STATEMENT");

  /* If the notice contains rewrite_params, query is an ALTER USER or SET
     PASSWORD statement and must be rewritten again, as if for the binlog,
     replacing a plaintext password with a crytpographic hash.
  */
  if (notice->get_rewrite_params()) {
    String rewritten_query;
    mysql_rewrite_acl_query(thd, rewritten_query, Consumer_type::BINLOG,
                            notice->get_rewrite_params(), false);
    query.assign(rewritten_query.c_ptr_safe(), rewritten_query.length());
    assert(query.length());
  }

  if (!schema_dist_client.acl_notify(
          dist_use_db ? notice->get_db().c_str() : nullptr, query.c_str(),
          query.length(), dist_refresh))
    raise_error("as statement");
}

/*
  End use of the NDB Cluster binlog
   - wait for binlog thread to shutdown
*/

int ndbcluster_binlog_end() {
  DBUG_TRACE;

  if (ndbcluster_binlog_inited) {
    ndbcluster_binlog_inited = 0;

    ndb_binlog_thread.stop();
    ndb_binlog_thread.deinit();

    mysql_mutex_destroy(&injector_event_mutex);
    mysql_mutex_destroy(&injector_data_mutex);
    mysql_cond_destroy(&injector_data_cond);
  }

  return 0;
}

/*****************************************************************
  functions called from slave sql client threads
****************************************************************/
static void ndbcluster_reset_logs() { DBUG_TRACE; }

static void ndbcluster_reset_slave(THD *thd) {
  if (!ndb_binlog_running) return;

  DBUG_TRACE;

  /*
    delete all rows from mysql.ndb_apply_status table
    - if table does not exist ignore the error as it
      is a consistent behavior
  */
  if (opt_ndb_clear_apply_status) {
    Ndb_local_connection mysqld(thd);
    const bool ignore_no_such_table = true;
    if (mysqld.delete_rows(Ndb_apply_status_table::DB_NAME,
                           Ndb_apply_status_table::TABLE_NAME,
                           ignore_no_such_table, "1=1")) {
      // Failed to delete rows from table
    }
  }
}

static int ndbcluster_binlog_func(handlerton *, THD *thd, enum_binlog_func fn,
                                  void *arg) {
  DBUG_TRACE;
  int res = 0;
  switch (fn) {
    case BFN_RESET_LOGS:
      ndbcluster_reset_logs();
      break;
    case BFN_RESET_SLAVE:
      ndbcluster_reset_slave(thd);
      break;
    case BFN_BINLOG_WAIT:
      ndbcluster_binlog_wait(thd);
      break;
    case BFN_BINLOG_END:
      res = ndbcluster_binlog_end();
      break;
    case BFN_BINLOG_PURGE_FILE:
      res = ndbcluster_binlog_index_purge_file(thd, (const char *)arg);
      break;
  }
  return res;
}

bool ndbcluster_binlog_init(handlerton *h) {
  h->binlog_func = ndbcluster_binlog_func;
  h->binlog_log_query = ndbcluster_binlog_log_query;
  h->acl_notify = ndbcluster_acl_notify;

  if (!Ndb_stored_grants::init()) {
    ndb_log_error("Failed to initialize synchronized privileges");
    return false;
  }

  return true;
}

/**
  Utility class encapsulating the code which setup the 'ndb binlog thread'
  to be "connected" to the cluster.
  This involves:
   - synchronizing the local mysqld data dictionary with that in NDB
   - subscribing to changes that happen in NDB, thus allowing:
    -- local Data Dictionary to be kept in synch
    -- changes in NDB to be written to binlog

*/

class Ndb_binlog_setup {
  THD *const m_thd;

  /**
     @brief Detect whether the binlog is being setup after an initial system
            start/restart or after a normal system start/restart.

     @param      thd_ndb           The Thd_ndb object
     @param[out] initial_restart   Set to true if this is an initial system
                                   start/restart, false otherwise.

     @return true if the method succeeded in detecting, false otherwise.
   */
  bool detect_initial_restart(Thd_ndb *thd_ndb, bool *initial_restart) {
    DBUG_TRACE;

    // Retrieve the old schema UUID stored in DD.
    dd::String_type dd_schema_uuid;
    if (!ndb_dd_get_schema_uuid(m_thd, &dd_schema_uuid)) {
      ndb_log_warning("Failed to read the schema UUID of DD");
      return false;
    }
    ndb_log_verbose(50, "Data dictionary schema_uuid='%s'",
                    dd_schema_uuid.c_str());

    if (dd_schema_uuid.empty()) {
      /*
        DD didn't have any schema UUID previously. This is either an initial
        start (or) an upgrade from a version which does not have the schema UUID
        implemented. Such upgrades are considered as initial starts to keep this
        code simple and due to the fact that the upgrade is probably being done
        from a 5.x or a non GA 8.0.x versions to a 8.0.x cluster GA version.
      */
      *initial_restart = true;
      ndb_log_info("Detected an initial system start");
      return true;
    }

    // Check if ndb_schema table exists in NDB
    Ndb_schema_dist_table schema_dist_table(thd_ndb);
    if (!schema_dist_table.exists()) {
      /*
        The ndb_schema table does not exist in NDB yet but the DD already has a
        schema UUID. This is an initial system restart.
      */
      *initial_restart = true;
      ndb_log_info("Detected an initial system restart");
      return true;
    }

    // Retrieve the old schema uuid stored in NDB
    std::string ndb_schema_uuid;
    if (!schema_dist_table.open() ||
        !schema_dist_table.get_schema_uuid(&ndb_schema_uuid)) {
      ndb_log_warning("Failed to read the schema UUID tuple from NDB");
      return false;
    }
    /*
      Since the ndb_schema table exists already, the schema UUID should not be
      empty as, whichever mysqld created the table, would also have updated the
      schema UUID in NDB. But in the rare case that a NDB is being restored from
      scratch while MySQL DD was left alone, the ndb_schema UUID (NDB side) may
      be empty while dd_schema (MySQL side) is not.
      Trigger a initial restart to clean up all events and DD definitions
      (warned here and effective below).
    */
    if (ndb_schema_uuid.empty()) {
      ndb_log_warning("Detected an empty ndb_schema table in NDB");
    }

    if (ndb_schema_uuid == dd_schema_uuid.c_str()) {
      /*
        Schema UUIDs are the same. This is either a normal system restart or an
        upgrade. Any upgrade from versions having schema UUID to another newer
        version will be handled here.
      */
      *initial_restart = false;
      ndb_log_info("Detected a normal system restart");
      return true;
    }

    /*
      Schema UUIDs don't match. This mysqld was previously connected to a
      Cluster whose schema UUID is stored in DD. It is now connecting to a new
      Cluster for the first time which already has a different schema UUID as
      this is not the first mysqld connecting to that Cluster.
      From this mysqld's perspective, this will be treated as an
      initial system restart.
    */
    *initial_restart = true;
    ndb_log_info("Detected an initial system restart");
    return true;
  }

  Ndb_binlog_setup(const Ndb_binlog_setup &) = delete;
  Ndb_binlog_setup operator=(const Ndb_binlog_setup &) = delete;

 public:
  Ndb_binlog_setup(THD *thd) : m_thd(thd) {}

  /**
    @brief Setup this node to take part in schema distribution by creating the
    ndbcluster util tables, perform schema synchronization and create references
    to NDB_SHARE for all tables.

    @note See special error handling required when function fails.

    @return true if setup is successful
    @return false if setup fails. The creation of ndb_schema table and setup
    of event operation registers this node in schema distribution protocol. Thus
    this node is expected to reply to schema distribution events. Replying is
    however not possible until setup has successfully completed and the binlog
    thread has started to handle events. If setup fails the event operation on
    ndb_schema table and all other event operations must be removed in order to
    signal unsubcribe and remove this node from schema distribution.
  */
  bool setup(Thd_ndb *thd_ndb) {
    /* Test binlog_setup on this mysqld being slower (than other mysqld) */
    if (DBUG_EVALUATE_IF("ndb_binlog_setup_slow", true, false)) {
      ndb_log_info("'ndb_binlog_setup_slow' -> sleep");
      ndb_milli_sleep(10 * 1000);
      ndb_log_info(" <- sleep");
    }

    // Protect the schema synchronization with GSL(Global Schema Lock)
    Ndb_global_schema_lock_guard global_schema_lock_guard(m_thd);
    if (global_schema_lock_guard.lock()) {
      return false;
    }

    DBUG_EXECUTE_IF("ndb_schema_no_uuid", {
      Ndb_schema_dist_table schema_dist_table(thd_ndb);
      if (schema_dist_table.open()) {
        // Simulate that ndb_schema exists but contains no row with uuid
        // by simply deleting all rows
        ndbcluster::ndbrequire(schema_dist_table.delete_all_rows());
      }
    });

    // Check if this is a initial restart/start
    bool initial_system_restart = false;
    if (!detect_initial_restart(thd_ndb, &initial_system_restart)) {
      // Failed to detect if this was a initial restart
      return false;
    }

    DBUG_EXECUTE_IF("ndb_dd_shuffle_ids", {
      Ndb_dd_client dd_client(m_thd);
      dd_client.dbug_shuffle_spi_for_NDB_tables();
    });

    DBUG_EXECUTE_IF("ndb_dd_dump", {
      Ndb_dd_client dd_client(m_thd);
      dd_client.dump_NDB_tables();
      ndb_dump_NDB_tables(thd_ndb->ndb);
    });

    Ndb_dd_sync dd_sync(m_thd, thd_ndb);
    if (initial_system_restart) {
      // Remove all NDB metadata from DD since this is an initial restart
      if (!dd_sync.remove_all_metadata()) {
        return false;
      }
    } else {
      /*
        Not an initial restart. Delete DD table definitions corresponding to NDB
        tables that no longer exist in NDB Dictionary. This is to ensure that
        synchronization of tables down the line doesn't run into issues related
        to table ids being reused
      */
      if (!dd_sync.remove_deleted_tables()) {
        return false;
      }
    }

    // Allow setup of NDB_SHARE for ndb_schema before schema dist is ready
    Thd_ndb::Options_guard thd_ndb_options(thd_ndb);
    thd_ndb_options.set(Thd_ndb::ALLOW_BINLOG_SETUP);

    const bool ndb_schema_dist_upgrade_allowed = ndb_allow_ndb_schema_upgrade();
    Ndb_schema_dist_table schema_dist_table(thd_ndb);
    if (!schema_dist_table.create_or_upgrade(m_thd,
                                             ndb_schema_dist_upgrade_allowed))
      return false;

    if (!Ndb_schema_dist::is_ready(m_thd)) {
      ndb_log_verbose(50, "Schema distribution setup failed");
      return false;
    }

    if (DBUG_EVALUATE_IF("ndb_binlog_setup_incomplete", true, false)) {
      // Remove the dbug keyword, only fail first time and avoid infinite setup
      DBUG_SET("-d,ndb_binlog_setup_incomplete");
      // Test handling of setup failing to complete *after* created 'ndb_schema'
      ndb_log_info("Simulate 'ndb_binlog_setup_incomplete' -> return error");
      return false;
    }

    // ndb_schema setup should have installed a new UUID and sync'ed with DD
    std::string schema_uuid;
    ndbcluster::ndbrequire(schema_dist_table.get_schema_uuid(&schema_uuid));
    dd::String_type dd_schema_uuid;
    ndbcluster::ndbrequire(ndb_dd_get_schema_uuid(m_thd, &dd_schema_uuid));
    if (schema_uuid != dd_schema_uuid.c_str()) {
      ndb_log_error("Schema UUID from NDB '%s' != from DD Schema UUID '%s'",
                    schema_uuid.c_str(), dd_schema_uuid.c_str());
      assert(false);
    }

    Ndb_schema_result_table schema_result_table(thd_ndb);
    if (!schema_result_table.create_or_upgrade(m_thd,
                                               ndb_schema_dist_upgrade_allowed))
      return false;

    // Schema distributions that get aborted by the coordinator due to a cluster
    // failure (or) a MySQL Server shutdown, can leave behind rows in
    // ndb_schema_result table. Clear the ndb_schema_result table. This is safe
    // as the binlog thread has the GSL now and no other schema op distribution
    // can be active.
    if (!initial_system_restart && !schema_result_table.delete_all_rows()) {
      ndb_log_warning("Failed to remove obsolete rows from ndb_schema_result");
      return false;
    }

    Ndb_index_stat_head_table index_stat_head_table(thd_ndb);
    if (!index_stat_head_table.create_or_upgrade(m_thd, true)) return false;

    Ndb_index_stat_sample_table index_stat_sample_table(thd_ndb);
    if (!index_stat_sample_table.create_or_upgrade(m_thd, true)) return false;

    if (initial_system_restart) {
      // The index stat thread must be restarted to ensure that the index stat
      // functionality is ready to be used as soon as binlog setup is done
      ndb_log_info("Signalling the index stat thread to restart");
      ndb_index_stat_restart();
    }

    Ndb_apply_status_table apply_status_table(thd_ndb);
    if (!apply_status_table.create_or_upgrade(m_thd, true)) return false;

    if (!dd_sync.synchronize()) {
      ndb_log_verbose(9, "Failed to synchronize DD with NDB");
      return false;
    }

    if (!Ndb_stored_grants::setup(m_thd, thd_ndb)) {
      ndb_log_warning("Failed to setup synchronized privileges");
      return false;
    }

    Mutex_guard injector_mutex_g(injector_data_mutex);
    ndb_binlog_tables_inited = true;

    // During upgrade from a non DD version, the DDLs are blocked until all
    // nodes run a version that has support for the Data Dictionary.
    Ndb_schema_dist_client::block_ddl(!ndb_all_nodes_support_mysql_dd());

    return true;  // Setup completed OK
  }
};

/**
  @brief Force start of GCP, don't wait for reply.

  @note This function is used by schema distribution to speed up handling of
  schema changes in the cluster. By forcing a GCP to start, the
  Ndb_schema_event_handler will receive the events notifying about changes to
  the ndb_schema* tables faster. Beware that forcing GCP will temporarily cause
  smaller transactions in the binlog, thus potentially affecting batching when
  applied on the replicas.

  @param ndb  Ndb Object
*/
static inline void schema_dist_send_force_gcp(Ndb *ndb) {
  // Send signal to DBDIH to start new micro gcp
  constexpr int START_GCP_NO_WAIT = 1;
  (void)ndb->getDictionary()->forceGCPWait(START_GCP_NO_WAIT);
}

/*
  Defines for the expected order of columns in ndb_schema table, should
  match the accepted table definition.
*/
constexpr uint SCHEMA_DB_I = 0;
constexpr uint SCHEMA_NAME_I = 1;
constexpr uint SCHEMA_SLOCK_I = 2;
constexpr uint SCHEMA_QUERY_I = 3;
constexpr uint SCHEMA_NODE_ID_I = 4;
constexpr uint SCHEMA_EPOCH_I = 5;
constexpr uint SCHEMA_ID_I = 6;
constexpr uint SCHEMA_VERSION_I = 7;
constexpr uint SCHEMA_TYPE_I = 8;
constexpr uint SCHEMA_OP_ID_I = 9;

bool Ndb_schema_dist_client::write_schema_op_to_NDB(
    Ndb *ndb, const char *query, int query_length, const char *db,
    const char *name, uint32 id, uint32 version, uint32 nodeid, uint32 type,
    uint32 schema_op_id, uint32 anyvalue) {
  DBUG_TRACE;

  // Open ndb_schema table
  Ndb_schema_dist_table schema_dist_table(m_thd_ndb);
  if (!schema_dist_table.open()) {
    return false;
  }
  const NdbDictionary::Table *ndbtab = schema_dist_table.get_table();

  // Pack db and table_name
  char db_buf[FN_REFLEN];
  char name_buf[FN_REFLEN];
  ndb_pack_varchar(ndbtab, SCHEMA_DB_I, db_buf, db, strlen(db));
  ndb_pack_varchar(ndbtab, SCHEMA_NAME_I, name_buf, name, strlen(name));

  // Start the schema operation with all bits set in the slock column.
  // The expectation is that all participants will reply and those not
  // connected will be filtered away by the coordinator.
  std::vector<char> slock_data;
  slock_data.assign(schema_dist_table.get_slock_bytes(),
                    static_cast<char>(0xFF));

  // Function for writing row to ndb_schema
  std::function<const NdbError *(NdbTransaction *)> write_schema_op_func =
      [&](NdbTransaction *trans) -> const NdbError * {
    DBUG_TRACE;

    NdbOperation *op = trans->getNdbOperation(ndbtab);
    if (op == nullptr) return &trans->getNdbError();

    const Uint64 log_epoch = 0;
    if (op->writeTuple() != 0 || op->equal(SCHEMA_DB_I, db_buf) != 0 ||
        op->equal(SCHEMA_NAME_I, name_buf) != 0 ||
        op->setValue(SCHEMA_SLOCK_I, slock_data.data()) != 0 ||
        op->setValue(SCHEMA_NODE_ID_I, nodeid) != 0 ||
        op->setValue(SCHEMA_EPOCH_I, log_epoch) != 0 ||
        op->setValue(SCHEMA_ID_I, id) != 0 ||
        op->setValue(SCHEMA_VERSION_I, version) != 0 ||
        op->setValue(SCHEMA_TYPE_I, type) != 0 ||
        op->setAnyValue(anyvalue) != 0)
      return &op->getNdbError();

    NdbBlob *ndb_blob = op->getBlobHandle(SCHEMA_QUERY_I);
    if (ndb_blob == nullptr) return &op->getNdbError();

    if (ndb_blob->setValue(query, query_length) != 0)
      return &ndb_blob->getNdbError();

    if (schema_dist_table.have_schema_op_id_column()) {
      if (op->setValue(SCHEMA_OP_ID_I, schema_op_id) != 0)
        return &op->getNdbError();
    }

    if (trans->execute(NdbTransaction::Commit, NdbOperation::DefaultAbortOption,
                       1 /* force send */) != 0) {
      return &trans->getNdbError();
    }

    return nullptr;
  };

  NdbError ndb_err;
  if (!ndb_trans_retry(ndb, m_thd, ndb_err, write_schema_op_func)) {
    m_thd_ndb->push_ndb_error_warning(ndb_err);
    m_thd_ndb->push_warning("Failed to write schema operation");
    return false;
  }

  schema_dist_send_force_gcp(ndb);

  return true;
}

/*
  Check whether the Server-local schema distribution mechanism
  is available
*/
bool Ndb_schema_dist_client::check_local_schema_dist_available() const {
  /**
   * Schema distribution is not available if the local
   * BI is either not yet setup, or shut[ting] down
   */
  return ndb_binlog_is_initialized();
}

/*
  log query in ndb_schema table
*/

bool Ndb_schema_dist_client::log_schema_op_impl(
    Ndb *ndb, const char *query, int query_length, const char *db,
    const char *table_name, uint32 ndb_table_id, uint32 ndb_table_version,
    SCHEMA_OP_TYPE type, uint32 anyvalue) {
  DBUG_TRACE;
  DBUG_PRINT("enter",
             ("query: %s  db: %s  table_name: %s", query, db, table_name));

  // Create NDB_SCHEMA_OBJECT
  std::unique_ptr<NDB_SCHEMA_OBJECT, decltype(&NDB_SCHEMA_OBJECT::release)>
      ndb_schema_object(NDB_SCHEMA_OBJECT::get(db, table_name, ndb_table_id,
                                               ndb_table_version, true),
                        NDB_SCHEMA_OBJECT::release);

  // Format string to use in log printouts
  const std::string op_name = db + std::string(".") + table_name + "(" +
                              std::to_string(ndb_table_id) + "/" +
                              std::to_string(ndb_table_version) + ")";

  // Use nodeid of the primary cluster connection since that is
  // the nodeid which the coordinator and participants listen to
  const uint32 own_nodeid = g_ndb_cluster_connection->node_id();

  if (DBUG_EVALUATE_IF("ndb_schema_dist_client_killed_before_write", true,
                       false)) {
    // simulate query interruption thd->kill
    m_thd->killed = THD::KILL_QUERY;
  }

  // Abort the distribution before logging the schema op to the ndb_schema table
  // if the thd has been killed. Once the schema op is logged to the table,
  // participants cannot be forced to abort even if the thd gets killed.
  if (thd_killed(m_thd)) {
    ndb_schema_object->fail_schema_op(Ndb_schema_dist::CLIENT_KILLED,
                                      "Client was killed");
    ndb_log_warning("Distribution of '%s' - aborted!", op_name.c_str());
    return false;
  }

  DEBUG_SYNC(m_thd, "ndb_schema_before_write");

  // Write schema operation to the table
  if (DBUG_EVALUATE_IF("ndb_schema_write_fail", true, false) ||
      !write_schema_op_to_NDB(ndb, query, query_length, db, table_name,
                              ndb_table_id, ndb_table_version, own_nodeid, type,
                              ndb_schema_object->schema_op_id(), anyvalue)) {
    ndb_schema_object->fail_schema_op(Ndb_schema_dist::NDB_TRANS_FAILURE,
                                      "Failed to write schema operation");
    ndb_log_warning("Failed to write the schema op into the ndb_schema table");
    return false;
  }

  DEBUG_SYNC(m_thd, "ndb_schema_after_write");

  if (DBUG_EVALUATE_IF("ndb_schema_dist_client_killed_after_write", true,
                       false)) {
    // simulate query interruption thd->kill to test that
    // they are ignored after the schema has been logged already.
    m_thd->killed = THD::KILL_QUERY;
  }

  if (ndb_log_get_verbose_level() >= 19) {
    const char *line_separator = "\n";
    std::stringstream ss;
    ss << "Schema_op { " << line_separator;
    ss << "  type: " << type << ", " << line_separator;
    // ACL statements may contain passwords, so skip logging them here
    if (type != SOT_ACL_STATEMENT && type != SOT_ACL_STATEMENT_REFRESH)
      ss << "  query: '" << query << "'" << line_separator;
    ss << "}";
    ndb_log_info("Distribution of '%s' - started! %s", op_name.c_str(),
                 ss.str().c_str());
  }

  // Wait for participants to complete the schema change
  while (true) {
    const bool completed = ndb_schema_object->client_wait_completed(1);
    if (completed) {
      // Schema operation completed
      ndb_log_verbose(19, "Distribution of '%s' - completed!", op_name.c_str());
      break;
    }

    // Client normally relies on the coordinator to time out the schema
    // operation when it has received the schema operation. Until then
    // the client will check for timeout itself.
    const bool timedout = ndb_schema_object->check_timeout(
        true, opt_ndb_schema_dist_timeout, Ndb_schema_dist::CLIENT_TIMEOUT,
        "Client detected timeout");
    if (timedout) {
      ndb_log_warning("Distribution of '%s' - client timeout", op_name.c_str());
      ndb_log_warning("Schema dist client detected timeout");

      // Delay the execution of client thread so that the coordinator
      // will receive the schema event and find the timedout schema object
      DBUG_EXECUTE_IF("ndb_stale_event_with_schema_obj", sleep(4););

      save_schema_op_results(ndb_schema_object.get());
      return false;
    }

    // Check if schema distribution is still ready.
    if (m_share->have_event_operation() == false ||
        m_result_share->have_event_operation() == false) {
      // This case is unlikely, but there is small race between
      // clients first check for schema distribution ready and schema op
      // registered in the coordinator(since the message is passed
      // via NDB).
      ndb_schema_object->fail_schema_op(Ndb_schema_dist::CLIENT_ABORT,
                                        "Schema distribution is not ready");
      ndb_log_warning("Distribution of '%s' - not ready!", op_name.c_str());
      break;
    }

    // Once the schema op has been written to the ndb_schema table, it is really
    // hard to abort the distribution on the participants. If the schema op is
    // failed at this point and returned before the participants could reply,
    // the GSL will be released and thus allowing a subsequent DDL to execute in
    // the cluster while the participants are still applying the previous
    // change. If the new DDL is conflicting with the previous one, it can
    // lead to inconsistencies across the DDs of MySQL Servers connected to the
    // cluster. To prevent this, the client silently ignores if the thd has been
    // killed after the ndb_schema table write. Regardless of the type of kill,
    // the client waits for the coordinator to complete the rest of the protocol
    // (or) timeout on its own (or) detect a shutdown and fail the schema op.
    if (thd_killed(m_thd)) {
      ndb_log_verbose(
          19,
          "Distribution of '%s' - client killed but waiting for coordinator "
          "to complete!",
          op_name.c_str());
    }
  }

  save_schema_op_results(ndb_schema_object.get());
  return true;
}

/*
  ndbcluster_binlog_event_operation_teardown

  Used when a NdbEventOperation has indicated that the table has been
  dropped or connection to cluster has failed. Function need to teardown
  the NdbEventOperation and it's associated datastructures owned
  by the binlog.

  It will also signal the "injector_data_cond" so that anyone using
  ndbcluster_binlog_wait_synch_drop_table() to wait for the binlog
  to handle the drop will be notified.

  The function may be called either by Ndb_schema_event_handler which
  listens to events only on mysql.ndb_schema or by the "injector" which
  listen to events on all the other tables.
*/

static void ndbcluster_binlog_event_operation_teardown(THD *thd, Ndb *is_ndb,
                                                       NdbEventOperation *pOp) {
  DBUG_TRACE;
  DBUG_PRINT("enter", ("pOp: %p", pOp));

  // Get Ndb_event_data associated with the NdbEventOperation
  const Ndb_event_data *const event_data =
      Ndb_event_data::get_event_data(pOp->getCustomData());
  NDB_SHARE *const share = event_data->share;

  // Since table has been dropped or cluster connection lost the NdbApi table
  // should be invalidated in the global dictionary cache
  Ndb_table_guard::invalidate_table(is_ndb, share->db, share->table_name);

  // Close the table in MySQL Server
  ndb_tdc_close_cached_table(thd, share->db, share->table_name);

  // Drop the NdbEventOperation from NdbApi
  mysql_mutex_lock(&injector_event_mutex);
  pOp->setCustomData(nullptr);
  is_ndb->dropEventOperation(pOp);
  mysql_mutex_unlock(&injector_event_mutex);

  // Release op from NDB_SHARE
  mysql_mutex_lock(&share->mutex);
  assert(share->op == pOp);
  share->op = nullptr;
  mysql_mutex_unlock(&share->mutex);

  // Release event data reference
  NDB_SHARE::release_reference(share, "event_data");

  // Delete the event_data, it's mem_root, shadow_table etc.
  Ndb_event_data::destroy(event_data);

  // Signal that teardown has been completed by binlog. This mechanism is used
  // when deleting or renaming table to not return until the command also has
  // been injected in binlog on local server
  DBUG_PRINT("info", ("signal that teardown is done"));
  mysql_cond_broadcast(&injector_data_cond);
}

/*
  Data used by the Ndb_schema_event_handler which lives
  as long as the NDB Binlog thread is connected to the cluster.

  NOTE! An Ndb_schema_event_handler instance only lives for one epoch

 */
class Ndb_schema_dist_data {
  uint m_own_nodeid;
  // List of active schema operations in this coordinator. Having an
  // active schema operation means it need to be checked
  // for timeout or request to be killed regularly
  std::unordered_set<const NDB_SCHEMA_OBJECT *> m_active_schema_ops;

  std::chrono::steady_clock::time_point m_next_check_time;

  // The schema distribution tables or their subscriptions has been lost and
  // setup is required
  bool m_check_schema_dist_setup{false};

  // Keeps track of subscribers as reported by one data node
  class Node_subscribers {
    MY_BITMAP m_bitmap;

   public:
    Node_subscribers(const Node_subscribers &) = delete;
    Node_subscribers() = delete;
    Node_subscribers(uint max_subscribers) {
      // Initialize the bitmap
      bitmap_init(&m_bitmap, nullptr, max_subscribers);

      // Assume that all bits are cleared by bitmap_init()
      assert(bitmap_is_clear_all(&m_bitmap));
    }
    ~Node_subscribers() { bitmap_free(&m_bitmap); }
    void clear_all() { bitmap_clear_all(&m_bitmap); }
    void set(uint subscriber_node_id) {
      bitmap_set_bit(&m_bitmap, subscriber_node_id);
    }
    void clear(uint subscriber_node_id) {
      bitmap_clear_bit(&m_bitmap, subscriber_node_id);
    }
    std::string to_string() const {
      return ndb_bitmap_to_hex_string(&m_bitmap);
    }

    /**
       @brief Add current subscribers to list of nodes.
       @param subscriber_list List of subscriber
    */
    void get_subscriber_list(
        std::unordered_set<uint32> &subscriber_list) const {
      for (uint i = bitmap_get_first_set(&m_bitmap); i != MY_BIT_NONE;
           i = bitmap_get_next_set(&m_bitmap, i)) {
        subscriber_list.insert(i);
      }
    }
  };
  /*
    List keeping track of the subscribers to ndb_schema. It contains one
    Node_subscribers per data node, this avoids the need to know which data
    nodes are connected.
  */
  std::unordered_map<uint, Node_subscribers *> m_subscriber_bitmaps;

  /**
    @brief Find node subscribers for given data node
    @param data_node_id Nodeid of data node
    @return Pointer to node subscribers or nullptr
   */
  Node_subscribers *find_node_subscribers(uint data_node_id) const {
    const auto it = m_subscriber_bitmaps.find(data_node_id);
    if (it == m_subscriber_bitmaps.end()) {
      // Unexpected data node id received, this may be caused by data node added
      // without restarting this MySQL Server or node id otherwise out of
      // range for current configuration. Handle the situation gracefully and
      // just print error message to the log.
      ndb_log_error("Could not find node subscribers for data node %d",
                    data_node_id);
      ndb_log_error("Restart this MySQL Server to adapt to configuration");
      return nullptr;
    }
    Node_subscribers *subscriber_bitmap = it->second;
    ndbcluster::ndbrequire(subscriber_bitmap);
    return subscriber_bitmap;
  }

  // Holds the new key for a table to be renamed
  struct NDB_SHARE_KEY *m_prepared_rename_key;

 public:
  Ndb_schema_dist_data(const Ndb_schema_dist_data &);  // Not implemented
  Ndb_schema_dist_data() : m_prepared_rename_key(nullptr) {}
  ~Ndb_schema_dist_data() {
    // There should be no schema operations active
    assert(m_active_schema_ops.size() == 0);
  }

  // Indicates that metadata has changed in NDB.
  // Since the cache only contains table ids, it's currently enough to set this
  // flag only when table (most likely) has changed
  bool metadata_changed;

  void init(Ndb_cluster_connection *cluster_connection) {
    const Uint32 max_subscribers = cluster_connection->max_api_nodeid() + 1;
    m_own_nodeid = cluster_connection->node_id();
    NDB_SCHEMA_OBJECT::init(m_own_nodeid);

    // Add one subscriber bitmap per data node in the current configuration
    unsigned node_id;
    Ndb_cluster_connection_node_iter node_iter;
    while ((node_id = cluster_connection->get_next_node(node_iter))) {
      m_subscriber_bitmaps.emplace(node_id,
                                   new Node_subscribers(max_subscribers));
    }
    metadata_changed = true;
  }

  void release(void) {
    // Release the subscriber bitmaps
    for (const auto &it : m_subscriber_bitmaps) {
      Node_subscribers *subscriber_bitmap = it.second;
      delete subscriber_bitmap;
    }
    m_subscriber_bitmaps.clear();

    // Release the prepared rename key, it's very unlikely
    // that the key is still around here, but just in case
    NDB_SHARE::free_key(m_prepared_rename_key);
    m_prepared_rename_key = nullptr;

    // Release any remaining active schema operations
    for (const NDB_SCHEMA_OBJECT *schema_op : m_active_schema_ops) {
      ndb_log_info(" - releasing schema operation on '%s.%s'", schema_op->db(),
                   schema_op->name());
      schema_op->fail_schema_op(Ndb_schema_dist::COORD_ABORT,
                                "Coordinator aborted");
      // Release coordinator reference
      NDB_SCHEMA_OBJECT::release(const_cast<NDB_SCHEMA_OBJECT *>(schema_op));
    }
    m_active_schema_ops.clear();
  }

  void report_data_node_failure(unsigned data_node_id) {
    ndb_log_verbose(1, "Data node %d failed", data_node_id);

    Node_subscribers *subscribers = find_node_subscribers(data_node_id);
    if (subscribers) {
      subscribers->clear_all();

      ndb_log_verbose(19, "Subscribers[%d]: %s", data_node_id,
                      subscribers->to_string().c_str());
    }
  }

  void report_subscribe(unsigned data_node_id, unsigned subscriber_node_id) {
    ndb_log_verbose(1, "Data node %d reports subscribe from node %d",
                    data_node_id, subscriber_node_id);
    ndbcluster::ndbrequire(subscriber_node_id != 0);

    Node_subscribers *subscribers = find_node_subscribers(data_node_id);
    if (subscribers) {
      subscribers->set(subscriber_node_id);

      ndb_log_verbose(19, "Subscribers[%d]: %s", data_node_id,
                      subscribers->to_string().c_str());
    }
  }

  void report_unsubscribe(unsigned data_node_id, unsigned subscriber_node_id) {
    ndb_log_verbose(1, "Data node %d reports unsubscribe from node %d",
                    data_node_id, subscriber_node_id);
    ndbcluster::ndbrequire(subscriber_node_id != 0);

    Node_subscribers *subscribers = find_node_subscribers(data_node_id);
    if (subscribers) {
      subscribers->clear(subscriber_node_id);

      ndb_log_verbose(19, "Subscribers[%d]: %s", data_node_id,
                      subscribers->to_string().c_str());
    }
  }

  void report_unsubscribe_all() {
    ndb_log_verbose(1, "Unsubscribe all subscribers");
    for (const auto &it : m_subscriber_bitmaps) {
      Node_subscribers *subscribers = it.second;
      subscribers->clear_all();
    }
  }

  /**
     @brief Get list of current subscribers
     @note A node counts as subscribed as soon as any data node report it as
     subscribed.
     @param subscriber_list The list where to return subscribers
  */
  void get_subscriber_list(std::unordered_set<uint32> &subscriber_list) const {
    for (const auto &it : m_subscriber_bitmaps) {
      Node_subscribers *subscribers = it.second;
      subscribers->get_subscriber_list(subscriber_list);
    }
    // Always add own node which is always connected
    subscriber_list.insert(m_own_nodeid);
  }

  void save_prepared_rename_key(NDB_SHARE_KEY *key) {
    m_prepared_rename_key = key;
  }

  NDB_SHARE_KEY *get_prepared_rename_key() const {
    return m_prepared_rename_key;
  }

  void add_active_schema_op(NDB_SCHEMA_OBJECT *schema_op) {
    // Current assumption is that as long as all users of schema distribution
    // hold the GSL, there will ever only be one active schema operation at a
    // time. This assumption will probably change soon, but until then it can
    // be verifed with an assert.
    assert(m_active_schema_ops.size() == 0);

    // Get coordinator reference to NDB_SCHEMA_OBJECT. It will be kept alive
    // until the coordinator releases it
    NDB_SCHEMA_OBJECT::get(schema_op);

    // Insert NDB_SCHEMA_OBJECT in list of active schema ops
    ndbcluster::ndbrequire(m_active_schema_ops.insert(schema_op).second);

    schedule_next_check();
  }

  void remove_active_schema_op(NDB_SCHEMA_OBJECT *schema_op) {
    // Need to have active schema op for decrement
    ndbcluster::ndbrequire(m_active_schema_ops.size() > 0);

    // Remove NDB_SCHEMA_OBJECT from list of active schema ops
    ndbcluster::ndbrequire(m_active_schema_ops.erase(schema_op) == 1);

    // Release coordinator reference to NDB_SCHEMA_OBJECT
    NDB_SCHEMA_OBJECT::release(schema_op);
  }

  const std::unordered_set<const NDB_SCHEMA_OBJECT *> &active_schema_ops() {
    return m_active_schema_ops;
  }

  // This function is called after each epoch, but checks should only
  // be performed at regular intervals in order to allow binlog thread focus on
  // other stuff.
  // Return true if something is active and sufficient time has passed since
  // last check.
  bool time_for_check() {
    // Check if there is anything which need to be checked
    if (m_active_schema_ops.size() == 0 && !m_check_schema_dist_setup)
      return false;

    // Check if enough time has passed sinced last check
    const std::chrono::steady_clock::time_point curr_time =
        std::chrono::steady_clock::now();
    if (m_next_check_time > curr_time) return false;

    return true;
  }

  void schedule_next_check() {
    // Only allow scheduling check if there are something active (this is a
    // consistency check of the intention to only check when necessary)
    assert(m_active_schema_ops.size() > 0 || m_check_schema_dist_setup);

    // Schedule next check (at the earliest) in 1 second
    m_next_check_time =
        std::chrono::steady_clock::now() + std::chrono::seconds(1);
  }

  // Activate setup of schema distribution
  void activate_schema_dist_setup() {
    m_check_schema_dist_setup = true;
    schedule_next_check();
  }

  // Deactivate setup of schema distribution
  void deactivate_schema_dist_setup() {
    assert(m_check_schema_dist_setup);  // Must already be on

    m_check_schema_dist_setup = false;
  }

  // Check if schema distribution setup is active
  bool is_schema_dist_setup_active() const { return m_check_schema_dist_setup; }
};  // class Ndb_schema_dist_data

class Ndb_schema_event_handler {
  class Ndb_schema_op {
    /*
       Unpack arbitrary length varbinary field and return as string.

       @param field The field to unpack
    */
    static std::string unpack_varbinary(const Field *field) {
      /*
        The Schema_dist_client will check the schema of the ndb_schema table
        and will not send any commands unless the table fulfills requirements.
        Thus this function assumes that the field is always a varbinary
        (with at least 63 bytes length since that's the legacy min limit)
      */
      ndbcluster::ndbrequire(field->type() == MYSQL_TYPE_VARCHAR);
      ndbcluster::ndbrequire(field->field_length >= 63);

      // Calculate number of length bytes, this depends on fields max length
      const uint length_bytes = HA_VARCHAR_PACKLENGTH(field->field_length);
      ndbcluster::ndbrequire(length_bytes <= 2);

      // Read length of the varbinary which is stored in the field
      const uint varbinary_length = length_bytes == 1
                                        ? static_cast<uint>(*field->field_ptr())
                                        : uint2korr(field->field_ptr());
      DBUG_PRINT("info", ("varbinary length: %u", varbinary_length));
      // Check that varbinary length is not greater than fields max length
      // (this would indicate that corrupted data has been written to table)
      ndbcluster::ndbrequire(varbinary_length <= field->field_length);

      const char *varbinary_start =
          reinterpret_cast<const char *>(field->field_ptr() + length_bytes);
      return std::string(varbinary_start, varbinary_length);
    }

    /*
       Unpack blob field and return as string.

       This function assumes that the blob has already been fetched from NDB
       and is ready to be extracted from buffers allocated inside NdbApi.

       @param ndb_blob The blob column to unpack
    */
    static std::string unpack_blob(NdbBlob *ndb_blob) {
      // Check if blob is NULL
      int blob_is_null;
      ndbcluster::ndbrequire(ndb_blob->getNull(blob_is_null) == 0);
      if (blob_is_null != 0) {
        // The blob column didn't contain anything, return empty string
        return std::string("");
      }

      // Read length of blob
      Uint64 blob_len;
      ndbcluster::ndbrequire(ndb_blob->getLength(blob_len) == 0);
      if (blob_len == 0) {
        // The blob column didn't contain anything, return empty string
        return std::string("");
      }

      // Read the blob content directly into string
      Uint32 read_len = static_cast<Uint32>(blob_len);
      std::string str(read_len, '\0');
      ndbcluster::ndbrequire(ndb_blob->readData(str.data(), read_len) == 0);
      ndbcluster::ndbrequire(blob_len == read_len);  // Assume all read

      DBUG_PRINT("unpack_blob", ("str: '%s'", str.c_str()));
      return str;
    }

    void unpack_slock(const Field *field) {
      // Allocate bitmap buffer
      slock_buf.resize(((field->field_length * 8) + 31) / 32);

      // Initialize bitmap(always succeeds when buffer is already allocated)
      (void)bitmap_init(&slock, slock_buf.data(), field->field_length * 8);

      // Copy data into bitmap buffer
      memcpy(slock_buf.data(), field->field_ptr(), field->field_length);
    }

    // Unpack Ndb_schema_op from event_data pointer
    void unpack_event(const Ndb_event_data *event_data) {
      TABLE *table = event_data->shadow_table;
      Field **field = table->field;

      my_bitmap_map *old_map = dbug_tmp_use_all_columns(table, table->read_set);

      /* db, varbinary */
      db = unpack_varbinary(*field);
      field++;

      /* name, varbinary */
      name = unpack_varbinary(*field);
      field++;

      /* slock, binary */
      unpack_slock(*field);
      field++;

      /* query, blob */
      query = unpack_blob(event_data->ndb_value[0][SCHEMA_QUERY_I].blob);
      field++;

      /* node_id */
      node_id = (Uint32)((Field_long *)*field)->val_int();
      /* epoch */
      field++;
      epoch = ((Field_long *)*field)->val_int();
      /* id */
      field++;
      id = (Uint32)((Field_long *)*field)->val_int();
      /* version */
      field++;
      version = (Uint32)((Field_long *)*field)->val_int();
      /* type */
      field++;
      type = (Uint32)((Field_long *)*field)->val_int();
      /* schema_op_id */
      field++;
      if (*field) {
        // Optional column
        schema_op_id = (Uint32)((Field_long *)*field)->val_int();
      } else {
        schema_op_id = 0;
      }

      dbug_tmp_restore_column_map(table->read_set, old_map);
    }

    // Buffer for the slock bitmap
    std::vector<my_bitmap_map> slock_buf;

    Ndb_schema_op() = default;
    Ndb_schema_op(const Ndb_schema_op &) = delete;
    Ndb_schema_op(Ndb_schema_op &&) = delete;
    Ndb_schema_op operator=(const Ndb_schema_op &) = delete;
    Ndb_schema_op operator=(Ndb_schema_op &&) = delete;

   public:
    ~Ndb_schema_op() {}

    std::string db;
    std::string name;
    std::string query;
    MY_BITMAP slock;
    Uint64 epoch;
    uint32 node_id;
    uint32 id;
    uint32 version;
    uint32 type;
    uint32 any_value;
    uint32 schema_op_id;

    /**
      Create a Ndb_schema_op from Ndb_event_data
    */
    static std::unique_ptr<const Ndb_schema_op> create(
        const Ndb_event_data *event_data, Uint32 any_value) {
      DBUG_TRACE;
      std::unique_ptr<Ndb_schema_op> schema_op(new Ndb_schema_op());
      schema_op->unpack_event(event_data);
      schema_op->any_value = any_value;
      DBUG_PRINT("exit", ("'%s.%s': query: '%s' type: %d",
                          schema_op->db.c_str(), schema_op->name.c_str(),
                          schema_op->query.c_str(), schema_op->type));
      return schema_op;
    }
  };

  class Ndb_schema_op_result {
    uint32 m_result{0};
    std::string m_message;

   public:
    void set_result(Ndb_schema_dist::Schema_op_result_code result,
                    const std::string message) {
      // Both result and message must be set
      assert(result && message.length());
      m_result = result;
      m_message = message;
    }
    const char *message() const { return m_message.c_str(); }
    uint32 result() const { return m_result; }
  };

  class Lock_wait_timeout_guard {
   public:
    Lock_wait_timeout_guard(THD *thd, ulong lock_wait_timeout)
        : m_thd(thd),
          m_save_lock_wait_timeout(thd->variables.lock_wait_timeout) {
      m_thd->variables.lock_wait_timeout = lock_wait_timeout;
    }

    ~Lock_wait_timeout_guard() {
      m_thd->variables.lock_wait_timeout = m_save_lock_wait_timeout;
    }

   private:
    THD *const m_thd;
    ulong m_save_lock_wait_timeout;
  };

  // Log error code and message returned from NDB
  void log_NDB_error(const NdbError &ndb_error) const {
    ndb_log_info("Got error '%d: %s' from NDB", ndb_error.code,
                 ndb_error.message);
  }

  static void write_schema_op_to_binlog(THD *thd, const Ndb_schema_op *schema) {
    if (!ndb_binlog_running) {
      // This mysqld is not writing a binlog
      return;
    }

    /* any_value == 0 means local cluster sourced change that
     * should be logged
     */
    if (ndbcluster_anyvalue_is_reserved(schema->any_value)) {
      /* Originating SQL node did not want this query logged */
      if (!ndbcluster_anyvalue_is_nologging(schema->any_value)) {
        ndb_log_warning(
            "unknown value for binlog signalling 0x%X, "
            "query not logged",
            schema->any_value);
      }
      return;
    }

    /*
       Start with serverId as received AnyValue, in case it's a composite
       (server_id_bits < 31).
       This is for 'future', as currently schema ops do not have composite
       AnyValues.
       In future it may be useful to support *not* mapping composite
       AnyValues to/from Binlogged server-ids.
    */
    Uint32 loggedServerId = schema->any_value;

    if (ndbcluster_anyvalue_get_serverid(schema->any_value)) {
      // The anyvalue contains serverid, which means it's applied by a replica.
      if (!opt_log_replica_updates) {
        /* This MySQLD does not log replica updates */
        return;
      }
    } else {
      /* No ServerId associated with this query, mark it as ours */
      ndbcluster_anyvalue_set_serverid(loggedServerId, ::server_id);
    }

    /*
      Write the DDL query to binlog with server_id set
      to the server_id where the query originated.
    */
    const uint32 thd_server_id_save = thd->server_id;
    assert(sizeof(thd_server_id_save) == sizeof(thd->server_id));
    thd->server_id = loggedServerId;

    LEX_CSTRING thd_db_save = thd->db();
    LEX_CSTRING schema_db_lex_cstr = {schema->db.c_str(), schema->db.length()};
    thd->reset_db(schema_db_lex_cstr);

    int errcode = query_error_code(thd, thd->killed == THD::NOT_KILLED);
    thd->binlog_query(THD::STMT_QUERY_TYPE, schema->query.c_str(),
                      schema->query.length(),
                      false,  // is_trans
                      true,   // direct
                      schema->name[0] == 0 || thd->db().str[0] == 0, errcode);

    // Commit the binlog write
    (void)trans_commit_stmt(thd);

    /*
      Restore original server_id and db after commit
      since the server_id is being used also in the commit logic
    */
    thd->server_id = thd_server_id_save;
    thd->reset_db(thd_db_save);
  }

  /**
    @brief Inform the other nodes that schema operation has been completed by
    this node, this is done by updating the row in the ndb_schema table.

    @note The function will read the row from ndb_schema with exclusive lock,
    append it's own data to the 'slock' column and then write the row back.

    @param schema The schema operation which has just been completed

    @return different return values are returned, but not documented since they
    are currently unused

  */
  int ack_schema_op(const Ndb_schema_op *schema) const {
    DBUG_TRACE;
    Ndb *ndb = m_thd_ndb->ndb;

    // Open ndb_schema table
    Ndb_schema_dist_table schema_dist_table(m_thd_ndb);
    if (!schema_dist_table.open()) {
      // NOTE! Legacy crash unless this was cluster connection failure, there
      // are simply no other of way sending error back to coordinator
      ndbcluster::ndbrequire(ndb->getDictionary()->getNdbError().code ==
                             NDB_ERR_CLUSTER_FAILURE);
      return 1;
    }
    const NdbDictionary::Table *ndbtab = schema_dist_table.get_table();

    const NdbError *ndb_error = nullptr;
    char tmp_buf[FN_REFLEN];
    NdbTransaction *trans = nullptr;
    int retries = 100;
    std::string before_slock;

    // Bitmap for the slock bits
    MY_BITMAP slock;
    const uint slock_bits = schema_dist_table.get_slock_bytes() * 8;
    // Make sure that own nodeid fits in slock
    ndbcluster::ndbrequire(own_nodeid() <= slock_bits);
    (void)bitmap_init(&slock, nullptr, slock_bits);

    while (1) {
      if ((trans = ndb->startTransaction()) == nullptr) goto err;
      {
        NdbOperation *op = nullptr;
        int r [[maybe_unused]] = 0;

        /* read row from ndb_schema with exclusive row lock */
        r |= (op = trans->getNdbOperation(ndbtab)) == nullptr;
        assert(r == 0);
        r |= op->readTupleExclusive();
        assert(r == 0);

        /* db */
        ndb_pack_varchar(ndbtab, SCHEMA_DB_I, tmp_buf, schema->db.c_str(),
                         schema->db.length());
        r |= op->equal(SCHEMA_DB_I, tmp_buf);
        assert(r == 0);
        /* name */
        ndb_pack_varchar(ndbtab, SCHEMA_NAME_I, tmp_buf, schema->name.c_str(),
                         schema->name.length());
        r |= op->equal(SCHEMA_NAME_I, tmp_buf);
        assert(r == 0);
        /* slock */
        r |= op->getValue(SCHEMA_SLOCK_I, (char *)slock.bitmap) == nullptr;
        assert(r == 0);

        /* Execute in NDB */
        if (trans->execute(NdbTransaction::NoCommit)) goto err;
      }

      if (ndb_log_get_verbose_level() > 19) {
        // Generate the 'before slock' string
        before_slock = ndb_bitmap_to_hex_string(&slock);
      }

      bitmap_clear_bit(&slock, own_nodeid());

      if (ndb_log_get_verbose_level() > 19) {
        const std::string after_slock = ndb_bitmap_to_hex_string(&slock);
        ndb_log_info("reply to %s.%s(%u/%u) from %s to %s", schema->db.c_str(),
                     schema->name.c_str(), schema->id, schema->version,
                     before_slock.c_str(), after_slock.c_str());
      }

      {
        NdbOperation *op = nullptr;
        int r [[maybe_unused]] = 0;

        /* now update the tuple */
        r |= (op = trans->getNdbOperation(ndbtab)) == nullptr;
        assert(r == 0);
        r |= op->updateTuple();
        assert(r == 0);

        /* db */
        ndb_pack_varchar(ndbtab, SCHEMA_DB_I, tmp_buf, schema->db.c_str(),
                         schema->db.length());
        r |= op->equal(SCHEMA_DB_I, tmp_buf);
        assert(r == 0);
        /* name */
        ndb_pack_varchar(ndbtab, SCHEMA_NAME_I, tmp_buf, schema->name.c_str(),
                         schema->name.length());
        r |= op->equal(SCHEMA_NAME_I, tmp_buf);
        assert(r == 0);
        /* slock */
        r |= op->setValue(SCHEMA_SLOCK_I, (char *)slock.bitmap);
        assert(r == 0);
        /* node_id */
        // NOTE! Sends own nodeid here instead of nodeid who started schema op
        r |= op->setValue(SCHEMA_NODE_ID_I, own_nodeid());
        assert(r == 0);
        /* type */
        r |= op->setValue(SCHEMA_TYPE_I, (uint32)SOT_CLEAR_SLOCK);
        assert(r == 0);
      }
      if (trans->execute(NdbTransaction::Commit,
                         NdbOperation::DefaultAbortOption,
                         1 /*force send*/) == 0) {
        DBUG_PRINT("info", ("node %d cleared lock on '%s.%s'", own_nodeid(),
                            schema->db.c_str(), schema->name.c_str()));
        schema_dist_send_force_gcp(ndb);
        break;
      }
    err:
      const NdbError *this_error =
          trans ? &trans->getNdbError() : &ndb->getNdbError();
      if (this_error->status == NdbError::TemporaryError &&
          !thd_killed(m_thd)) {
        if (retries--) {
          if (trans) ndb->closeTransaction(trans);
          ndb_trans_retry_sleep();
          continue;  // retry
        }
      }
      ndb_error = this_error;
      break;
    }

    if (ndb_error) {
      ndb_log_warning(
          "Could not release slock on '%s.%s', "
          "Error code: %d Message: %s",
          schema->db.c_str(), schema->name.c_str(), ndb_error->code,
          ndb_error->message);
    }
    if (trans) ndb->closeTransaction(trans);
    bitmap_free(&slock);
    return 0;
  }

  /**
    @brief Inform the other nodes that schema operation has been completed by
    all nodes, this is done by updating the row in the ndb_schema table with
    all bits of the 'slock' column cleared.

    @note this is done to allow the coordinator to control when the schema
    operation has completed and also to be backwards compatible with
    nodes not upgraded to new protocol

    @param db First part of key, normally used for db name
    @param table_name Second part of key, normally used for table name

    @return zero on success

  */
  int ack_schema_op_final(const char *db, const char *table_name) const {
    DBUG_TRACE;
    Ndb *ndb = m_thd_ndb->ndb;

    // Open ndb_schema table
    Ndb_schema_dist_table schema_dist_table(m_thd_ndb);
    if (!schema_dist_table.open()) {
      // NOTE! Legacy crash unless this was cluster connection failure, there
      // are simply no other of way sending error back to coordinator
      ndbcluster::ndbrequire(ndb->getDictionary()->getNdbError().code ==
                             NDB_ERR_CLUSTER_FAILURE);
      return 1;
    }
    const NdbDictionary::Table *ndbtab = schema_dist_table.get_table();

    // Pack db and table_name
    char db_buf[FN_REFLEN];
    char name_buf[FN_REFLEN];
    ndb_pack_varchar(ndbtab, SCHEMA_DB_I, db_buf, db, strlen(db));
    ndb_pack_varchar(ndbtab, SCHEMA_NAME_I, name_buf, table_name,
                     strlen(table_name));

    // Buffer with zeroes for slock
    std::vector<char> slock_zeroes;
    slock_zeroes.assign(schema_dist_table.get_slock_bytes(), 0);
    const char *slock_buf = slock_zeroes.data();

    // Function for updating row in ndb_schema
    std::function<const NdbError *(NdbTransaction *)> ack_schema_op_final_func =
        [ndbtab, db_buf, name_buf,
         slock_buf](NdbTransaction *trans) -> const NdbError * {
      DBUG_TRACE;

      NdbOperation *op = trans->getNdbOperation(ndbtab);
      if (op == nullptr) return &trans->getNdbError();

      // Update row
      if (op->updateTuple() != 0 || op->equal(SCHEMA_NAME_I, name_buf) != 0 ||
          op->equal(SCHEMA_DB_I, db_buf) != 0 ||
          op->setValue(SCHEMA_SLOCK_I, slock_buf) != 0 ||
          op->setValue(SCHEMA_TYPE_I, (uint32)SOT_CLEAR_SLOCK) != 0)
        return &op->getNdbError();

      if (trans->execute(NdbTransaction::Commit,
                         NdbOperation::DefaultAbortOption,
                         1 /*force send*/) != 0)
        return &trans->getNdbError();

      return nullptr;
    };

    NdbError ndb_err;
    if (!ndb_trans_retry(ndb, m_thd, ndb_err, ack_schema_op_final_func)) {
      log_NDB_error(ndb_err);
      ndb_log_warning("Could not release slock on '%s.%s'", db, table_name);
      return 1;
    }

    schema_dist_send_force_gcp(ndb);

    ndb_log_verbose(19, "Cleared slock on '%s.%s'", db, table_name);

    return 0;
  }

  /**
    @brief Inform the other nodes that schema operation has been completed by
    this node. This is done by writing a new row to the ndb_schema_result table.

    @param schema The schema operation which has just been completed

    @return true if ack succeeds
    @return false if ack fails(writing to the table could not be done)

  */
  bool ack_schema_op_with_result(const Ndb_schema_op *schema) const {
    DBUG_TRACE;

    if (DBUG_EVALUATE_IF("ndb_skip_participant_ack", true, false)) {
      // Skip replying to the schema operation
      return true;
    }

    DBUG_EXECUTE_IF("ndb_defer_sending_participant_ack", {
      ndb_log_info("sending participant ack deferred");
      const char action[] = "now WAIT_FOR resume_sending_participant_ack";
      assert(!debug_sync_set_action(m_thd, action, strlen(action)));
      ndb_log_info("continuing..");
    });

    // Should only call this function if ndb_schema has a schema_op_id
    // column which enabled the client to send schema->schema_op_id != 0
    ndbcluster::ndbrequire(schema->schema_op_id);

    Ndb *ndb = m_thd_ndb->ndb;

    // Open ndb_schema_result table
    Ndb_schema_result_table schema_result_table(m_thd_ndb);
    if (!schema_result_table.open()) {
      // NOTE! Legacy crash unless this was cluster connection failure, there
      // are simply no other of way sending error back to coordinator
      ndbcluster::ndbrequire(ndb->getDictionary()->getNdbError().code ==
                             NDB_ERR_CLUSTER_FAILURE);
      return false;
    }

    const NdbDictionary::Table *ndbtab = schema_result_table.get_table();
    const uint32 nodeid = schema->node_id;
    const uint32 schema_op_id = schema->schema_op_id;
    const uint32 participant_nodeid = own_nodeid();
    const uint32 result = m_schema_op_result.result();
    char message_buf[255];
    schema_result_table.pack_message(m_schema_op_result.message(), message_buf);

    // Function for inserting row with result in ndb_schema_result
    std::function<const NdbError *(NdbTransaction *)>
        ack_schema_op_with_result_func =
            [ndbtab, nodeid, schema_op_id, participant_nodeid, result,
             message_buf](NdbTransaction *trans) -> const NdbError * {
      DBUG_TRACE;

      NdbOperation *op = trans->getNdbOperation(ndbtab);
      if (op == nullptr) return &trans->getNdbError();

      /* Write row */
      if (op->insertTuple() != 0 ||
          op->equal(Ndb_schema_result_table::COL_NODEID, nodeid) != 0 ||
          op->equal(Ndb_schema_result_table::COL_SCHEMA_OP_ID, schema_op_id) !=
              0 ||
          op->equal(Ndb_schema_result_table::COL_PARTICIPANT_NODEID,
                    participant_nodeid) != 0 ||
          op->setValue(Ndb_schema_result_table::COL_RESULT, result) != 0 ||
          op->setValue(Ndb_schema_result_table::COL_MESSAGE, message_buf) != 0)
        return &op->getNdbError();

      if (trans->execute(NdbTransaction::Commit,
                         NdbOperation::DefaultAbortOption,
                         1 /*force send*/) != 0)
        return &trans->getNdbError();

      return nullptr;
    };

    NdbError ndb_err;
    if (!ndb_trans_retry(ndb, m_thd, ndb_err, ack_schema_op_with_result_func)) {
      log_NDB_error(ndb_err);
      ndb_log_warning(
          "Failed to send result for schema operation involving '%s.%s'",
          schema->db.c_str(), schema->name.c_str());
      return false;
    }

    schema_dist_send_force_gcp(ndb);

    // Success
    ndb_log_verbose(19,
                    "Replied to schema operation '%s.%s(%u/%u)', nodeid: %d, "
                    "schema_op_id: %d",
                    schema->db.c_str(), schema->name.c_str(), schema->id,
                    schema->version, schema->node_id, schema->schema_op_id);

    return true;
  }

  void remove_schema_result_rows(uint32 schema_op_id) {
    DBUG_TRACE;
    Ndb *ndb = m_thd_ndb->ndb;

    // Open ndb_schema_result table
    Ndb_schema_result_table schema_result_table(m_thd_ndb);
    if (!schema_result_table.open()) {
      // NOTE! Legacy crash unless this was cluster connection failure, there
      // are simply no other of way sending error back to coordinator
      ndbcluster::ndbrequire(ndb->getDictionary()->getNdbError().code ==
                             NDB_ERR_CLUSTER_FAILURE);
      return;
    }

    const NdbDictionary::Table *ndb_table = schema_result_table.get_table();
    const uint node_id = own_nodeid();
    const int node_id_col =
        schema_result_table.get_column_num(Ndb_schema_result_table::COL_NODEID);
    const int schema_op_id_col = schema_result_table.get_column_num(
        Ndb_schema_result_table::COL_SCHEMA_OP_ID);

    // Lambda function to filter out the rows based on
    // node id and the given schema op id
    auto ndb_scan_filter_defn = [=](NdbScanFilter &scan_filter) {
      scan_filter.begin(NdbScanFilter::AND);
      scan_filter.eq(node_id_col, node_id);
      scan_filter.eq(schema_op_id_col, schema_op_id);
      scan_filter.end();
    };

    NdbError ndb_err;
    if (!ndb_table_scan_and_delete_rows(ndb, m_thd, ndb_table, ndb_err,
                                        ndb_scan_filter_defn)) {
      log_NDB_error(ndb_err);
      ndb_log_error("Failed to remove rows from ndb_schema_result");
      return;
    }

    ndb_log_verbose(19,
                    "Deleted all rows from ndb_schema_result, nodeid: %d, "
                    "schema_op_id: %d",
                    node_id, schema_op_id);
    return;
  }

  void check_wakeup_clients(Ndb_schema_dist::Schema_op_result_code result,
                            const char *message) const {
    DBUG_EXECUTE_IF("ndb_check_wakeup_clients_syncpoint", {
      const char action[] =
          "now SIGNAL reached_check_wakeup_clients "
          "WAIT_FOR continue_check_wakeup_clients NO_CLEAR_EVENT";
      assert(!debug_sync_set_action(m_thd, action, strlen(action)));
    });

    // Build list of current subscribers
    std::unordered_set<uint32> subscribers;
    m_schema_dist_data.get_subscriber_list(subscribers);

    // Check all active NDB_SCHEMA_OBJECTS for wakeup
    for (const NDB_SCHEMA_OBJECT *schema_object :
         m_schema_dist_data.active_schema_ops()) {
      if (schema_object->check_all_participants_completed()) {
        // all participants have completed and the final ack has been sent
        continue;
      }

      const bool completed = schema_object->check_for_failed_subscribers(
          subscribers, result, message);
      if (completed) {
        // All participants have completed(or failed) -> send final ack
        ack_schema_op_final(schema_object->db(), schema_object->name());
      }
    }
  }

  bool check_is_ndb_schema_event(const Ndb_event_data *event_data) const {
    if (!event_data) {
      // Received event without event data pointer
      assert(false);
      return false;
    }

    NDB_SHARE *share = event_data->share;
    if (!share) {
      // Received event where the event_data is not properly initialized
      assert(false);
      return false;
    }
    assert(event_data->shadow_table);
    assert(Ndb_schema_dist_client::is_schema_dist_table(share->db,
                                                        share->table_name));
    return true;
  }

  void handle_after_epoch(std::unique_ptr<const Ndb_schema_op> schema) {
    DBUG_TRACE;
    DBUG_PRINT("info", ("Pushing Ndb_schema_op to be handled after epoch"));
    assert(!is_post_epoch());  // Only before epoch
    m_post_epoch_handle_list.push_back(std::move(schema));
  }

  uint own_nodeid(void) const { return m_own_nodeid; }

  void ndbapi_invalidate_table(const std::string &db_name,
                               const std::string &table_name) const {
    DBUG_TRACE;
<<<<<<< HEAD
    Ndb_table_guard ndbtab_g(m_thd_ndb->ndb, db_name.c_str(),
                             table_name.c_str());
    ndbtab_g.invalidate();
=======
    Ndb_table_guard::invalidate_table(m_thd_ndb->ndb, db_name, table_name);
>>>>>>> 2fff6a3d
  }

  NDB_SHARE *acquire_reference(const std::string &db, const std::string &name,
                               const char *reference) const {
    DBUG_TRACE;
    DBUG_PRINT("enter", ("db: '%s', name: '%s'", db.c_str(), name.c_str()));

    return NDB_SHARE::acquire_reference(db.c_str(), name.c_str(), reference);
  }

  bool has_shadow_table(Ndb_dd_client &dd_client, const char *schema_name,
                        const char *table_name) const {
    dd::String_type engine;
    if (dd_client.get_engine(schema_name, table_name, &engine) &&
        engine != "ndbcluster") {
      ndb_log_warning(
          "Local table '%s.%s' in engine = '%s' shadows the NDB table",
          schema_name, table_name, engine.c_str());
      return true;
    }
    return false;
  }

  bool install_table_in_dd(Ndb_dd_client &dd_client, const char *schema_name,
                           const char *table_name, dd::sdi_t sdi, int table_id,
                           int table_version, size_t num_partitions,
                           const std::string &tablespace_name,
                           bool force_overwrite,
                           bool invalidate_referenced_tables) const {
    DBUG_TRACE;

    // First acquire exclusive MDL lock on schema and table
    if (!dd_client.mdl_locks_acquire_exclusive(schema_name, table_name)) {
      log_and_clear_thd_conditions(m_thd, condition_logging_level::ERROR);
      ndb_log_error(
          "Failed to acquire exclusive metadata lock for table '%s.%s'",
          schema_name, table_name);
      return false;
    }

    // Check if there is existing table in DD which is not a NDB table, in such
    // case refuse to overwrite the "shadow table"
    if (has_shadow_table(dd_client, schema_name, table_name)) return false;

    if (!tablespace_name.empty()) {
      // Acquire IX MDL on tablespace
      if (!dd_client.mdl_lock_tablespace(tablespace_name.c_str(), true)) {
        log_and_clear_thd_conditions(m_thd, condition_logging_level::ERROR);
        ndb_log_error("Failed to acquire lock on tablespace '%s' for '%s.%s'",
                      tablespace_name.c_str(), schema_name, table_name);
        return false;
      }
    }

    Ndb_referenced_tables_invalidator invalidator(m_thd, dd_client);
    if (!dd_client.install_table(
            schema_name, table_name, sdi, table_id, table_version,
            num_partitions, tablespace_name, force_overwrite,
            (invalidate_referenced_tables ? &invalidator : nullptr))) {
      log_and_clear_thd_conditions(m_thd, condition_logging_level::ERROR);
      ndb_log_error("Failed to install table '%s.%s' in DD", schema_name,
                    table_name);
      return false;
    }

    if (invalidate_referenced_tables && !invalidator.invalidate()) {
      log_and_clear_thd_conditions(m_thd, condition_logging_level::ERROR);
      ndb_log_error("Failed to invalidate referenced tables for '%s.%s'",
                    schema_name, table_name);
      return false;
    }
    dd_client.commit();
    return true;
  }

  bool create_table_from_engine(
      const char *schema_name, const char *table_name, bool force_overwrite,
      bool invalidate_referenced_tables = false) const {
    DBUG_TRACE;
    DBUG_PRINT("enter",
               ("schema_name: %s, table_name: %s", schema_name, table_name));

    Ndb *ndb = m_thd_ndb->ndb;
    Ndb_table_guard ndbtab_g(ndb, schema_name, table_name);
    const NDBTAB *ndbtab = ndbtab_g.get_table();
    if (!ndbtab) {
      // Could not open the table from NDB, very unusual
      log_NDB_error(ndbtab_g.getNdbError());
      ndb_log_error("Failed to open table '%s.%s' from NDB", schema_name,
                    table_name);
      return false;
    }

    const std::string tablespace_name =
        ndb_table_tablespace_name(ndb->getDictionary(), ndbtab);

    std::string serialized_metadata;
    if (!ndb_table_get_serialized_metadata(ndbtab, serialized_metadata)) {
      ndb_log_error("Failed to get serialized metadata for table '%s.%s'",
                    schema_name, table_name);
      return false;
    }

    Ndb_dd_client dd_client(m_thd);

    // Deserialize the metadata from NDB, this is done like this in order to
    // allow the table to be setup for binlogging independently of whether it
    // works to install it into DD.
    Ndb_dd_table dd_table(m_thd);
    const dd::sdi_t sdi = serialized_metadata.c_str();
    if (!dd_client.deserialize_table(sdi, dd_table.get_table_def())) {
      log_and_clear_thd_conditions(m_thd, condition_logging_level::ERROR);
      ndb_log_error("Failed to deserialize metadata for table '%s.%s'",
                    schema_name, table_name);
      return false;
    }

    // Setup binlogging for this table. In many cases the NDB_SHARE, the
    // event and event subscriptions are already created/setup, but this
    // function is called anyway in order to create/setup any missing parts.
    if (ndbcluster_binlog_setup_table(m_thd, ndb, schema_name, table_name,
                                      dd_table.get_table_def())) {
      // Error information has been logged AND pushed -> clear warnings
      clear_thd_conditions(m_thd);
      ndb_log_error("Failed to setup binlogging for table '%s.%s'", schema_name,
                    table_name);
      return false;
    }

    // Install the table definition in DD
    // NOTE! This is done after create/setup the NDB_SHARE to avoid that
    // server tries to open the table before the NDB_SHARE has been created
    if (!install_table_in_dd(dd_client, schema_name, table_name, sdi,
                             ndbtab->getObjectId(), ndbtab->getObjectVersion(),
                             ndbtab->getPartitionCount(), tablespace_name,
                             force_overwrite, invalidate_referenced_tables)) {
      ndb_log_warning("Failed to update table definition in DD");
      return false;
    }

    return true;
  }

  void handle_clear_slock(const Ndb_schema_op *schema) {
    DBUG_TRACE;

    assert(is_post_epoch());

    // Get NDB_SCHEMA_OBJECT
    std::unique_ptr<NDB_SCHEMA_OBJECT, decltype(&NDB_SCHEMA_OBJECT::release)>
        ndb_schema_object(
            NDB_SCHEMA_OBJECT::get(schema->db.c_str(), schema->name.c_str(),
                                   schema->id, schema->version),
            NDB_SCHEMA_OBJECT::release);

    if (!ndb_schema_object) {
      // NOTE! When participants ack they send their own nodeid instead of the
      // nodeid of node who initiated the schema operation. This makes it
      // impossible to do special checks for the coordinator here. Assume that
      // since no NDB_SCHEMA_OBJECT was found, this node is not the coordinator
      // and the ack can be safely ignored.
      return;
    }

    // Handle ack sent from node using old protocol, all nodes cleared
    // in the slock column have completed(it's not enough to use only nodeid
    // since events are merged)
    if (bitmap_bits_set(&schema->slock) > 0) {
      ndb_log_verbose(19, "Coordinator, handle old protocol ack from node: %d",
                      schema->node_id);

      std::unordered_set<uint32> cleared_nodes;
      for (uint i = 0; i < schema->slock.n_bits; i++) {
        if (!bitmap_is_set(&schema->slock, i)) {
          // Node is not set in bitmap
          cleared_nodes.insert(i);
        }
      }
      ndb_schema_object->result_received_from_nodes(cleared_nodes);

      if (ndb_schema_object->check_all_participants_completed()) {
        // All participants have completed(or failed) -> send final ack
        ack_schema_op_final(ndb_schema_object->db(), ndb_schema_object->name());
        return;
      }

      return;
    }

    // Check if coordinator completed and wake up client
    const bool coordinator_completed =
        ndb_schema_object->check_coordinator_completed();

    if (coordinator_completed) {
      remove_schema_result_rows(ndb_schema_object->schema_op_id());

      // Remove active schema operation from coordinator
      m_schema_dist_data.remove_active_schema_op(ndb_schema_object.get());
    }

    if (DBUG_EVALUATE_IF("ndb_delay_schema_obj_release_after_coord_complete",
                         true, false)) {
      /**
       * Simulate a delay in release of the ndb_schema_object by delaying the
       * return from this method and test that the client waits for it, despite
       * finding out that the coordinator has completed.
       */
      ndb_milli_sleep(1000);
    }
  }

  void handle_offline_alter_table_commit(const Ndb_schema_op *schema) {
    DBUG_TRACE;

    assert(is_post_epoch());  // Always after epoch
    changes_table_metadata();

    if (schema->node_id == own_nodeid()) return;

    write_schema_op_to_binlog(m_thd, schema);
    ndbapi_invalidate_table(schema->db, schema->name);
    ndb_tdc_close_cached_table(m_thd, schema->db.c_str(), schema->name.c_str());

    // Get temporary share reference
    NDB_SHARE *share = acquire_reference(schema->db, schema->name,
                                         "offline_alter_table_commit");
    if (share) {
      mysql_mutex_lock(&share->mutex);
      if (share->op == nullptr) {
        // Binlog is not subscribed to changes of the altered table

        // Double check that there is no reference from event_data
        // NOTE! Really requires "shares_mutex"
        assert(!share->refs_exists("event_data"));

        mysql_mutex_unlock(&share->mutex);
      } else {
        // Binlog is subscribed, release subscription and its data
        NdbEventOperation *const old_op = share->op;
        const Ndb_event_data *old_event_data =
            Ndb_event_data::get_event_data(old_op->getCustomData(), share);

        NDB_SHARE *const share = old_event_data->share;

        // Drop the op from NdbApi
        mysql_mutex_lock(&injector_event_mutex);
        old_op->setCustomData(nullptr);
        injector_ndb->dropEventOperation(old_op);
        mysql_mutex_unlock(&injector_event_mutex);

        // Release op from NDB_SHARE
        share->op = nullptr;
        mysql_mutex_unlock(&share->mutex);

        // Release reference for event data
        NDB_SHARE::release_reference(share, "event_data");

        // Delete event data and thus it's mem_root, shadow_table etc.
        Ndb_event_data::destroy(old_event_data);
      }

      // Release temporary share reference and mark share as dropped
      NDB_SHARE::mark_share_dropped_and_release(share,
                                                "offline_alter_table_commit");
    }

    // Install table from NDB, setup new subscription if necessary, overwrite
    // the existing table
    if (!create_table_from_engine(schema->db.c_str(), schema->name.c_str(),
                                  true /* force_overwrite */,
                                  true /* invalidate_referenced_tables */)) {
      ndb_log_error("Distribution of ALTER TABLE '%s.%s' failed",
                    schema->db.c_str(), schema->name.c_str());
      m_schema_op_result.set_result(
          Ndb_schema_dist::SCHEMA_OP_FAILURE,
          "Distribution of ALTER TABLE '" + schema->name + "' failed");
    }
  }

  void handle_online_alter_table_prepare(const Ndb_schema_op *schema) {
    assert(is_post_epoch());  // Always after epoch

    ndbapi_invalidate_table(schema->db, schema->name);
    ndb_tdc_close_cached_table(m_thd, schema->db.c_str(), schema->name.c_str());

    if (schema->node_id != own_nodeid()) {
      write_schema_op_to_binlog(m_thd, schema);

      // Install table from NDB, overwrite the altered table.
      // NOTE! it will also try to setup binlogging but since the share
      // has a op assigned, that part will be skipped
      if (!create_table_from_engine(schema->db.c_str(), schema->name.c_str(),
                                    true /* force_overwrite */,
                                    true /* invalidate_referenced_tables */)) {
        ndb_log_error("Distribution of ALTER TABLE '%s.%s' failed",
                      schema->db.c_str(), schema->name.c_str());
        m_schema_op_result.set_result(
            Ndb_schema_dist::SCHEMA_OP_FAILURE,
            "Distribution of ALTER TABLE '" + schema->name + "' failed");
      }
    }
  }

  bool handle_online_alter_table_commit(const Ndb_schema_op *schema) {
    assert(is_post_epoch());  // Always after epoch
    changes_table_metadata();

    // Get temporary share reference
    NDB_SHARE *share = acquire_reference(schema->db, schema->name,
                                         "online_alter_table_commit");

    if (!share) {
      // The altered table is not known by this server
      return true;  // OK
    }

    // Guard for the temporary share, release the share reference automatically
    Ndb_share_temp_ref share_guard(share, "online_alter_table_commit");

    // Check if the share have an event subscription that need reconfiguration
    mysql_mutex_lock(&share->mutex);
    NdbEventOperation *const old_op = share->op;
    if (old_op == nullptr) {
      // The altered table does not have event subscription
      mysql_mutex_unlock(&share->mutex);
      return true;  // OK
    }
    mysql_mutex_unlock(&share->mutex);

    // The table have an event subscription and during inplace alter table it
    // need to be recreated for the new table layout.
    Ndb_binlog_client binlog_client(m_thd, schema->db.c_str(),
                                    schema->name.c_str());

    // NOTE! Nothing has changed here regarding whether or not the
    // table should still have event operation, i.e if it had
    // it before, it should still have it after the alter. But
    // for consistency, check that table should have event op
    assert(binlog_client.table_should_have_event_op(share));

    // Get table from NDB
    Ndb_table_guard ndbtab_g(m_thd_ndb->ndb, schema->db.c_str(),
                             schema->name.c_str());
    const NDBTAB *ndbtab = ndbtab_g.get_table();
    if (!ndbtab) {
      // Could not open the table from NDB, very unusual
      log_NDB_error(ndbtab_g.getNdbError());
      ndb_log_error("Failed to open table '%s.%s' from NDB", schema->db.c_str(),
                    schema->name.c_str());
      return false;  // error
    }

    std::string serialized_metadata;
    if (!ndb_table_get_serialized_metadata(ndbtab, serialized_metadata)) {
      ndb_log_error("Failed to get serialized metadata for table '%s.%s'",
                    schema->db.c_str(), schema->name.c_str());
      return false;  // error
    }

    // Deserialize the metadata from NDB
    Ndb_dd_client dd_client(m_thd);
    Ndb_dd_table dd_table(m_thd);
    const dd::sdi_t sdi = serialized_metadata.c_str();
    if (!dd_client.deserialize_table(sdi, dd_table.get_table_def())) {
      log_and_clear_thd_conditions(m_thd, condition_logging_level::ERROR);
      ndb_log_error("Failed to deserialize metadata for table '%s.%s'",
                    schema->db.c_str(), schema->name.c_str());
      return false;  // error
    }

    // Create new event operation and replace the old one both in injector and
    // in the share.
    if (binlog_client.create_event_op(share, dd_table.get_table_def(), ndbtab,
                                      true /* replace_op */) != 0) {
      ndb_log_error("Failed to create event operation for table '%s.%s'",
                    schema->db.c_str(), schema->name.c_str());
      return false;  // error
    }

    // Get old event_data
    const Ndb_event_data *old_event_data =
        Ndb_event_data::get_event_data(old_op->getCustomData(), share);

    // Drop old event operation
    mysql_mutex_lock(&injector_event_mutex);
    old_op->setCustomData(nullptr);
    injector_ndb->dropEventOperation(old_op);
    mysql_mutex_unlock(&injector_event_mutex);

    // Delete old event data, its mem_root, shadow_table etc.
    Ndb_event_data::destroy(old_event_data);

    return true;  // OK
  }

  bool remove_table_from_dd(const char *schema_name, const char *table_name) {
    DBUG_TRACE;

    Ndb_dd_client dd_client(m_thd);
    Ndb_referenced_tables_invalidator invalidator(m_thd, dd_client);

    if (!dd_client.mdl_locks_acquire_exclusive(schema_name, table_name)) {
      log_and_clear_thd_conditions(m_thd, condition_logging_level::WARNING);
      ndb_log_warning("Failed to acquire exclusive metadata lock on '%s.%s'",
                      schema_name, table_name);
      return false;
    }

    // Check if there is existing table in DD which is not a NDB table, in such
    // case refuse to remove the "shadow table"
    if (has_shadow_table(dd_client, schema_name, table_name)) return false;

    if (!dd_client.remove_table(schema_name, table_name, &invalidator)) {
      log_and_clear_thd_conditions(m_thd, condition_logging_level::ERROR);
      ndb_log_error("Failed to remove table '%s.%s' from DD", schema_name,
                    table_name);
      return false;
    }

    if (!invalidator.invalidate()) {
      log_and_clear_thd_conditions(m_thd, condition_logging_level::ERROR);
      ndb_log_error("Failed to invalidate referenced tables for '%s.%s'",
                    schema_name, table_name);
      return false;
    }

    dd_client.commit();
    return true;
  }

  void handle_drop_table(const Ndb_schema_op *schema) {
    DBUG_TRACE;

    assert(is_post_epoch());  // Always after epoch
    changes_table_metadata();

    if (schema->node_id == own_nodeid()) return;

    write_schema_op_to_binlog(m_thd, schema);

    // Participant never takes GSL
    assert(m_thd_ndb->check_option(Thd_ndb::IS_SCHEMA_DIST_PARTICIPANT));

    if (!remove_table_from_dd(schema->db.c_str(), schema->name.c_str())) {
      // The table couldn't be removed, continue to invalidate the table in
      // NdbApi, close cached tables etc. This case may happen when a MySQL
      // Server drops a "shadow" table and afterwards someone drops also the
      // table with same name in NDB
      ndb_log_warning(
          "Failed to remove table definition from DD, continue anyway...");
      m_schema_op_result.set_result(
          Ndb_schema_dist::SCHEMA_OP_FAILURE,
          "Distribution of DROP TABLE '" + schema->name + "' failed");
    }

    NDB_SHARE *share =
        acquire_reference(schema->db, schema->name, "drop_table");
    if (!share || !share->op) {
      ndbapi_invalidate_table(schema->db, schema->name);
      ndb_tdc_close_cached_table(m_thd, schema->db.c_str(),
                                 schema->name.c_str());
    }
    if (share) {
      NDB_SHARE::mark_share_dropped_and_release(share, "drop_table");
    }

    ndbapi_invalidate_table(schema->db, schema->name);
    ndb_tdc_close_cached_table(m_thd, schema->db.c_str(), schema->name.c_str());
  }

  /*
    The RENAME is performed in two steps.
    1) PREPARE_RENAME - sends the new table key to participants
    2) RENAME - perform the actual rename
  */

  void handle_rename_table_prepare(const Ndb_schema_op *schema) {
    DBUG_TRACE;

    assert(is_post_epoch());  // Always after epoch

    if (schema->node_id == own_nodeid()) return;

    const char *new_key_for_table = schema->query.c_str();
    DBUG_PRINT("info", ("new_key_for_table: '%s'", new_key_for_table));

    // Release potentially previously prepared new_key
    {
      NDB_SHARE_KEY *old_prepared_key =
          m_schema_dist_data.get_prepared_rename_key();
      if (old_prepared_key) NDB_SHARE::free_key(old_prepared_key);
    }

    // Create a new key save it, then hope for the best(i.e
    // that it can be found later when the RENAME arrives)
    NDB_SHARE_KEY *new_prepared_key = NDB_SHARE::create_key(new_key_for_table);
    m_schema_dist_data.save_prepared_rename_key(new_prepared_key);
  }

  bool rename_table_in_dd(const char *schema_name, const char *table_name,
                          const char *new_schema_name,
                          const char *new_table_name,
                          const NdbDictionary::Table *ndbtab,
                          const std::string &tablespace_name) const {
    DBUG_TRACE;

    Ndb_dd_client dd_client(m_thd);

    // Acquire exclusive MDL lock on the table
    if (!dd_client.mdl_locks_acquire_exclusive(schema_name, table_name)) {
      log_and_clear_thd_conditions(m_thd, condition_logging_level::ERROR);
      ndb_log_error("Failed to acquire exclusive metadata lock on '%s.%s'",
                    schema_name, table_name);
      return false;
    }

    // Acquire exclusive MDL lock also on the new table name
    if (!dd_client.mdl_locks_acquire_exclusive(new_schema_name,
                                               new_table_name)) {
      log_and_clear_thd_conditions(m_thd, condition_logging_level::ERROR);
      ndb_log_error(
          "Failed to acquire exclusive metadata lock on new table name '%s.%s'",
          new_schema_name, new_table_name);
      return false;
    }

    if (has_shadow_table(dd_client, schema_name, table_name)) {
      // The renamed table was a "shadow table".

      if (has_shadow_table(dd_client, new_schema_name, new_table_name)) {
        // The new table name is also a "shadow table", nothing todo
        return false;
      }

      // Install the renamed table into DD
      std::string serialized_metadata;
      if (!ndb_table_get_serialized_metadata(ndbtab, serialized_metadata)) {
        ndb_log_error("Failed to get serialized metadata for table '%s.%s'",
                      new_schema_name, new_table_name);
        return false;
      }

      // Deserialize the metadata from NDB
      Ndb_dd_table dd_table(m_thd);
      const dd::sdi_t sdi = serialized_metadata.c_str();
      if (!dd_client.deserialize_table(sdi, dd_table.get_table_def())) {
        log_and_clear_thd_conditions(m_thd, condition_logging_level::ERROR);
        ndb_log_error("Failed to deserialized metadata for table '%s.%s'",
                      new_schema_name, new_table_name);
        return false;
      }

      if (!dd_client.install_table(
              new_schema_name, new_table_name, sdi, ndbtab->getObjectId(),
              ndbtab->getObjectVersion(), ndbtab->getPartitionCount(),
              tablespace_name, true, nullptr)) {
        log_and_clear_thd_conditions(m_thd, condition_logging_level::ERROR);
        ndb_log_error("Failed to install renamed table '%s.%s' in DD",
                      new_schema_name, new_table_name);
        return false;
      }

      dd_client.commit();
      return true;
    }

    Ndb_referenced_tables_invalidator invalidator(m_thd, dd_client);

    if (has_shadow_table(dd_client, new_schema_name, new_table_name)) {
      // There is a "shadow table", remove the table from DD
      ndb_log_warning(
          "Removing the renamed table '%s.%s' from DD, there is a local table",
          schema_name, table_name);
      if (!dd_client.remove_table(schema_name, table_name, &invalidator)) {
        log_and_clear_thd_conditions(m_thd, condition_logging_level::ERROR);
        ndb_log_error("Failed to remove the renamed table '%s.%s' from DD",
                      schema_name, table_name);
        return false;
      }
    } else {
      // There are no "shadow table", rename table in DD
      if (!dd_client.rename_table(schema_name, table_name, new_schema_name,
                                  new_table_name, ndbtab->getObjectId(),
                                  ndbtab->getObjectVersion(), &invalidator)) {
        log_and_clear_thd_conditions(m_thd, condition_logging_level::ERROR);
        ndb_log_error("Failed to rename table '%s.%s' to '%s.%s", schema_name,
                      table_name, new_schema_name, new_table_name);
        return false;
      }
    }

    if (!invalidator.invalidate()) {
      log_and_clear_thd_conditions(m_thd, condition_logging_level::ERROR);
      ndb_log_error("Failed to invalidate referenced tables for '%s.%s'",
                    schema_name, table_name);
      return false;
    }

    dd_client.commit();
    return true;
  }

  void handle_rename_table(const Ndb_schema_op *schema) {
    DBUG_TRACE;

    assert(is_post_epoch());  // Always after epoch
    changes_table_metadata();

    if (schema->node_id == own_nodeid()) return;

    write_schema_op_to_binlog(m_thd, schema);

    // Participant never takes GSL
    assert(m_thd_ndb->check_option(Thd_ndb::IS_SCHEMA_DIST_PARTICIPANT));

    NDB_SHARE *share = acquire_reference(schema->db, schema->name,
                                         "rename_table");  // temporary ref.
    if (!share || !share->op) {
      ndbapi_invalidate_table(schema->db, schema->name);
      ndb_tdc_close_cached_table(m_thd, schema->db.c_str(),
                                 schema->name.c_str());
    }
    if (share)
      NDB_SHARE::release_reference(share, "rename_table");  // temporary ref.

    share = acquire_reference(schema->db, schema->name,
                              "rename_table");  // temporary ref.
    if (!share) {
      // The RENAME need to find share so it can be renamed
      assert(share);
      return;
    }

    NDB_SHARE_KEY *prepared_key = m_schema_dist_data.get_prepared_rename_key();
    if (!prepared_key) {
      // The rename need to have new_key set
      // by a previous RENAME_PREPARE
      assert(prepared_key);
      return;
    }

    // Rename on participant is always from real to
    // real name(i.e neiher old or new name should be a temporary name)
    assert(!ndb_name_is_temp(schema->name.c_str()));
    assert(!ndb_name_is_temp(NDB_SHARE::key_get_table_name(prepared_key)));

    // Open the renamed table from NDB
    const char *new_db_name = NDB_SHARE::key_get_db_name(prepared_key);
    const char *new_table_name = NDB_SHARE::key_get_table_name(prepared_key);
    Ndb_table_guard ndbtab_g(m_thd_ndb->ndb, new_db_name, new_table_name);
    const NdbDictionary::Table *ndbtab = ndbtab_g.get_table();
    if (!ndbtab) {
      // Could not open the table from NDB, very unusual
      log_NDB_error(ndbtab_g.getNdbError());
      ndb_log_error("Failed to rename, could not open table '%s.%s' from NDB",
                    new_db_name, new_table_name);
      m_schema_op_result.set_result(
          Ndb_schema_dist::SCHEMA_OP_FAILURE,
          "Distribution of RENAME TABLE '" + schema->name + "' failed");
      return;
    }

    const std::string tablespace_name =
        ndb_table_tablespace_name(m_thd_ndb->ndb->getDictionary(), ndbtab);

    // Rename table in DD
    if (!rename_table_in_dd(schema->db.c_str(), schema->name.c_str(),
                            new_db_name, new_table_name, ndbtab,
                            tablespace_name)) {
      ndb_log_warning(
          "Failed to rename table definition in DD, continue anyway...");
      m_schema_op_result.set_result(
          Ndb_schema_dist::SCHEMA_OP_FAILURE,
          "Distribution of RENAME TABLE '" + schema->name + "' failed");
    }

    // Rename share and release the old key
    NDB_SHARE_KEY *old_key = share->key;
    NDB_SHARE::rename_share(share, prepared_key);
    m_schema_dist_data.save_prepared_rename_key(nullptr);
    NDB_SHARE::free_key(old_key);

    NDB_SHARE::release_reference(share, "rename_table");  // temporary ref.

    ndbapi_invalidate_table(schema->db, schema->name);
    ndb_tdc_close_cached_table(m_thd, schema->db.c_str(), schema->name.c_str());
  }

  void handle_drop_db(const Ndb_schema_op *schema) {
    DBUG_TRACE;

    assert(is_post_epoch());  // Always after epoch
    changes_table_metadata();

    if (schema->node_id == own_nodeid()) return;

    write_schema_op_to_binlog(m_thd, schema);

    // Participant never takes GSL
    assert(m_thd_ndb->check_option(Thd_ndb::IS_SCHEMA_DIST_PARTICIPANT));

    Ndb_dd_client dd_client(m_thd);

    // Lock the schema in DD
    if (!dd_client.mdl_lock_schema(schema->db.c_str())) {
      // Failed to acquire lock, skip dropping
      log_and_clear_thd_conditions(m_thd, condition_logging_level::ERROR);
      ndb_log_error("Failed to acquire MDL for db '%s'", schema->db.c_str());
      m_schema_op_result.set_result(
          Ndb_schema_dist::SCHEMA_OP_FAILURE,
          "Distribution of DROP DATABASE '" + schema->db + "' failed");
      return;
    }

    bool schema_exists;
    if (!dd_client.schema_exists(schema->db.c_str(), &schema_exists)) {
      // Failed to check if database exists, skip dropping
      log_and_clear_thd_conditions(m_thd, condition_logging_level::ERROR);
      ndb_log_error("Failed to determine if database '%s' exists",
                    schema->db.c_str());
      m_schema_op_result.set_result(
          Ndb_schema_dist::SCHEMA_OP_FAILURE,
          "Distribution of DROP DATABASE '" + schema->db + "' failed");
      return;
    }

    if (!schema_exists) {
      DBUG_PRINT("info", ("Schema '%s' does not exist", schema->db.c_str()));
      // Nothing to do
      return;
    }

    // Remove all NDB tables in the dropped database from DD,
    // this function is only called when they all have been dropped
    // from NDB by another MySQL Server
    //
    // NOTE! This is code which always run "in the server" so it would be
    // appropriate to log error messages to the server log file describing
    // any problems which occur in these functions.
    std::unordered_set<std::string> ndb_tables_in_DD;
    if (!dd_client.get_ndb_table_names_in_schema(schema->db.c_str(),
                                                 &ndb_tables_in_DD)) {
      log_and_clear_thd_conditions(m_thd, condition_logging_level::ERROR);
      ndb_log_error("Failed to get list of NDB tables in database '%s'",
                    schema->db.c_str());
      m_schema_op_result.set_result(
          Ndb_schema_dist::SCHEMA_OP_FAILURE,
          "Distribution of DROP DATABASE '" + schema->db + "' failed");
      return;
    }

    Ndb_referenced_tables_invalidator invalidator(m_thd, dd_client);

    for (const auto &ndb_table_name : ndb_tables_in_DD) {
      if (!dd_client.mdl_locks_acquire_exclusive(schema->db.c_str(),
                                                 ndb_table_name.c_str())) {
        log_and_clear_thd_conditions(m_thd, condition_logging_level::WARNING);
        ndb_log_warning("Failed to acquire exclusive MDL on '%s.%s'",
                        schema->db.c_str(), ndb_table_name.c_str());
        continue;
      }

      if (!dd_client.remove_table(schema->db.c_str(), ndb_table_name.c_str(),
                                  &invalidator)) {
        // Failed to remove the table from DD, not much else to do
        // than try with the next
        log_and_clear_thd_conditions(m_thd, condition_logging_level::ERROR);
        ndb_log_error("Failed to remove table '%s.%s' from DD",
                      schema->db.c_str(), ndb_table_name.c_str());
        continue;
      }

      NDB_SHARE *share = acquire_reference(schema->db, ndb_table_name.c_str(),
                                           "drop_db");  // temporary ref.
      if (!share || !share->op) {
        ndbapi_invalidate_table(schema->db, ndb_table_name);
        ndb_tdc_close_cached_table(m_thd, schema->db.c_str(),
                                   ndb_table_name.c_str());
      }
      if (share) {
        NDB_SHARE::mark_share_dropped_and_release(share, "drop_db");
      }

      ndbapi_invalidate_table(schema->db, ndb_table_name);
      ndb_tdc_close_cached_table(m_thd, schema->db.c_str(),
                                 ndb_table_name.c_str());
    }

    if (!invalidator.invalidate()) {
      log_and_clear_thd_conditions(m_thd, condition_logging_level::ERROR);
      ndb_log_error("Failed to invalidate referenced tables for database '%s'",
                    schema->db.c_str());
      m_schema_op_result.set_result(
          Ndb_schema_dist::SCHEMA_OP_FAILURE,
          "Distribution of DROP DATABASE '" + schema->db + "' failed");
      return;
    }

    dd_client.commit();

    bool found_local_tables;
    if (!dd_client.have_local_tables_in_schema(schema->db.c_str(),
                                               &found_local_tables)) {
      // Failed to access the DD to check if non NDB tables existed, assume
      // the worst and skip dropping this database
      log_and_clear_thd_conditions(m_thd, condition_logging_level::ERROR);
      ndb_log_error("Failed to check if database '%s' contained local tables.",
                    schema->db.c_str());
      ndb_log_error("Skipping drop of non NDB database artifacts.");
      m_schema_op_result.set_result(
          Ndb_schema_dist::SCHEMA_OP_FAILURE,
          "Distribution of DROP DATABASE '" + schema->db + "' failed");
      return;
    }

    DBUG_PRINT("exit", ("found_local_tables: %d", found_local_tables));

    if (found_local_tables) {
      /* Tables exists as a local table, print error and leave it */
      ndb_log_warning(
          "Binlog: Skipping drop database '%s' since "
          "it contained local tables, "
          "binlog schema event '%s' from node %d. ",
          schema->db.c_str(), schema->query.c_str(), schema->node_id);
      m_schema_op_result.set_result(
          Ndb_schema_dist::SCHEMA_OP_FAILURE,
          "Distribution of DROP DATABASE '" + schema->db + "' failed");
      return;
    }

    // Run the plain DROP DATABASE query in order to remove other artifacts
    // like the physical database directory.
    // Note! This is not done in the case where a "shadow" table is found
    // in the schema, but at least all the NDB tables have in such case
    // already been removed from the DD
    Ndb_local_connection mysqld(m_thd);
    if (mysqld.drop_database(schema->db)) {
      log_and_clear_thd_conditions(m_thd, condition_logging_level::ERROR);
      ndb_log_error("Failed to execute 'DROP DATABASE' for database '%s'",
                    schema->db.c_str());
      m_schema_op_result.set_result(
          Ndb_schema_dist::SCHEMA_OP_FAILURE,
          "Distribution of DROP DATABASE '" + schema->db + "' failed");
    }
  }

  void handle_truncate_table(const Ndb_schema_op *schema) {
    DBUG_TRACE;

    assert(!is_post_epoch());  // Always directly
    changes_table_metadata();

    if (schema->node_id == own_nodeid()) return;

    write_schema_op_to_binlog(m_thd, schema);

    NDB_SHARE *share =
        acquire_reference(schema->db, schema->name, "truncate_table");
    // invalidation already handled by binlog thread
    if (!share || !share->op) {
      ndbapi_invalidate_table(schema->db, schema->name);
      ndb_tdc_close_cached_table(m_thd, schema->db.c_str(),
                                 schema->name.c_str());
    }
    if (share) {
      // Reset the tables shared auto_increment counter
      share->reset_tuple_id_range();

      NDB_SHARE::release_reference(share, "truncate_table");  // temporary ref.
    }

    if (!create_table_from_engine(schema->db.c_str(), schema->name.c_str(),
                                  true /* force_overwrite */)) {
      ndb_log_error("Distribution of TRUNCATE TABLE '%s.%s' failed",
                    schema->db.c_str(), schema->name.c_str());
      m_schema_op_result.set_result(
          Ndb_schema_dist::SCHEMA_OP_FAILURE,
          "Distribution of TRUNCATE TABLE '" + schema->name + "' failed");
    }
  }

  void handle_create_table(const Ndb_schema_op *schema) {
    DBUG_TRACE;

    assert(!is_post_epoch());  // Always directly
    changes_table_metadata();

    if (schema->node_id == own_nodeid()) return;

    write_schema_op_to_binlog(m_thd, schema);
    ndbapi_invalidate_table(schema->db, schema->name);
    ndb_tdc_close_cached_table(m_thd, schema->db, schema->name);

    if (!create_table_from_engine(schema->db.c_str(), schema->name.c_str(),
                                  true, /* force_overwrite */
                                  true /* invalidate_referenced_tables */)) {
      ndb_log_error("Distribution of CREATE TABLE '%s.%s' failed",
                    schema->db.c_str(), schema->name.c_str());
      m_schema_op_result.set_result(
          Ndb_schema_dist::SCHEMA_OP_FAILURE,
          "Distribution of CREATE TABLE '" + schema->name + "' failed");
    }
  }

  void handle_create_db(const Ndb_schema_op *schema) {
    DBUG_TRACE;

    assert(!is_post_epoch());  // Always directly
    changes_table_metadata();

    if (schema->node_id == own_nodeid()) return;

    write_schema_op_to_binlog(m_thd, schema);

    // Participant never takes GSL
    assert(m_thd_ndb->check_option(Thd_ndb::IS_SCHEMA_DIST_PARTICIPANT));

    Ndb_local_connection mysqld(m_thd);
    if (mysqld.execute_database_ddl(schema->query)) {
      log_and_clear_thd_conditions(m_thd, condition_logging_level::ERROR);
      ndb_log_error("Failed to execute 'CREATE DATABASE' for database '%s'",
                    schema->db.c_str());
      m_schema_op_result.set_result(Ndb_schema_dist::SCHEMA_OP_FAILURE,
                                    "Distribution of CREATE DATABASE '" +
                                        std::string(schema->db) + "' failed");
      return;
    }

    // Update the Schema in DD with the id and version details
    if (!ndb_dd_update_schema_version(m_thd, schema->db.c_str(), schema->id,
                                      schema->version)) {
      log_and_clear_thd_conditions(m_thd, condition_logging_level::ERROR);
      ndb_log_error("Failed to update schema version for database '%s'",
                    schema->db.c_str());
    }
  }

  void handle_alter_db(const Ndb_schema_op *schema) {
    DBUG_TRACE;

    assert(!is_post_epoch());  // Always directly
    changes_table_metadata();

    if (schema->node_id == own_nodeid()) return;

    write_schema_op_to_binlog(m_thd, schema);

    // Participant never takes GSL
    assert(m_thd_ndb->check_option(Thd_ndb::IS_SCHEMA_DIST_PARTICIPANT));

    Ndb_local_connection mysqld(m_thd);
    if (mysqld.execute_database_ddl(schema->query)) {
      log_and_clear_thd_conditions(m_thd, condition_logging_level::ERROR);
      ndb_log_error("Failed to execute 'ALTER DATABASE' for database '%s'",
                    schema->db.c_str());
      m_schema_op_result.set_result(
          Ndb_schema_dist::SCHEMA_OP_FAILURE,
          "Distribution of ALTER DATABASE '" + schema->db + "' failed");
      return;
    }

    // Update the Schema in DD with the id and version details
    if (!ndb_dd_update_schema_version(m_thd, schema->db.c_str(), schema->id,
                                      schema->version)) {
      log_and_clear_thd_conditions(m_thd, condition_logging_level::ERROR);
      ndb_log_error("Failed to update schema version for database '%s'",
                    schema->db.c_str());
    }
  }

  void rewrite_acl_change_for_server_log(std::string &query) {
    /* Truncate everything after IDENTIFIED and replace it with ellipsis */
    const std::string kw(" IDENTIFIED ");
    auto it = std::search(
        query.begin(), query.end(), kw.begin(), kw.end(),
        [](char ch1, char ch2) { return std::toupper(ch1) == ch2; });
    if (it != query.end()) {
      query.replace(it, query.end(), " IDENTIFIED ... ");
    }
  }

  void handle_grant_op(const Ndb_schema_op *schema) {
    DBUG_TRACE;
    Ndb_local_connection sql_runner(m_thd);

    assert(!is_post_epoch());  // Always directly

    // Participant never takes GSL
    assert(
        get_thd_ndb(m_thd)->check_option(Thd_ndb::IS_SCHEMA_DIST_PARTICIPANT));

    if (schema->node_id == own_nodeid()) return;

    /* SOT_GRANT was sent by a pre-8.0 mysqld. Just ignore it. */
    if (schema->type == SOT_GRANT) {
      ndb_log_verbose(9, "Got SOT_GRANT event, disregarding.");
      return;
    }

    // Possibly change server id for binlog, or disable binlogging:
    sql_runner.set_binlog_options(opt_log_replica_updates, schema->any_value);

    /* For SOT_ACL_SNAPSHOT, update the snapshots for the users listed.
     */
    if (schema->type == SOT_ACL_SNAPSHOT) {
      if (!Ndb_stored_grants::update_users_from_snapshot(m_thd,
                                                         schema->query)) {
        ndb_log_error("Failed to apply ACL snapshot for users: %s",
                      schema->query.c_str());
        m_schema_op_result.set_result(Ndb_schema_dist::SCHEMA_OP_FAILURE,
                                      "Distribution of ACL change failed");
      }
      return;
    }

    assert(schema->type == SOT_ACL_STATEMENT ||
           schema->type == SOT_ACL_STATEMENT_REFRESH);

    LEX_CSTRING thd_db_save = m_thd->db();

    std::string use_db(schema->db);
    std::string query(schema->query);

    if (!query.compare(0, 4, "use ")) {
      size_t delimiter = query.find_first_of(';');
      use_db = query.substr(4, delimiter - 4);
      query = query.substr(delimiter + 1);
    }

    /* Execute ACL query */
    LEX_CSTRING set_db = {use_db.c_str(), use_db.length()};
    m_thd->reset_db(set_db);
    ndb_log_verbose(40, "Using database: %s", use_db.c_str());
    if (sql_runner.run_acl_statement(query)) {
      rewrite_acl_change_for_server_log(query);
      ndb_log_error("Failed to execute ACL query: %s", query.c_str());
      m_schema_op_result.set_result(Ndb_schema_dist::SCHEMA_OP_FAILURE,
                                    "Distribution of ACL change failed");
      m_thd->reset_db(thd_db_save);
      return;
    }

    /* Reset database */
    m_thd->reset_db(thd_db_save);

    if (schema->type == SOT_ACL_STATEMENT_REFRESH) {
      Ndb_stored_grants::maintain_cache(m_thd);
    }
  }

  bool create_tablespace_from_engine(Ndb_dd_client &dd_client,
                                     const char *tablespace_name, uint32 id,
                                     uint32 version) {
    DBUG_TRACE;
    DBUG_PRINT("enter", ("tablespace_name: %s, id: %u, version: %u",
                         tablespace_name, id, version));

    Ndb *ndb = m_thd_ndb->ndb;
    NdbDictionary::Dictionary *dict = ndb->getDictionary();
    std::vector<std::string> datafile_names;
    if (!ndb_get_datafile_names(dict, tablespace_name, &datafile_names)) {
      log_NDB_error(dict->getNdbError());
      ndb_log_error("Failed to get data files assigned to tablespace '%s'",
                    tablespace_name);
      return false;
    }

    if (!dd_client.mdl_lock_tablespace_exclusive(tablespace_name)) {
      log_and_clear_thd_conditions(m_thd, condition_logging_level::ERROR);
      ndb_log_error("MDL lock could not be acquired for tablespace '%s'",
                    tablespace_name);
      return false;
    }

    if (!dd_client.install_tablespace(tablespace_name, datafile_names, id,
                                      version, true /* force_overwrite */)) {
      log_and_clear_thd_conditions(m_thd, condition_logging_level::ERROR);
      ndb_log_error("Failed to install tablespace '%s' in DD", tablespace_name);
      return false;
    }

    return true;
  }

  void handle_create_tablespace(const Ndb_schema_op *schema) {
    DBUG_TRACE;

    assert(!is_post_epoch());  // Always directly

    if (schema->node_id == own_nodeid()) {
      return;
    }

    write_schema_op_to_binlog(m_thd, schema);

    Ndb_dd_client dd_client(m_thd);
    if (!create_tablespace_from_engine(dd_client, schema->name.c_str(),
                                       schema->id, schema->version)) {
      ndb_log_error("Distribution of CREATE TABLESPACE '%s' failed",
                    schema->name.c_str());
      m_schema_op_result.set_result(
          Ndb_schema_dist::SCHEMA_OP_FAILURE,
          "Distribution of CREATE TABLESPACE '" + schema->name + "' failed");
      return;
    }
    dd_client.commit();
  }

  bool get_tablespace_table_refs(
      const char *name,
      std::vector<dd::Tablespace_table_ref> &table_refs) const {
    Ndb_dd_client dd_client(m_thd);
    if (!dd_client.mdl_lock_tablespace(name, true /* intention_exclusive */)) {
      log_and_clear_thd_conditions(m_thd, condition_logging_level::ERROR);
      ndb_log_error("MDL lock could not be acquired on tablespace '%s'", name);
      return false;
    }

    const dd::Tablespace *existing = nullptr;
    if (!dd_client.get_tablespace(name, &existing)) {
      log_and_clear_thd_conditions(m_thd, condition_logging_level::WARNING);
      return false;
    }

    if (existing == nullptr) {
      // Tablespace doesn't exist, no need to update tables after the ALTER
      return true;
    }

    if (!ndb_dd_disk_data_get_table_refs(m_thd, *existing, table_refs)) {
      log_and_clear_thd_conditions(m_thd, condition_logging_level::ERROR);
      ndb_log_error("Failed to get table refs in tablespace '%s'", name);
      return false;
    }
    return true;
  }

  bool update_tablespace_id_in_tables(
      Ndb_dd_client &dd_client, const char *tablespace_name,
      const std::vector<dd::Tablespace_table_ref> &table_refs) const {
    if (!dd_client.mdl_lock_tablespace(tablespace_name,
                                       true /* intention_exclusive */)) {
      log_and_clear_thd_conditions(m_thd, condition_logging_level::ERROR);
      ndb_log_error("MDL lock could not be acquired on tablespace '%s'",
                    tablespace_name);
      return false;
    }

    dd::Object_id tablespace_id;
    if (!dd_client.lookup_tablespace_id(tablespace_name, &tablespace_id)) {
      log_and_clear_thd_conditions(m_thd, condition_logging_level::ERROR);
      ndb_log_error("Failed to retrieve object id of tablespace '%s'",
                    tablespace_name);
      return false;
    }

    for (auto &table_ref : table_refs) {
      // Convert table_refs to correct case when necessary
      const std::string schema_name =
          ndb_dd_fs_name_case(table_ref.m_schema_name.c_str());
      const std::string table_name =
          ndb_dd_fs_name_case(table_ref.m_name.c_str());
      if (!dd_client.mdl_locks_acquire_exclusive(schema_name.c_str(),
                                                 table_name.c_str())) {
        log_and_clear_thd_conditions(m_thd, condition_logging_level::ERROR);
        ndb_log_error("MDL lock could not be acquired on table '%s.%s'",
                      schema_name.c_str(), table_name.c_str());
        return false;
      }

      if (!dd_client.set_tablespace_id_in_table(
              schema_name.c_str(), table_name.c_str(), tablespace_id)) {
        log_and_clear_thd_conditions(m_thd, condition_logging_level::ERROR);
        ndb_log_error("Could not set tablespace id in table '%s.%s'",
                      schema_name.c_str(), table_name.c_str());
        return false;
      }
    }
    return true;
  }

  void handle_alter_tablespace(const Ndb_schema_op *schema) {
    DBUG_TRACE;

    assert(!is_post_epoch());  // Always directly

    if (schema->node_id == own_nodeid()) {
      return;
    }

    write_schema_op_to_binlog(m_thd, schema);

    // Get information about tables in the tablespace being ALTERed. This is
    // required for after the ALTER as the tablespace id of the every table
    // should be updated
    std::vector<dd::Tablespace_table_ref> table_refs;
    if (!get_tablespace_table_refs(schema->name.c_str(), table_refs)) {
      ndb_log_error("Distribution of ALTER TABLESPACE '%s' failed",
                    schema->name.c_str());
      m_schema_op_result.set_result(
          Ndb_schema_dist::SCHEMA_OP_FAILURE,
          "Distribution of ALTER TABLESPACE '" + schema->name + "' failed");
      return;
    }

    Ndb_dd_client dd_client(m_thd);
    if (!create_tablespace_from_engine(dd_client, schema->name.c_str(),
                                       schema->id, schema->version)) {
      ndb_log_error("Distribution of ALTER TABLESPACE '%s' failed",
                    schema->name.c_str());
      m_schema_op_result.set_result(
          Ndb_schema_dist::SCHEMA_OP_FAILURE,
          "Distribution of ALTER TABLESPACE '" + schema->name + "' failed");
      return;
    }

    if (!table_refs.empty()) {
      // Update tables in the tablespace with the new tablespace id
      if (!update_tablespace_id_in_tables(dd_client, schema->name.c_str(),
                                          table_refs)) {
        ndb_log_error(
            "Failed to update tables in tablespace '%s' with the "
            "new tablespace id",
            schema->name.c_str());
        ndb_log_error("Distribution of ALTER TABLESPACE '%s' failed",
                      schema->name.c_str());
        m_schema_op_result.set_result(
            Ndb_schema_dist::SCHEMA_OP_FAILURE,
            "Distribution of ALTER TABLESPACE '" + schema->name + "' failed");
        return;
      }
    }
    dd_client.commit();
  }

  void handle_drop_tablespace(const Ndb_schema_op *schema) {
    DBUG_TRACE;

    assert(is_post_epoch());  // Always after epoch

    if (schema->node_id == own_nodeid()) {
      return;
    }

    write_schema_op_to_binlog(m_thd, schema);

    Ndb_dd_client dd_client(m_thd);
    if (!dd_client.mdl_lock_tablespace_exclusive(schema->name.c_str())) {
      log_and_clear_thd_conditions(m_thd, condition_logging_level::ERROR);
      ndb_log_error("MDL lock could not be acquired for tablespace '%s'",
                    schema->name.c_str());
      ndb_log_error("Distribution of DROP TABLESPACE '%s' failed",
                    schema->name.c_str());
      m_schema_op_result.set_result(
          Ndb_schema_dist::SCHEMA_OP_FAILURE,
          "Distribution of DROP TABLESPACE '" + schema->name + "' failed");
      return;
    }

    if (!dd_client.drop_tablespace(schema->name.c_str(),
                                   false /* fail_if_not_exists */)) {
      log_and_clear_thd_conditions(m_thd, condition_logging_level::ERROR);
      ndb_log_error("Failed to drop tablespace '%s' from DD",
                    schema->name.c_str());
      ndb_log_error("Distribution of DROP TABLESPACE '%s' failed",
                    schema->name.c_str());
      m_schema_op_result.set_result(
          Ndb_schema_dist::SCHEMA_OP_FAILURE,
          "Distribution of DROP TABLESPACE '" + schema->name + "' failed");
      return;
    }

    dd_client.commit();
  }

  bool create_logfile_group_from_engine(const char *logfile_group_name,
                                        uint32 id, uint32 version) {
    DBUG_TRACE;
    DBUG_PRINT("enter", ("logfile_group_name: %s, id: %u, version: %u",
                         logfile_group_name, id, version));

    Ndb *ndb = m_thd_ndb->ndb;
    NdbDictionary::Dictionary *dict = ndb->getDictionary();
    std::vector<std::string> undofile_names;
    if (!ndb_get_undofile_names(dict, logfile_group_name, &undofile_names)) {
      log_NDB_error(dict->getNdbError());
      ndb_log_error("Failed to get undo files assigned to logfile group '%s'",
                    logfile_group_name);
      return false;
    }

    Ndb_dd_client dd_client(m_thd);
    if (!dd_client.mdl_lock_logfile_group_exclusive(logfile_group_name)) {
      log_and_clear_thd_conditions(m_thd, condition_logging_level::ERROR);
      ndb_log_error("MDL lock could not be acquired for logfile group '%s'",
                    logfile_group_name);
      return false;
    }

    if (!dd_client.install_logfile_group(logfile_group_name, undofile_names, id,
                                         version, true /* force_overwrite */)) {
      log_and_clear_thd_conditions(m_thd, condition_logging_level::ERROR);
      ndb_log_error("Failed to install logfile group '%s' in DD",
                    logfile_group_name);
      return false;
    }

    dd_client.commit();
    return true;
  }

  void handle_create_logfile_group(const Ndb_schema_op *schema) {
    DBUG_TRACE;

    assert(!is_post_epoch());  // Always directly

    if (schema->node_id == own_nodeid()) {
      return;
    }

    write_schema_op_to_binlog(m_thd, schema);

    if (!create_logfile_group_from_engine(schema->name.c_str(), schema->id,
                                          schema->version)) {
      ndb_log_error("Distribution of CREATE LOGFILE GROUP '%s' failed",
                    schema->name.c_str());
      m_schema_op_result.set_result(
          Ndb_schema_dist::SCHEMA_OP_FAILURE,
          "Distribution of CREATE LOGFILE GROUP '" + schema->name + "' failed");
    }
  }

  void handle_alter_logfile_group(const Ndb_schema_op *schema) {
    DBUG_TRACE;

    assert(!is_post_epoch());  // Always directly

    if (schema->node_id == own_nodeid()) {
      return;
    }

    write_schema_op_to_binlog(m_thd, schema);

    if (!create_logfile_group_from_engine(schema->name.c_str(), schema->id,
                                          schema->version)) {
      ndb_log_error("Distribution of ALTER LOGFILE GROUP '%s' failed",
                    schema->name.c_str());
      m_schema_op_result.set_result(
          Ndb_schema_dist::SCHEMA_OP_FAILURE,
          "Distribution of ALTER LOGFILE GROUP '" + schema->name + "' failed");
    }
  }

  void handle_drop_logfile_group(const Ndb_schema_op *schema) {
    DBUG_TRACE;

    assert(is_post_epoch());  // Always after epoch

    if (schema->node_id == own_nodeid()) {
      return;
    }

    write_schema_op_to_binlog(m_thd, schema);

    Ndb_dd_client dd_client(m_thd);
    if (!dd_client.mdl_lock_logfile_group_exclusive(schema->name.c_str())) {
      log_and_clear_thd_conditions(m_thd, condition_logging_level::ERROR);
      ndb_log_error("MDL lock could not be acquired for logfile group '%s'",
                    schema->name.c_str());
      ndb_log_error("Distribution of DROP LOGFILE GROUP '%s' failed",
                    schema->name.c_str());
      m_schema_op_result.set_result(
          Ndb_schema_dist::SCHEMA_OP_FAILURE,
          "Distribution of DROP LOGFILE GROUP '" + schema->name + "' failed");
      return;
    }

    if (!dd_client.drop_logfile_group(schema->name.c_str(),
                                      false /* fail_if_not_exists */)) {
      log_and_clear_thd_conditions(m_thd, condition_logging_level::ERROR);
      ndb_log_error("Failed to drop logfile group '%s' from DD",
                    schema->name.c_str());
      ndb_log_error("Distribution of DROP LOGFILE GROUP '%s' failed",
                    schema->name.c_str());
      m_schema_op_result.set_result(
          Ndb_schema_dist::SCHEMA_OP_FAILURE,
          "Distribution of DROP LOGFILE GROUP '" + schema->name + "' failed");
      return;
    }

    dd_client.commit();
  }

  int handle_schema_op(std::unique_ptr<const Ndb_schema_op> schema) {
    DBUG_TRACE;
    {
      const SCHEMA_OP_TYPE schema_type = (SCHEMA_OP_TYPE)schema->type;
      std::string query(schema->query);
      if (schema->type == SOT_ACL_STATEMENT ||
          schema->type == SOT_ACL_STATEMENT_REFRESH)
        rewrite_acl_change_for_server_log(query);

      ndb_log_verbose(19,
                      "Schema event on '%s.%s(%u/%u)' query: '%s' "
                      "type: %s(%d) node: %u slock: %x%08x",
                      schema->db.c_str(), schema->name.c_str(), schema->id,
                      schema->version, query.c_str(),
                      Ndb_schema_dist_client::type_name(
                          static_cast<SCHEMA_OP_TYPE>(schema->type)),
                      schema_type, schema->node_id, schema->slock.bitmap[1],
                      schema->slock.bitmap[0]);

      DBUG_EXECUTE_IF("ndb_schema_op_start_crash", DBUG_SUICIDE(););

      // Return to simulate schema operation timeout
      DBUG_EXECUTE_IF("ndb_schema_op_start_timeout", return 0;);

      if ((schema->db[0] == 0) && (schema->name[0] == 0)) {
        /**
         * This happens if there is a schema event on a table (object)
         *   that this mysqld does not know about.
         *   E.g it had a local table shadowing a ndb table...
         */
        return 0;
      }

      if (schema_type == SOT_CLEAR_SLOCK) {
        // Handle the ack after epoch to ensure that schema events are inserted
        // in the binlog after any data events
        handle_after_epoch(std::move(schema));
        return 0;
      }

      // Delay the execution of the Binlog thread, until the client thread
      // detects the schema distribution timeout
      DBUG_EXECUTE_IF("ndb_stale_event_with_schema_obj", sleep(7););

      if (schema->node_id == own_nodeid()) {
        // This is the Coordinator who hear about this schema operation for
        // the first time. Save the list of current subscribers as participants
        // in the NDB_SCHEMA_OBJECT, those are the nodes who need to acknowledge
        // (or fail) before the schema operation is completed.
        std::unique_ptr<NDB_SCHEMA_OBJECT,
                        decltype(&NDB_SCHEMA_OBJECT::release)>
            ndb_schema_object(
                NDB_SCHEMA_OBJECT::get(schema->db.c_str(), schema->name.c_str(),
                                       schema->id, schema->version),
                NDB_SCHEMA_OBJECT::release);
        if (!ndb_schema_object) {
          // The schema operation has already completed on this node (most
          // likely client timeout).
          ndb_log_info("Coordinator received a stale schema event");
          return 0;
        }

        // Get current list of subscribers
        std::unordered_set<uint32> subscribers;
        m_schema_dist_data.get_subscriber_list(subscribers);

        // Register the subscribers as participants and take over
        // responsibility for detecting timeouts from client.
        if (!ndb_schema_object->register_participants(subscribers)) {
          // Failed to register participants (most likely client timeout).
          ndb_log_info("Coordinator could not register participants");
          return 0;
        }
        ndb_log_verbose(
            19, "Participants: %s",
            ndb_schema_object->waiting_participants_to_string().c_str());

        // Add active schema operation to coordinator
        m_schema_dist_data.add_active_schema_op(ndb_schema_object.get());
      }

      // Prevent schema dist participant from taking GSL as part of taking MDL
      Thd_ndb::Options_guard thd_ndb_options(m_thd_ndb);
      thd_ndb_options.set(Thd_ndb::IS_SCHEMA_DIST_PARTICIPANT);

      // Set the custom lock_wait_timeout for schema distribution
      Lock_wait_timeout_guard lwt_guard(m_thd,
                                        opt_ndb_schema_dist_lock_wait_timeout);

      Ndb_schema_op_result schema_op_result;
      switch (schema_type) {
        case SOT_CLEAR_SLOCK:
          // Already handled above, should never end up here
          ndbcluster::ndbrequire(schema_type != SOT_CLEAR_SLOCK);
          return 0;

        case SOT_ALTER_TABLE_COMMIT:
        case SOT_RENAME_TABLE_PREPARE:
        case SOT_ONLINE_ALTER_TABLE_PREPARE:
        case SOT_ONLINE_ALTER_TABLE_COMMIT:
        case SOT_RENAME_TABLE:
        case SOT_DROP_TABLE:
        case SOT_DROP_DB:
        case SOT_DROP_TABLESPACE:
        case SOT_DROP_LOGFILE_GROUP:
          handle_after_epoch(std::move(schema));
          return 0;

        case SOT_TRUNCATE_TABLE:
          handle_truncate_table(schema.get());
          break;

        case SOT_CREATE_TABLE:
          handle_create_table(schema.get());
          break;

        case SOT_CREATE_DB:
          handle_create_db(schema.get());
          break;

        case SOT_ALTER_DB:
          handle_alter_db(schema.get());
          break;

        case SOT_CREATE_USER:
        case SOT_DROP_USER:
        case SOT_RENAME_USER:
        case SOT_GRANT:
        case SOT_REVOKE:
        case SOT_ACL_SNAPSHOT:
        case SOT_ACL_STATEMENT:
        case SOT_ACL_STATEMENT_REFRESH:
          handle_grant_op(schema.get());
          break;

        case SOT_TABLESPACE:
        case SOT_LOGFILE_GROUP:
          if (schema->node_id == own_nodeid()) break;
          write_schema_op_to_binlog(m_thd, schema.get());
          break;

        case SOT_RENAME_TABLE_NEW:
          /*
            Only very old MySQL Server connected to the cluster may
            send this schema operation, ignore it
          */
          ndb_log_error(
              "Skipping old schema operation (RENAME_TABLE_NEW) on %s.%s",
              schema->db.c_str(), schema->name.c_str());
          assert(false);
          break;

        case SOT_CREATE_TABLESPACE:
          handle_create_tablespace(schema.get());
          break;

        case SOT_ALTER_TABLESPACE:
          handle_alter_tablespace(schema.get());
          break;

        case SOT_CREATE_LOGFILE_GROUP:
          handle_create_logfile_group(schema.get());
          break;

        case SOT_ALTER_LOGFILE_GROUP:
          handle_alter_logfile_group(schema.get());
          break;
      }

      if (schema->schema_op_id) {
        // Use new protocol
        if (!ack_schema_op_with_result(schema.get())) {
          // Fallback to old protocol as stop gap, no result will be returned
          // but at least the coordinator will be informed
          ack_schema_op(schema.get());
        }
      } else {
        // Use old protocol
        ack_schema_op(schema.get());
      }
    }

    // Errors should have been reported to log and then cleared
    assert(!m_thd->is_error());

    return 0;
  }

  void handle_schema_op_post_epoch(const Ndb_schema_op *schema) {
    DBUG_TRACE;
    DBUG_PRINT("enter",
               ("%s.%s: query: '%s'  type: %d", schema->db.c_str(),
                schema->name.c_str(), schema->query.c_str(), schema->type));

    // Prevent schema dist participant from taking GSL as part of taking MDL
    Thd_ndb::Options_guard thd_ndb_options(m_thd_ndb);
    thd_ndb_options.set(Thd_ndb::IS_SCHEMA_DIST_PARTICIPANT);

    // Set the custom lock_wait_timeout for schema distribution
    Lock_wait_timeout_guard lwt_guard(m_thd,
                                      opt_ndb_schema_dist_lock_wait_timeout);

    {
      const SCHEMA_OP_TYPE schema_type = (SCHEMA_OP_TYPE)schema->type;
      ndb_log_verbose(9, "%s - %s.%s",
                      Ndb_schema_dist_client::type_name(
                          static_cast<SCHEMA_OP_TYPE>(schema->type)),
                      schema->db.c_str(), schema->name.c_str());

      switch (schema_type) {
        case SOT_DROP_DB:
          handle_drop_db(schema);
          break;

        case SOT_DROP_TABLE:
          handle_drop_table(schema);
          break;

        case SOT_RENAME_TABLE_PREPARE:
          handle_rename_table_prepare(schema);
          break;

        case SOT_RENAME_TABLE:
          handle_rename_table(schema);
          break;

        case SOT_ALTER_TABLE_COMMIT:
          handle_offline_alter_table_commit(schema);
          break;

        case SOT_ONLINE_ALTER_TABLE_PREPARE:
          handle_online_alter_table_prepare(schema);
          break;

        case SOT_ONLINE_ALTER_TABLE_COMMIT:
          ndb_log_verbose(9, "handling online alter/rename");
          if (!handle_online_alter_table_commit(schema)) {
            ndb_log_error("Failed to handle online alter table commit");
            m_schema_op_result.set_result(Ndb_schema_dist::SCHEMA_OP_FAILURE,
                                          "Handling of ALTER TABLE '" +
                                              std::string(schema->name) +
                                              "' failed");
          }
          ndb_log_verbose(9, "handling online alter/rename done");
          break;

        case SOT_DROP_TABLESPACE:
          handle_drop_tablespace(schema);
          break;

        case SOT_DROP_LOGFILE_GROUP:
          handle_drop_logfile_group(schema);
          break;

        default:
          assert(false);
      }
    }

    // Errors should have been reported to log and then cleared
    assert(!m_thd->is_error());

    // There should be no MDL locks left now
    assert(!m_thd->mdl_context.has_locks());
  }

  THD *const m_thd;
  Thd_ndb *const m_thd_ndb;
  const uint m_own_nodeid;
  Ndb_schema_dist_data &m_schema_dist_data;

  // Function called by schema op functions involved in changing table metadata
  void changes_table_metadata() const {
    m_schema_dist_data.metadata_changed = true;
  }

  Ndb_schema_op_result m_schema_op_result;
  bool m_post_epoch;

  bool is_post_epoch(void) const { return m_post_epoch; }

  std::vector<std::unique_ptr<const Ndb_schema_op>> m_post_epoch_handle_list;

 public:
  Ndb_schema_event_handler() = delete;
  Ndb_schema_event_handler(const Ndb_schema_event_handler &) = delete;

  Ndb_schema_event_handler(THD *thd, uint own_nodeid,
                           Ndb_schema_dist_data &schema_dist_data)
      : m_thd(thd),
        m_thd_ndb(get_thd_ndb(thd)),
        m_own_nodeid(own_nodeid),
        m_schema_dist_data(schema_dist_data),
        m_post_epoch(false) {}

  ~Ndb_schema_event_handler() {
    // There should be no work left todo...
    assert(m_post_epoch_handle_list.empty());
  }

  /*
     Handle cluster failure by indicating that the binlog tables are not
     available, this will cause the injector thread to restart and prepare for
     reconnecting to the cluster when it is available again.
  */
  void handle_cluster_failure(Ndb *s_ndb, NdbEventOperation *pOp) const {
    if (ndb_binlog_tables_inited && ndb_binlog_running)
      ndb_log_verbose(1, "Binlog: util tables need to reinitialize");

    // Indicate util tables not ready
    mysql_mutex_lock(&injector_data_mutex);
    ndb_binlog_tables_inited = false;
    ndb_binlog_is_ready = false;
    mysql_mutex_unlock(&injector_data_mutex);

    ndb_tdc_close_cached_tables();

    // Tear down the event subscriptions and related resources for the failed
    // event operation
    ndbcluster_binlog_event_operation_teardown(m_thd, s_ndb, pOp);
  }

  /*
    Handle drop of one the schema distribution tables and let the injector
    thread continue processing changes from the cluster without any disruption
    to binlog injector functionality.
  */
  void handle_schema_table_drop(Ndb *s_ndb, NdbEventOperation *pOp) const {
    // Tear down the event subscriptions and related resources for the failed
    // event operation, this is same as if any other NDB table would be dropped.
    ndbcluster_binlog_event_operation_teardown(m_thd, s_ndb, pOp);

    // Turn on checking of schema distribution setup
    m_schema_dist_data.activate_schema_dist_setup();
  }

  void handle_schema_result_insert(uint32 nodeid, uint32 schema_op_id,
                                   uint32 participant_node_id, uint32 result,
                                   const std::string &message) {
    DBUG_TRACE;
    if (nodeid != own_nodeid()) {
      // Only the coordinator handle these events
      return;
    }

    // Unpack the message received
    Ndb_schema_result_table schema_result_table(m_thd_ndb);
    const std::string unpacked_message =
        schema_result_table.unpack_message(message);

    ndb_log_verbose(
        19,
        "Received ndb_schema_result insert, nodeid: %d, schema_op_id: %d, "
        "participant_node_id: %d, result: %d, message: '%s'",
        nodeid, schema_op_id, participant_node_id, result,
        unpacked_message.c_str());

    // Lookup NDB_SCHEMA_OBJECT from nodeid + schema_op_id
    std::unique_ptr<NDB_SCHEMA_OBJECT, decltype(&NDB_SCHEMA_OBJECT::release)>
        ndb_schema_object(NDB_SCHEMA_OBJECT::get(nodeid, schema_op_id),
                          NDB_SCHEMA_OBJECT::release);
    if (ndb_schema_object == nullptr) {
      // The schema operation has already completed on this node
      return;
    }

    const bool participant_registered =
        ndb_schema_object->result_received_from_node(participant_node_id,
                                                     result, unpacked_message);
    if (!participant_registered) {
      ndb_log_info("Ignoring node: %d, not a registered participant",
                   participant_node_id);
      return;
    }

    if (ndb_schema_object->check_all_participants_completed()) {
      // All participants have completed(or failed) -> send final ack
      ack_schema_op_final(ndb_schema_object->db(), ndb_schema_object->name());
    }
  }

  void handle_schema_result_event(Ndb *s_ndb, NdbEventOperation *pOp,
                                  NdbDictionary::Event::TableEvent event_type,
                                  const Ndb_event_data *event_data) {
    // Test "coordinator abort active" by simulating cluster failure
    if (DBUG_EVALUATE_IF("ndb_schema_dist_coord_abort_active", true, false)) {
      ndb_log_info("Simulating cluster failure...");
      event_type = NdbDictionary::Event::TE_CLUSTER_FAILURE;
    }

    switch (event_type) {
      case NdbDictionary::Event::TE_INSERT:
        handle_schema_result_insert(
            event_data->unpack_uint32(0), event_data->unpack_uint32(1),
            event_data->unpack_uint32(2), event_data->unpack_uint32(3),
            event_data->unpack_string(4));
        break;

      case NdbDictionary::Event::TE_CLUSTER_FAILURE:
        handle_cluster_failure(s_ndb, pOp);
        break;

      case NdbDictionary::Event::TE_DROP:
        ndb_log_info("The 'mysql.ndb_schema_result' table has been dropped");
        handle_schema_table_drop(s_ndb, pOp);
        break;

      case NdbDictionary::Event::TE_ALTER:
        /* ndb_schema_result table altered -> ignore */
        break;

      default:
        // Ignore other event types
        break;
    }
    return;
  }

  void handle_event(Ndb *s_ndb, NdbEventOperation *pOp) {
    DBUG_TRACE;

    const Ndb_event_data *const event_data =
        Ndb_event_data::get_event_data(pOp->getCustomData());

    if (Ndb_schema_dist_client::is_schema_dist_result_table(
            event_data->share->db, event_data->share->table_name)) {
      // Received event on ndb_schema_result table
      handle_schema_result_event(s_ndb, pOp, pOp->getEventType(), event_data);
      return;
    }

    if (!check_is_ndb_schema_event(event_data)) return;

    NDBEVENT::TableEvent ev_type = pOp->getEventType();

    // Test "fail all schema ops" by simulating cluster failure
    // before the schema operation has been registered
    if (DBUG_EVALUATE_IF("ndb_schema_dist_coord_fail_all", true, false)) {
      ndb_log_info("Simulating cluster failure...");
      ev_type = NdbDictionary::Event::TE_CLUSTER_FAILURE;
    }

    // Test "client detect not ready" by simulating cluster failure
    if (DBUG_EVALUATE_IF("ndb_schema_dist_client_not_ready", true, false)) {
      ndb_log_info("Simulating cluster failure...");
      ev_type = NdbDictionary::Event::TE_CLUSTER_FAILURE;
      // There should be one NDB_SCHEMA_OBJECT registered
      ndbcluster::ndbrequire(NDB_SCHEMA_OBJECT::count_active_schema_ops() == 1);
    }

    switch (ev_type) {
      case NDBEVENT::TE_INSERT:
      case NDBEVENT::TE_UPDATE: {
        /* ndb_schema table, row INSERTed or UPDATEed*/
        handle_schema_op(Ndb_schema_op::create(event_data, pOp->getAnyValue()));
        break;
      }

      case NDBEVENT::TE_DELETE:
        /* ndb_schema table, row DELETEd */
        break;

      case NDBEVENT::TE_CLUSTER_FAILURE:
        ndb_log_verbose(1, "cluster failure at epoch %u/%u.",
                        (uint)(pOp->getGCI() >> 32), (uint)(pOp->getGCI()));
        handle_cluster_failure(s_ndb, pOp);

        if (DBUG_EVALUATE_IF("ndb_schema_dist_client_not_ready", true, false)) {
          ndb_log_info("Wait for client to detect not ready...");
          while (NDB_SCHEMA_OBJECT::count_active_schema_ops() > 0)
            ndb_milli_sleep(100);
        }
        break;

      case NDBEVENT::TE_DROP:
        ndb_log_info("The 'mysql.ndb_schema' table has been dropped");
        m_schema_dist_data.report_unsubscribe_all();
        handle_schema_table_drop(s_ndb, pOp);
        break;

      case NDBEVENT::TE_ALTER:
        /* ndb_schema table altered -> ignore */
        break;

      case NDBEVENT::TE_NODE_FAILURE: {
        /* Remove all subscribers for node */
        m_schema_dist_data.report_data_node_failure(pOp->getNdbdNodeId());
        check_wakeup_clients(Ndb_schema_dist::NODE_FAILURE, "Data node failed");
        break;
      }

      case NDBEVENT::TE_SUBSCRIBE: {
        /* Add node as subscriber */
        m_schema_dist_data.report_subscribe(pOp->getNdbdNodeId(),
                                            pOp->getReqNodeId());
        // No 'check_wakeup_clients', adding subscribers doesn't complete
        // anything
        break;
      }

      case NDBEVENT::TE_UNSUBSCRIBE: {
        /* Remove node as subscriber */
        m_schema_dist_data.report_unsubscribe(pOp->getNdbdNodeId(),
                                              pOp->getReqNodeId());
        check_wakeup_clients(Ndb_schema_dist::NODE_UNSUBSCRIBE,
                             "Node unsubscribed");
        break;
      }

      default: {
        ndb_log_error("unknown event %u, ignoring...", ev_type);
      }
    }

    return;
  }

  // Check active schema operations.
  // Return false when there is nothing left to check
  bool check_active_schema_ops() {
    if (m_schema_dist_data.active_schema_ops().size() == 0)
      return false;  // No schema ops to check

    for (const NDB_SCHEMA_OBJECT *schema_object :
         m_schema_dist_data.active_schema_ops()) {
      // Print into about this schema operation
      ndb_log_info(" - schema operation active on '%s.%s'", schema_object->db(),
                   schema_object->name());
      if (ndb_log_get_verbose_level() > 30) {
        ndb_log_info("%s", schema_object->to_string().c_str());
      }

      // Check if schema operation has timed out
      const bool completed = schema_object->check_timeout(
          false, opt_ndb_schema_dist_timeout, Ndb_schema_dist::NODE_TIMEOUT,
          "Participant timeout");
      if (completed) {
        ndb_log_warning("Schema dist coordinator detected timeout");
        // Timeout occurred -> send final ack to complete the schema operation
        ack_schema_op_final(schema_object->db(), schema_object->name());
      }
    }
    return true;
  }

  // Check setup of schema distribution tables, event subscriptions etc.
  // Return false when there is nothing left to check
  bool check_setup_schema_dist() {
    if (!m_schema_dist_data.is_schema_dist_setup_active())
      return false;  // No schema dist to setup

    ndb_log_info("Checking schema distribution setup...");

    // Make sure not to be "schema dist participant" here since that would not
    // take the GSL properly
    assert(!m_thd_ndb->check_option(Thd_ndb::IS_SCHEMA_DIST_PARTICIPANT));

    // Protect the setup with GSL(Global Schema Lock)
    Ndb_global_schema_lock_guard global_schema_lock_guard(m_thd);
    if (!global_schema_lock_guard.try_lock()) {
      ndb_log_info(" - failed to lock GSL");
      return true;
    }

    // Allow setup of NDB_SHARE for ndb_schema before schema dist is ready
    Thd_ndb::Options_guard thd_ndb_options(m_thd_ndb);
    thd_ndb_options.set(Thd_ndb::ALLOW_BINLOG_SETUP);

    // This code path is activated when the Ndb_schema_event_handler has
    // detected that the ndb_schema* tables has been dropped, since it's dropped
    // there is nothing to upgrade
    const bool allow_upgrade = false;

    Ndb_schema_dist_table schema_dist_table(m_thd_ndb);
    if (!schema_dist_table.create_or_upgrade(m_thd, allow_upgrade)) {
      ndb_log_info(" - failed to setup ndb_schema");
      return true;
    }

    Ndb_schema_result_table schema_result_table(m_thd_ndb);
    if (!schema_result_table.create_or_upgrade(m_thd, allow_upgrade)) {
      ndb_log_info(" - failed to setup ndb_schema_result");
      return true;
    }

    // Successfully created and setup the table
    m_schema_dist_data.deactivate_schema_dist_setup();

    ndb_log_info("Schema distribution setup completed");
    return false;
  }

  void post_epoch(ulonglong ndb_latest_epoch) {
    if (unlikely(m_post_epoch_handle_list.size() > 0)) {
      // Set the flag used to check that functions are called at correct time
      m_post_epoch = true;

      // Process schema opers that should be done after the epoch is complete
      for (auto &schema : m_post_epoch_handle_list) {
        if (schema->type == SOT_CLEAR_SLOCK) {
          handle_clear_slock(schema.get());
          continue;  // Handled an ack -> don't send new ack
        }

        handle_schema_op_post_epoch(schema.get());
        if (schema->schema_op_id) {
          // Use new protocol
          if (!ack_schema_op_with_result(schema.get())) {
            // Fallback to old protocol as stop gap, no result will be returned
            // but at least the coordinator will be informed
            ack_schema_op(schema.get());
          }
        } else {
          // Use old protocol
          ack_schema_op(schema.get());
        }
      }
      m_post_epoch_handle_list.clear();
    }

    // Perform any active checks if sufficient time has passed since last time
    if (m_schema_dist_data.time_for_check()) {
      // Log a status message indicating that check is happening
      ndb_log_info(
          "Performing checks, epochs: (%u/%u,%u/%u,%u/%u), proc_info: '%s'",
          (uint)(ndb_latest_handled_binlog_epoch >> 32),
          (uint)(ndb_latest_handled_binlog_epoch),
          (uint)(ndb_latest_received_binlog_epoch >> 32),
          (uint)(ndb_latest_received_binlog_epoch),
          (uint)(ndb_latest_epoch >> 32), (uint)(ndb_latest_epoch),
          m_thd->proc_info());

      // Check the schema operations first, although it's an unlikely
      // case with active schema operations at the same time as missing schema
      // distribution, better to do the op check first since schema dist setup
      // might take some time.
      if (check_active_schema_ops() || check_setup_schema_dist()) {
        // There are still checks active, schedule next check
        m_schema_dist_data.schedule_next_check();
      }
    }

    // There should be no work left todo...
    assert(m_post_epoch_handle_list.empty());
  }
};

/**
  Utility class encapsulating the code which open and writes
  to the mysql.ndb_binlog_index table
*/
class Ndb_binlog_index_table_util {
  static constexpr const char *const DB_NAME = "mysql";
  static constexpr const char *const TABLE_NAME = "ndb_binlog_index";

  /* Column numbers in the ndb_binlog_index table */
  enum Ndb_binlog_index_cols {
    NBICOL_START_POS = 0,
    NBICOL_START_FILE = 1,
    NBICOL_EPOCH = 2,
    NBICOL_NUM_INSERTS = 3,
    NBICOL_NUM_UPDATES = 4,
    NBICOL_NUM_DELETES = 5,
    NBICOL_NUM_SCHEMAOPS = 6
    /* Following columns in schema 'v2' */
    ,
    NBICOL_ORIG_SERVERID = 7,
    NBICOL_ORIG_EPOCH = 8,
    NBICOL_GCI = 9
    /* Following columns in schema 'v3' */
    ,
    NBICOL_NEXT_POS = 10,
    NBICOL_NEXT_FILE = 11
  };

  /*
    Open the ndb_binlog_index table for writing
  */
  static int open_binlog_index_table(THD *thd, TABLE **ndb_binlog_index) {
    const char *save_proc_info =
        thd_proc_info(thd, "Opening 'mysql.ndb_binlog_index'");

    Table_ref tables(DB_NAME,     // db
                     TABLE_NAME,  // name, alias
                     TL_WRITE);   // for write

    /* Only allow real table to be opened */
    tables.required_type = dd::enum_table_type::BASE_TABLE;

    const uint flags =
        MYSQL_LOCK_IGNORE_TIMEOUT; /* Wait for lock "infinitely" */
    if (open_and_lock_tables(thd, &tables, flags)) {
      if (thd->killed)
        DBUG_PRINT("error", ("Opening ndb_binlog_index: killed"));
      else
        ndb_log_error("Binlog: Opening ndb_binlog_index: %d, '%s'",
                      thd->get_stmt_da()->mysql_errno(),
                      thd->get_stmt_da()->message_text());
      thd_proc_info(thd, save_proc_info);
      return -1;
    }
    *ndb_binlog_index = tables.table;
    thd_proc_info(thd, save_proc_info);
    return 0;
  }

  /*
    Write rows to the ndb_binlog_index table
  */
  static int write_rows_impl(THD *thd, std::string_view start_file,
                             ulonglong start_pos, std::string_view next_file,
                             ulonglong next_pos, Uint32 current_gci,
                             Uint64 current_epoch, ulong schemaops,
                             const Ndb_binlog_index_rows::Rows &rows) {
    int error = 0;
    TABLE *ndb_binlog_index = nullptr;
    // Save previous option settings
    ulonglong option_bits = thd->variables.option_bits;

    /*
      Assume this function is not called with an error set in thd
      (but clear for safety in release version)
     */
    assert(!thd->is_error());
    thd->clear_error();

    /*
      Turn off binlogging to prevent the table changes to be written to
      the binary log.
    */
    Disable_binlog_guard binlog_guard(thd);

    if (open_binlog_index_table(thd, &ndb_binlog_index)) {
      if (thd->killed)
        DBUG_PRINT("error", ("Unable to lock table ndb_binlog_index, killed"));
      else
        ndb_log_error("Binlog: Unable to lock table ndb_binlog_index");
      error = -1;
      goto add_ndb_binlog_index_err;
    }

    // Set all columns to be written
    ndb_binlog_index->use_all_columns();

    // Turn off autocommit to do all writes in one transaction
    thd->variables.option_bits |= OPTION_NOT_AUTOCOMMIT;

    for (auto row = rows.crbegin(); row != rows.crend();) {
      ulonglong epoch = 0, orig_epoch = 0;
      uint orig_server_id = 0;

      // Initialize ndb_binlog_index->record[0]
      empty_record(ndb_binlog_index);

      ndb_binlog_index->field[NBICOL_START_POS]->store(start_pos, true);
      ndb_binlog_index->field[NBICOL_START_FILE]->store(
          start_file.data(), start_file.length(), &my_charset_bin);
      ndb_binlog_index->field[NBICOL_EPOCH]->store(epoch = current_epoch, true);

      if (ndb_binlog_index->s->fields > NBICOL_ORIG_SERVERID) {
        /* Table has ORIG_SERVERID / ORIG_EPOCH columns.
         * Write rows with different ORIG_SERVERID / ORIG_EPOCH
         * separately
         */
        ndb_binlog_index->field[NBICOL_NUM_INSERTS]->store(row->n_inserts,
                                                           true);
        ndb_binlog_index->field[NBICOL_NUM_UPDATES]->store(row->n_updates,
                                                           true);
        ndb_binlog_index->field[NBICOL_NUM_DELETES]->store(row->n_deletes,
                                                           true);
        ndb_binlog_index->field[NBICOL_NUM_SCHEMAOPS]->store(schemaops, true);
        schemaops = 0;  // Write only once

        ndb_binlog_index->field[NBICOL_ORIG_SERVERID]->store(
            orig_server_id = row->orig_server_id, true);
        ndb_binlog_index->field[NBICOL_ORIG_EPOCH]->store(
            orig_epoch = row->orig_epoch, true);
        ndb_binlog_index->field[NBICOL_GCI]->store(current_gci, true);

        if (ndb_binlog_index->s->fields > NBICOL_NEXT_POS) {
          /* Table has next log pos fields, fill them in */
          ndb_binlog_index->field[NBICOL_NEXT_POS]->store(next_pos, true);
          ndb_binlog_index->field[NBICOL_NEXT_FILE]->store(
              next_file.data(), next_file.length(), &my_charset_bin);
        }
        row++;
      } else {
        /* Old schema : Table has no separate
         * ORIG_SERVERID / ORIG_EPOCH columns.
         * Merge operation counts and write one row
         */
        ulonglong inserts = row->n_inserts;
        ulonglong updates = row->n_updates;
        ulonglong deletes = row->n_deletes;
        while (++row != rows.crend()) {
          inserts += row->n_inserts;
          updates += row->n_updates;
          deletes += row->n_deletes;
        }
        ndb_binlog_index->field[NBICOL_NUM_INSERTS]->store(inserts, true);
        ndb_binlog_index->field[NBICOL_NUM_UPDATES]->store(updates, true);
        ndb_binlog_index->field[NBICOL_NUM_DELETES]->store(deletes, true);
        ndb_binlog_index->field[NBICOL_NUM_SCHEMAOPS]->store(schemaops, true);
      }

      error = ndb_binlog_index->file->ha_write_row(ndb_binlog_index->record[0]);

      /* Fault injection to test logging */
      if (DBUG_EVALUATE_IF("ndb_injector_binlog_index_write_fail_random", true,
                           false)) {
        if ((((uint32)rand()) % 10) == 9) {
          ndb_log_error("Binlog: Injecting random write failure");
          error =
              ndb_binlog_index->file->ha_write_row(ndb_binlog_index->record[0]);
        }
      }

      if (error) {
        ndb_log_error(
            "Binlog: Failed writing to ndb_binlog_index for "
            "epoch %u/%u orig_server_id %u orig_epoch %u/%u "
            "with error %d.",
            uint(epoch >> 32), uint(epoch), orig_server_id,
            uint(orig_epoch >> 32), uint(orig_epoch), error);

        bool seen_error_row = false;
        for (auto cursor = rows.crbegin(); cursor != rows.crend(); cursor++) {
          char tmp[128];
          if (ndb_binlog_index->s->fields > NBICOL_ORIG_SERVERID)
            snprintf(tmp, sizeof(tmp), "%u/%u,%u,%u/%u", uint(epoch >> 32),
                     uint(epoch), uint(cursor->orig_server_id),
                     uint(cursor->orig_epoch >> 32), uint(cursor->orig_epoch));

          else
            snprintf(tmp, sizeof(tmp), "%u/%u", uint(epoch >> 32), uint(epoch));

          const bool error_row = (row == cursor);
          ndb_log_error(
              "Binlog: Writing row (%s) to ndb_binlog_index - %s", tmp,
              (error_row ? "ERROR" : (seen_error_row ? "Discarded" : "OK")));
          seen_error_row |= error_row;
        }

        error = -1;
        goto add_ndb_binlog_index_err;
      }
    }

  add_ndb_binlog_index_err:
    /*
      Explicitly commit or rollback the writes.
      If we fail to commit we rollback.
      Note, trans_rollback_stmt() is defined to never fail.
    */
    thd->get_stmt_da()->set_overwrite_status(true);
    if (error) {
      // Error, rollback
      trans_rollback_stmt(thd);
    } else {
      assert(!thd->is_error());
      // Commit
      const bool failed = trans_commit_stmt(thd);
      if (failed || thd->transaction_rollback_request) {
        /*
          Transaction failed to commit or
          was rolled back internally by the engine
          print an error message in the log and return the
          error, which will cause replication to stop.
        */
        error = thd->get_stmt_da()->mysql_errno();
        ndb_log_error(
            "Binlog: Failed committing transaction to "
            "ndb_binlog_index with error %d.",
            error);
        trans_rollback_stmt(thd);
      }
    }

    thd->get_stmt_da()->set_overwrite_status(false);

    // Restore previous option settings
    thd->variables.option_bits = option_bits;

    // Close the tables this thread has opened
    close_thread_tables(thd);

    // Release MDL locks on the opened table
    thd->mdl_context.release_transactional_locks();

    return error;
  }

  /*
    Write rows to the ndb_binlog_index table using a separate THD
    to avoid the write being killed
  */
  static void write_rows_with_new_thd(std::string_view start_file,
                                      ulonglong start_pos,
                                      std::string_view next_file,
                                      ulonglong next_pos, Uint32 current_gci,
                                      Uint64 current_epoch, ulong schemaops,
                                      const Ndb_binlog_index_rows::Rows &rows) {
    // Create a new THD and retry the write
    THD *new_thd = new THD;
    new_thd->set_new_thread_id();
    new_thd->thread_stack = (char *)&new_thd;
    new_thd->store_globals();
    new_thd->set_command(COM_DAEMON);
    new_thd->system_thread = SYSTEM_THREAD_NDBCLUSTER_BINLOG;
    new_thd->get_protocol_classic()->set_client_capabilities(0);
    new_thd->security_context()->skip_grants();
    new_thd->set_current_stmt_binlog_format_row();

    // Retry the write
    const int retry_result =
        write_rows_impl(new_thd, start_file, start_pos, next_file, next_pos,
                        current_gci, current_epoch, schemaops, rows);
    if (retry_result) {
      ndb_log_error(
          "Binlog: Failed writing to ndb_binlog_index table "
          "while retrying after kill during shutdown");
      assert(false);  // Crash in debug compile
    }

    new_thd->restore_globals();
    delete new_thd;
  }

 public:
  /*
    Write rows to the ndb_binlog_index table
  */
  static inline int write_rows(THD *thd, std::string_view start_file,
                               ulonglong start_pos, std::string_view next_file,
                               ulonglong next_pos, Uint32 current_gci,
                               Uint64 current_epoch, ulong schemaops,
                               const Ndb_binlog_index_rows::Rows &rows) {
    return write_rows_impl(thd, start_file, start_pos, next_file, next_pos,
                           current_gci, current_epoch, schemaops, rows);
  }

  /*
    Retry write rows to the ndb_binlog_index table after the THD
    has been killed (which should only happen during mysqld shutdown).

    NOTE! The reason that the session(aka. THD) is being killed is that
    it's in the global list of session and mysqld thus ask it to stop
    during shutdown by setting the "killed" flag. It's not possible to
    prevent the THD from being killed and instead a brand new THD is
    used which is not in the global list of sessions. Furthermore it's
    a feature to have the THD in the list of global session since it
    should show up in SHOW PROCESSLIST.
  */
  static void write_rows_retry_after_kill(
      THD *orig_thd, std::string_view start_file, ulonglong start_pos,
      std::string_view next_file, ulonglong next_pos, Uint32 current_gci,
      Uint64 current_epoch, ulong schemaops,
      const Ndb_binlog_index_rows::Rows &rows) {
    // Should only be called when original THD has been killed
    assert(orig_thd->is_killed());

    write_rows_with_new_thd(start_file, start_pos, next_file, next_pos,
                            current_gci, current_epoch, schemaops, rows);

    // Relink this thread with original THD
    orig_thd->store_globals();
  }

  /*
    @brief Remove all rows from mysql.ndb_binlog_index table that contain
    references to the given binlog filename.

    @note this function modifies THD state. Caller must ensure that
    the passed in THD is not affected by these changes. Presumably
    the state fixes should be moved down into Ndb_local_connection.

    @param thd The thread handle
    @param filename Name of the binlog file whose references should be removed

    @return true if failure to delete from the table occurs
  */

  static bool remove_rows_for_file(THD *thd, const char *filename) {
    Ndb_local_connection mysqld(thd);

    // Set isolation level to be independent from server settings
    thd->variables.transaction_isolation = ISO_REPEATABLE_READ;

    // Turn autocommit on, this will make delete_rows() commit
    thd->variables.option_bits &= ~OPTION_NOT_AUTOCOMMIT;

    // Ensure that file paths are escaped in a way that does not
    // interfere with path separator on Windows
    thd->variables.sql_mode |= MODE_NO_BACKSLASH_ESCAPES;

    // ignore "table does not exist" as it is a "consistent" behavior
    const bool ignore_no_such_table = true;
    std::string where;
    where.append("File='").append(filename).append("'");
    if (mysqld.delete_rows(DB_NAME, TABLE_NAME, ignore_no_such_table, where)) {
      // Failed
      return true;
    }
    return false;
  }
};

// Wrapper function allowing Ndb_binlog_index_table_util::remove_rows_for_file()
// to be forward declared
static bool ndbcluster_binlog_index_remove_file(THD *thd,
                                                const char *filename) {
  return Ndb_binlog_index_table_util::remove_rows_for_file(thd, filename);
}

/*********************************************************************
  Functions for start, stop, wait for ndbcluster binlog thread
*********************************************************************/

int ndbcluster_binlog_start() {
  DBUG_TRACE;

  if (::server_id == 0) {
    ndb_log_warning(
        "server id set to zero - changes logged to "
        "binlog with server id zero will be logged with "
        "another server id by replica mysqlds");
  }

  /*
     Check that ServerId is not using the reserved bit or bits reserved
     for application use
  */
  if ((::server_id & 0x1 << 31) ||                             // Reserved bit
      !ndbcluster_anyvalue_is_serverid_in_range(::server_id))  // server_id_bits
  {
    ndb_log_error(
        "server id provided is too large to be represented in "
        "opt_server_id_bits or is reserved");
    return -1;
  }

  ndb_binlog_thread.init();

  /**
   * Note that injector_event_mutex is init'ed as a 'SLOW' mutex.
   * This is required as a FAST mutex could starve a waiter thread
   * forever if the thread holding the lock holds it for long.
   * See my_thread_global_init() which explicit warns about this.
   */
  mysql_mutex_init(PSI_INSTRUMENT_ME, &injector_event_mutex,
                   MY_MUTEX_INIT_SLOW);
  mysql_cond_init(PSI_INSTRUMENT_ME, &injector_data_cond);
  mysql_mutex_init(PSI_INSTRUMENT_ME, &injector_data_mutex, MY_MUTEX_INIT_FAST);

  // The binlog thread globals has been initied and should be freed
  ndbcluster_binlog_inited = 1;

  /* Start ndb binlog thread */
  if (ndb_binlog_thread.start()) {
    DBUG_PRINT("error", ("Could not start ndb binlog thread"));
    return -1;
  }

  return 0;
}

void ndbcluster_binlog_set_server_started() {
  ndb_binlog_thread.set_server_started();
}

void NDB_SHARE::set_binlog_flags(Ndb_binlog_type ndb_binlog_type) {
  DBUG_TRACE;
  switch (ndb_binlog_type) {
    case NBT_NO_LOGGING:
      DBUG_PRINT("info", ("NBT_NO_LOGGING"));
      flags |= NDB_SHARE::FLAG_NO_BINLOG;
      return;
    case NBT_DEFAULT:
      DBUG_PRINT("info", ("NBT_DEFAULT"));
      if (opt_ndb_log_updated_only) {
        // Binlog only updated columns
        flags &= ~NDB_SHARE::FLAG_BINLOG_MODE_FULL;
      } else {
        flags |= NDB_SHARE::FLAG_BINLOG_MODE_FULL;
      }
      if (opt_ndb_log_update_as_write) {
        // Binlog only after image as a write event
        flags &= ~NDB_SHARE::FLAG_BINLOG_MODE_USE_UPDATE;
      } else {
        flags |= NDB_SHARE::FLAG_BINLOG_MODE_USE_UPDATE;
      }
      if (opt_ndb_log_update_minimal) {
        // Binlog updates in a minimal format
        flags |= NDB_SHARE::FLAG_BINLOG_MODE_MINIMAL_UPDATE;
      }
      break;
    case NBT_UPDATED_ONLY:
      DBUG_PRINT("info", ("NBT_UPDATED_ONLY"));
      flags &= ~NDB_SHARE::FLAG_BINLOG_MODE_FULL;
      flags &= ~NDB_SHARE::FLAG_BINLOG_MODE_USE_UPDATE;
      break;
    case NBT_USE_UPDATE:
      DBUG_PRINT("info", ("NBT_USE_UPDATE"));
      [[fallthrough]];
    case NBT_UPDATED_ONLY_USE_UPDATE:
      DBUG_PRINT("info", ("NBT_UPDATED_ONLY_USE_UPDATE"));
      flags &= ~NDB_SHARE::FLAG_BINLOG_MODE_FULL;
      flags |= NDB_SHARE::FLAG_BINLOG_MODE_USE_UPDATE;
      break;
    case NBT_FULL:
      DBUG_PRINT("info", ("NBT_FULL"));
      flags |= NDB_SHARE::FLAG_BINLOG_MODE_FULL;
      flags &= ~NDB_SHARE::FLAG_BINLOG_MODE_USE_UPDATE;
      break;
    case NBT_FULL_USE_UPDATE:
      DBUG_PRINT("info", ("NBT_FULL_USE_UPDATE"));
      flags |= NDB_SHARE::FLAG_BINLOG_MODE_FULL;
      flags |= NDB_SHARE::FLAG_BINLOG_MODE_USE_UPDATE;
      break;
    case NBT_UPDATED_ONLY_MINIMAL:
      DBUG_PRINT("info", ("NBT_UPDATED_ONLY_MINIMAL"));
      flags &= ~NDB_SHARE::FLAG_BINLOG_MODE_FULL;
      flags |= NDB_SHARE::FLAG_BINLOG_MODE_USE_UPDATE;
      flags |= NDB_SHARE::FLAG_BINLOG_MODE_MINIMAL_UPDATE;
      break;
    case NBT_UPDATED_FULL_MINIMAL:
      DBUG_PRINT("info", ("NBT_UPDATED_FULL_MINIMAL"));
      flags |= NDB_SHARE::FLAG_BINLOG_MODE_FULL;
      flags |= NDB_SHARE::FLAG_BINLOG_MODE_USE_UPDATE;
      flags |= NDB_SHARE::FLAG_BINLOG_MODE_MINIMAL_UPDATE;
      break;
    default:
      return;
  }
  flags &= ~NDB_SHARE::FLAG_NO_BINLOG;
}

/*
  Ndb_binlog_client::read_replication_info

  This function retrieves the data for the given table
  from the ndb_replication table.

  If the table is not found, or the table does not exist,
  then defaults are returned.
*/
bool Ndb_binlog_client::read_replication_info(
    Ndb *ndb, const char *db, const char *table_name, uint server_id,
    uint32 *binlog_flags, const st_conflict_fn_def **conflict_fn,
    st_conflict_fn_arg *args, uint *num_args) {
  DBUG_TRACE;

  /* Override for ndb_apply_status when logging */
  if (opt_ndb_log_apply_status) {
    if (Ndb_apply_status_table::is_apply_status_table(db, table_name)) {
      // Ensure to get all columns from ndb_apply_status updates and that events
      // are always logged as WRITES.
      ndb_log_info(
          "ndb-log-apply-status forcing 'mysql.ndb_apply_status' to FULL "
          "USE_WRITE");
      *binlog_flags = NBT_FULL;
      *conflict_fn = nullptr;
      *num_args = 0;
      return false;
    }
  }

  Ndb_rep_tab_reader rep_tab_reader;

  int const rc = rep_tab_reader.lookup(ndb, db, table_name, server_id);

  if (rc == 0) {
    // lookup() may return a warning although it succeeds
    const char *msg = rep_tab_reader.get_warning_message();
    if (msg != nullptr) {
      push_warning_printf(m_thd, Sql_condition::SL_WARNING,
                          ER_NDB_REPLICATION_SCHEMA_ERROR,
                          ER_THD(m_thd, ER_NDB_REPLICATION_SCHEMA_ERROR), msg);
      ndb_log_warning("Binlog: %s", msg);
    }
  } else {
    /* When rep_tab_reader.lookup() returns with non-zero error code,
    it must give a warning message describing why it failed*/
    const char *msg = rep_tab_reader.get_warning_message();
    assert(msg);
    my_error(ER_NDB_REPLICATION_SCHEMA_ERROR, MYF(0), msg);
    ndb_log_warning("Binlog: %s", msg);
    return true;
  }

  *binlog_flags = rep_tab_reader.get_binlog_flags();
  const char *conflict_fn_spec = rep_tab_reader.get_conflict_fn_spec();

  if (conflict_fn_spec != nullptr) {
    char msgbuf[FN_REFLEN];
    if (parse_conflict_fn_spec(conflict_fn_spec, conflict_fn, args, num_args,
                               msgbuf, sizeof(msgbuf)) != 0) {
      my_error(ER_CONFLICT_FN_PARSE_ERROR, MYF(0), msgbuf);

      /*
        Log as well, useful for contexts where the thd's stack of
        warnings are ignored
      */
      ndb_log_warning("Replica: Table %s.%s : Parse error on conflict fn : %s",
                      db, table_name, msgbuf);

      return true;
    }
  } else {
    /* No conflict function specified */
    conflict_fn = nullptr;
    num_args = nullptr;
  }

  return false;
}

int Ndb_binlog_client::apply_replication_info(
    Ndb *ndb, NDB_SHARE *share, const NdbDictionary::Table *ndbtab,
    const st_conflict_fn_def *conflict_fn, const st_conflict_fn_arg *args,
    uint num_args, uint32 binlog_flags) {
  DBUG_TRACE;

  DBUG_PRINT("info", ("Setting binlog flags to %u", binlog_flags));
  share->set_binlog_flags((enum Ndb_binlog_type)binlog_flags);

  // Configure the NDB_SHARE to subscribe to changes for constrained
  // columns when calculating transaction dependencies and table has unique
  // indexes or fk(s). It's necessary to do this check early using the NDB
  // table since the shadow_table inside NDB_SHARE aren't updated until the new
  // NdbEventOperation is created during inplace alter table.
  bool need_constraints = false;
  if (opt_ndb_log_trans_dependency &&
      !ndb_table_have_unique_or_fk(ndb->getDictionary(), ndbtab,
                                   need_constraints)) {
    log_ndb_error(ndb->getDictionary()->getNdbError());
    log_warning(ER_GET_ERRMSG, "Failed to check for table constraints");
    return -1;
  }
  share->set_subscribe_constrained(need_constraints);

  if (conflict_fn != nullptr) {
    char tmp_buf[FN_REFLEN];
    if (setup_conflict_fn(ndb, &share->m_cfn_share, share->db,
                          share->table_name, share->get_binlog_use_update(),
                          ndbtab, tmp_buf, sizeof(tmp_buf), conflict_fn, args,
                          num_args) == 0) {
      ndb_log_verbose(1, "Replica: %s", tmp_buf);
    } else {
      /*
        Dump setup failure message to error log
        for cases where thd warning stack is
        ignored
      */
      ndb_log_warning("Replica: Table %s.%s : %s", share->db, share->table_name,
                      tmp_buf);

      push_warning_printf(m_thd, Sql_condition::SL_WARNING,
                          ER_CONFLICT_FN_PARSE_ERROR,
                          ER_THD(m_thd, ER_CONFLICT_FN_PARSE_ERROR), tmp_buf);

      return -1;
    }
  } else {
    /* No conflict function specified */
    slave_reset_conflict_fn(share->m_cfn_share);
  }

  return 0;
}

int Ndb_binlog_client::read_and_apply_replication_info(
    Ndb *ndb, NDB_SHARE *share, const NdbDictionary::Table *ndbtab,
    uint server_id) {
  DBUG_TRACE;
  uint32 binlog_flags;
  const st_conflict_fn_def *conflict_fn = nullptr;
  st_conflict_fn_arg args[MAX_CONFLICT_ARGS];
  uint num_args = MAX_CONFLICT_ARGS;

  if (read_replication_info(ndb, share->db, share->table_name, server_id,
                            &binlog_flags, &conflict_fn, args, &num_args) ||
      apply_replication_info(ndb, share, ndbtab, conflict_fn, args, num_args,
                             binlog_flags)) {
    return -1;
  }

  return 0;
}

/*
  Common function for setting up everything for logging a table at
  create/discover.
*/
static int ndbcluster_setup_binlog_for_share(THD *thd, Ndb *ndb,
                                             NDB_SHARE *share,
                                             const dd::Table *table_def) {
  DBUG_TRACE;

  // This function should not be used to setup binlogging
  // of tables with temporary names.
  assert(!ndb_name_is_temp(share->table_name));

  Ndb_binlog_client binlog_client(thd, share->db, share->table_name);

  Ndb_table_guard ndbtab_g(ndb, share->db, share->table_name);
  const NDBTAB *ndbtab = ndbtab_g.get_table();
  if (ndbtab == nullptr) {
    const NdbError &ndb_error = ndbtab_g.getNdbError();
    ndb_log_verbose(1,
                    "Binlog: Failed to open table '%s' from NDB, "
                    "error: '%d - %s'",
                    share->key_string(), ndb_error.code, ndb_error.message);
    return -1;  // error
  }

  if (binlog_client.read_and_apply_replication_info(ndb, share, ndbtab,
                                                    ::server_id)) {
    ndb_log_error(
        "Binlog: Failed to read and apply replication "
        "info for table '%s'",
        share->key_string());
    return -1;
  }

  if (binlog_client.table_should_have_event(share, ndbtab)) {
    // Check if the event already exists in NDB, otherwise create it
    if (!binlog_client.event_exists_for_table(ndb, share)) {
      // The event didn't exist, create the event in NDB
      if (binlog_client.create_event(ndb, ndbtab, share)) {
        // Failed to create event
        return -1;
      }
    }
    // The function that check if event exist will silently mark the NDB table
    // definition as 'Invalid' when the event's table version does not match the
    // cached NDB table definitions version. This indicates that the caller have
    // used a stale version of the NDB table definition and is a problem which
    // has to be fixed by the caller of this function.
    assert(ndbtab->getObjectStatus() != NdbDictionary::Object::Invalid);

    if (share->have_event_operation()) {
      DBUG_PRINT("info", ("binlogging already setup"));
      return 0;
    }

    if (binlog_client.table_should_have_event_op(share)) {
      // Create the event operation on the event
      if (binlog_client.create_event_op(share, table_def, ndbtab) != 0) {
        // Failed to create event data or event operation
        return -1;
      }
    }
  }

  return 0;
}

int ndbcluster_binlog_setup_table(THD *thd, Ndb *ndb, const char *db,
                                  const char *table_name,
                                  const dd::Table *table_def,
                                  const bool skip_error_handling) {
  DBUG_TRACE;
  DBUG_PRINT("enter", ("db: '%s', table_name: '%s'", db, table_name));
  assert(table_def);

  assert(!ndb_name_is_blob_prefix(table_name));

  // Acquire or create reference to NDB_SHARE
  NDB_SHARE *share = NDB_SHARE::acquire_or_create_reference(
      db, table_name, "create_binlog_setup");
  if (share == nullptr) {
    // Could not create the NDB_SHARE. Unlikely, catch in debug
    assert(false);
    return -1;
  }

  // Before 'schema_dist_is_ready', Thd_ndb::ALLOW_BINLOG_SETUP is required
  int ret = 0;
  if (Ndb_schema_dist::is_ready(thd) ||
      get_thd_ndb(thd)->check_option(Thd_ndb::ALLOW_BINLOG_SETUP)) {
    ret = ndbcluster_setup_binlog_for_share(thd, ndb, share, table_def);
  }

  NDB_SHARE::release_reference(share, "create_binlog_setup");  // temporary ref.

#ifndef NDEBUG
  // Force failure of setting up binlogging of a user table
  if (DBUG_EVALUATE_IF("ndb_binlog_fail_setup", true, false) &&
      !Ndb_schema_dist_client::is_schema_dist_table(db, table_name) &&
      !Ndb_schema_dist_client::is_schema_dist_result_table(db, table_name) &&
      !Ndb_apply_status_table::is_apply_status_table(db, table_name) &&
      !(!strcmp("test", db) && !strcmp(table_name, "check_not_readonly"))) {
    ret = -1;
  }

  // Force failure of setting up binlogging of a util table
  DBUG_EXECUTE_IF("ndb_binlog_fail_setup_util_table", {
    ret = -1;
    DBUG_SET("-d,ndb_binlog_fail_setup_util_table");
  });
#endif

  if (skip_error_handling) {
    // Skip the potentially fatal error handling below and instead just return
    // error to caller. This is useful when failed setup will be retried later
    return ret;
  }

  if (ret != 0) {
    /*
     * Handle failure of setting up binlogging of a table
     */
    ndb_log_error("Failed to setup binlogging for table '%s.%s'", db,
                  table_name);

    if (opt_ndb_log_fail_terminate) {
      ndb_log_error("Requesting server shutdown..");
      // Use server service to request shutdown
      Ndb_mysql_services services;
      if (services.request_mysql_server_shutdown()) {
        // The shutdown failed -> abort the server.
        ndb_log_error("Shutdown failed, aborting server...");
        abort();
      }
    }
  }

  return ret;
}

int Ndb_binlog_client::create_event(Ndb *ndb,
                                    const NdbDictionary::Table *ndbtab,
                                    const NDB_SHARE *share) {
  DBUG_TRACE;
  DBUG_PRINT("enter", ("table: '%s', version: %d", ndbtab->getName(),
                       ndbtab->getObjectVersion()));
  DBUG_PRINT("enter", ("share->key: '%s'", share->key_string()));
  assert(share);

  // Never create event on table with temporary name
  assert(!ndb_name_is_temp(ndbtab->getName()));

  // Never create event on the blob table(s)
  assert(!ndb_name_is_blob_prefix(ndbtab->getName()));

  const bool use_full_event =
      share->get_binlog_full() || share->get_subscribe_constrained();
  const std::string event_name =
      event_name_for_table(m_dbname, m_tabname, use_full_event);

  // Define the event
  NDBEVENT my_event(event_name.c_str());
  my_event.setTable(*ndbtab);
  my_event.addTableEvent(NDBEVENT::TE_ALL);
  if (ndb_table_has_hidden_pk(ndbtab)) {
    /* Hidden primary key, subscribe for all attributes */
    my_event.setReportOptions(NDBEVENT::ER_ALL | NDBEVENT::ER_DDL);
    DBUG_PRINT("info", ("subscription all"));
  } else {
    if (Ndb_schema_dist_client::is_schema_dist_table(share->db,
                                                     share->table_name)) {
      /**
       * ER_SUBSCRIBE is only needed on schema distribution table
       */
      my_event.setReportOptions(NDBEVENT::ER_ALL | NDBEVENT::ER_SUBSCRIBE |
                                NDBEVENT::ER_DDL);
      DBUG_PRINT("info", ("subscription all and subscribe"));
    } else if (Ndb_schema_dist_client::is_schema_dist_result_table(
                   share->db, share->table_name)) {
      my_event.setReportOptions(NDBEVENT::ER_ALL | NDBEVENT::ER_DDL);
      DBUG_PRINT("info", ("subscription all"));
    } else {
      if (use_full_event) {
        // Configure the event for subscribing to all columns
        my_event.setReportOptions(NDBEVENT::ER_ALL | NDBEVENT::ER_DDL);
        DBUG_PRINT("info", ("subscription all"));
      } else {
        my_event.setReportOptions(NDBEVENT::ER_UPDATED | NDBEVENT::ER_DDL);
        DBUG_PRINT("info", ("subscription only updated"));
      }
    }
  }
  if (ndb_table_has_blobs(ndbtab)) my_event.mergeEvents(true);

  /* add all columns to the event */
  const int n_cols = ndbtab->getNoOfColumns();
  for (int a = 0; a < n_cols; a++) {
    my_event.addEventColumn(a);
  }

  // Create event in NDB
  NdbDictionary::Dictionary *dict = ndb->getDictionary();
  if (dict->createEvent(my_event)) {
    if (dict->getNdbError().classification != NdbError::SchemaObjectExists) {
      // Failed to create event, log warning
      log_warning(ER_GET_ERRMSG,
                  "Unable to create event in database. "
                  "Event: %s  Error Code: %d  Message: %s",
                  event_name.c_str(), dict->getNdbError().code,
                  dict->getNdbError().message);
      return -1;
    }

    /*
      Try retrieving the event, if table version/id matches, we will get
      a valid event.  Otherwise we have an old event from before
    */
    {
      NdbDictionary::Event_ptr ev(dict->getEvent(event_name.c_str()));
      if (ev) {
        // The event already exists in NDB
        return 0;
      }
    }

    // Old event from before; an error, but try to correct it
    if (dict->getNdbError().code == NDB_INVALID_SCHEMA_OBJECT &&
        dict->dropEvent(my_event.getName(), 1)) {
      // Failed to drop the old event, log warning
      log_warning(ER_GET_ERRMSG,
                  "Unable to create event in database. "
                  "Attempt to correct with drop failed. "
                  "Event: %s Error Code: %d Message: %s",
                  event_name.c_str(), dict->getNdbError().code,
                  dict->getNdbError().message);
      return -1;
    }

    // Try to add the event again
    if (dict->createEvent(my_event)) {
      // Still failed to create the event, log warning
      log_warning(ER_GET_ERRMSG,
                  "Unable to create event in database. "
                  "Attempt to correct with drop ok, but create failed. "
                  "Event: %s Error Code: %d Message: %s",
                  event_name.c_str(), dict->getNdbError().code,
                  dict->getNdbError().message);
      return -1;
    }
  }

  ndb_log_verbose(1, "Created event '%s' for table '%s.%s' in NDB",
                  event_name.c_str(), m_dbname, m_tabname);

  return 0;
}

inline int is_ndb_compatible_type(Field *field) {
  return !field->is_flag_set(BLOB_FLAG) && field->type() != MYSQL_TYPE_BIT &&
         field->pack_length() != 0;
}

struct AnyValueFilter {
  // Bits used to record any-value indication
  static constexpr Uint32 REPLICA_UPDATE = 1 << 0;
  static constexpr Uint32 NOT_REPLICA_UPDATE = 1 << 1;
  static constexpr Uint32 NO_LOGGING_NOT_SET = 1 << 2;
  static constexpr Uint32 NO_LOGGING_SET = 1 << 3;

  /**
     @brief Function for filtering the any_value in each row change
     received for a NdbEventOperation.

     @param any_value The any_value belonging to received row change
     @return The 32 bit value describing what was "found" in the
     current any_value. The NdbApi will do a bitwise OR with all other
     row changes in same epoch and then return that value when
     iterating over all the event operations (i.e. tables) received in
     an epoch.
   */
  static Uint32 do_filter(Uint32 any_value) {
    DBUG_TRACE;
    Uint32 filtered_value = 0;

    if (ndbcluster_anyvalue_is_reserved(any_value)) {
      if (!ndbcluster_anyvalue_is_nologging(any_value)) {
        // Received row change where no logging was not set
        filtered_value |= NO_LOGGING_NOT_SET;
      } else {
        // Received row change where no logging was set
        filtered_value |= NO_LOGGING_SET;
      }
    } else {
      if (ndbcluster_anyvalue_get_serverid(any_value) == 0) {
        // Received row change with server_id part of any_value being zero, this
        // indicates that it was not a replica that performed this row change
        filtered_value |= NOT_REPLICA_UPDATE;
      } else {
        // Received row change with server_id set, this indicates replica
        // update.
        filtered_value |= REPLICA_UPDATE;
      }
    }
    return filtered_value;
  }

  // Must be sole no-logging
  static bool is_only_nologging(Uint32 any_value) {
    return any_value == NO_LOGGING_SET;
  }
  // The any_value must *not* contain the bit for NOT_REPLICA_UPDATE
  // to be deemed as a replica only update of rows.
  static bool is_only_replica_update(Uint32 any_value) {
    const Uint32 is_replica = (any_value & REPLICA_UPDATE) == REPLICA_UPDATE;
    const Uint32 no_replica = (any_value & NOT_REPLICA_UPDATE) == 0;
    return is_replica && no_replica;
  }
};

/**
   Create event operation in NDB and setup Ndb_event_data for receiving events.

   NOTE! The provided event_data will be consumed by function on success,
   otherwise the event_data need to be released by caller.

   @param ndb           The Ndb object
   @param ndbtab        The Ndb table to create event operation for
   @param event_name    Name of the event in NDB to create event operation on
   @param event_data    Pointer to Ndb_event_data to setup for receiving events

   @return Pointer to created NdbEventOperation on success, nullptr on failure
*/
NdbEventOperation *Ndb_binlog_client::create_event_op_in_NDB(
    Ndb *ndb, const NdbDictionary::Table *ndbtab, const std::string &event_name,
    const Ndb_event_data *event_data) {
  int retries = 100;
  while (true) {
    // Create the event operation. This incurs one roundtrip to check that event
    // with given name exists in NDB and may thus return error.
    NdbEventOperation *op = ndb->createEventOperation(event_name.c_str());
    if (!op) {
      const NdbError &ndb_err = ndb->getNdbError();
      if (ndb_err.code == 4710) {
        // Error code 4710 is returned when table or event is not found. The
        // generic error message for 4710 says "Event not found" but should
        // be reported as "table not found"
        log_warning(ER_GET_ERRMSG,
                    "Failed to create event operation on '%s', "
                    "table '%s' not found",
                    event_name.c_str(), m_tabname);
        return nullptr;
      }
      log_warning(ER_GET_ERRMSG,
                  "Failed to create event operation on '%s', error: %d - %s",
                  event_name.c_str(), ndb_err.code, ndb_err.message);
      return nullptr;
    }

    // Configure the event operation
    if (event_data->have_blobs) {
      // The table has blobs, this means the event has been created with "merge
      // events". Turn that on also for the event operation.
      op->mergeEvents(true);
    }

    /* Check if user explicitly requires monitoring of empty updates */
    op->setAllowEmptyUpdate(opt_ndb_log_empty_update);

    op->setAnyValueFilter(AnyValueFilter::do_filter);

    // Setup the attributes that should be subscribed.
    const TABLE *table = event_data->shadow_table;
    Ndb_table_map map(table);
    const uint n_stored_fields = map.get_num_stored_fields();
    const uint n_columns = ndbtab->getNoOfColumns();
    for (uint j = 0; j < n_columns; j++) {
      const char *col_name = ndbtab->getColumn(j)->getName();
      NdbValue &attr0 = event_data->ndb_value[0][j];
      NdbValue &attr1 = event_data->ndb_value[1][j];
      if (j < n_stored_fields) {
        Field *f = table->field[map.get_field_for_column(j)];
        if (is_ndb_compatible_type(f)) {
          DBUG_PRINT("info", ("%s compatible", col_name));
          char *const ptr0 = (char *)f->field_ptr();
          attr0.rec = op->getValue(col_name, ptr0);
          assert(attr0.rec->aRef() == ptr0);  // uses provided ptr
          char *const ptr1 =
              (f->field_ptr() - table->record[0]) + (char *)table->record[1];
          attr1.rec = op->getPreValue(col_name, ptr1);
          assert(attr1.rec->aRef() == ptr1);  // uses provided ptr
        } else if (!f->is_flag_set(BLOB_FLAG)) {
          DBUG_PRINT("info", ("%s non compatible", col_name));
          attr0.rec = op->getValue(col_name);
          attr1.rec = op->getPreValue(col_name);
        } else {
          DBUG_PRINT("info", ("%s blob", col_name));
          // Check that Ndb_event_data indicates that table have blobs
          assert(event_data->have_blobs);
          attr0.blob = op->getBlobHandle(col_name);
          attr1.blob = op->getPreBlobHandle(col_name);
          if (attr0.blob == nullptr || attr1.blob == nullptr) {
            log_warning(ER_GET_ERRMSG,
                        "Failed to cretate NdbEventOperation on '%s', "
                        "blob field %u handles failed, error: %d - %s",
                        event_name.c_str(), j, op->getNdbError().code,
                        op->getNdbError().message);
            mysql_mutex_assert_owner(&injector_event_mutex);
            op->setCustomData(nullptr);
            ndb->dropEventOperation(op);
            return nullptr;
          }
        }
      } else {
        DBUG_PRINT("info", ("%s hidden key", col_name));
        attr0.rec = op->getValue(col_name);
        attr1.rec = op->getPreValue(col_name);
      }
    }

    // Save Ndb_event_data in the op so that all state (describing the
    // subscribed attributes, shadow table and bitmaps related to this event
    // operation) can be found when an event is received.
    op->setCustomData(const_cast<Ndb_event_data *>(event_data));

    // Start the event subscription in NDB, this incurs one roundtrip
    if (op->execute() != 0) {
      // Failed to start the NdbEventOperation
      const NdbError &ndb_err = op->getNdbError();
      retries--;
      if (ndb_err.status != NdbError::TemporaryError && ndb_err.code != 1407) {
        // Don't retry after these errors
        retries = 0;
      }
      if (retries == 0) {
        log_warning(ER_GET_ERRMSG,
                    "Failed to activate NdbEventOperation for '%s', "
                    "error: %d - %s",
                    event_name.c_str(), ndb_err.code, ndb_err.message);
      }
      mysql_mutex_assert_owner(&injector_event_mutex);
      op->setCustomData(nullptr);
      (void)ndb->dropEventOperation(op);  // Never fails, drop is in NdbApi only
      if (retries && !m_thd->killed) {
        // fairly high retry sleep, temporary error on schema operation can
        // take some time to resolve
        ndb_retry_sleep(100);  // milliseconds
        continue;
      }
      return nullptr;
    }

    // Success, return the newly created NdbEventOperation to caller
    return op;
  }

  // Never reached
  return nullptr;
}

/**
  Create event operation for the given table.

   @param share         NDB_SHARE for the table
   @param table_def     Table definition for the table
   @param ndbtab        The Ndb table to create event operation for
   @param replace_op    Replace already existing event operation with new
                        (this is used by inplace alter table)

  @note When using "replace_op" the already exsting (aka. "old" )event operation
  has to be released by the caller

   @return 0 on success, other values on failure (normally -1)
 */
int Ndb_binlog_client::create_event_op(NDB_SHARE *share,
                                       const dd::Table *table_def,
                                       const NdbDictionary::Table *ndbtab,
                                       bool replace_op) {
  DBUG_TRACE;
  DBUG_PRINT("enter", ("table: '%s.%s'", share->db, share->table_name));

  // Create Ndb_event_data
  const Ndb_event_data *event_data = Ndb_event_data::create_event_data(
      m_thd, share->db, share->table_name, share->key_string(), share,
      table_def, ndbtab->getNoOfColumns(), ndb_table_has_blobs(ndbtab));
  if (event_data == nullptr) {
    log_warning(ER_GET_ERRMSG,
                "Failed to create event data for event operation");
    return -1;
  }

  // Never create event op on table with temporary name
  assert(!ndb_name_is_temp(ndbtab->getName()));

  // Never create event op on the blob table(s)
  assert(!ndb_name_is_blob_prefix(ndbtab->getName()));

  // Schema dist tables need special processing
  const bool is_schema_dist_setup =
      Ndb_schema_dist_client::is_schema_dist_table(share->db,
                                                   share->table_name) ||
      Ndb_schema_dist_client::is_schema_dist_result_table(share->db,
                                                          share->table_name);

  const bool use_full_event =
      share->get_binlog_full() || share->get_subscribe_constrained();
  const std::string event_name =
      event_name_for_table(m_dbname, m_tabname, use_full_event);

  // NOTE! Locking the injector while performing at least two roundtrips to NDB!
  // The locks are primarily for using the exposed pointers, but without keeping
  // the locks the Ndb object they are pointing to may be recreated should the
  // binlog restart in the middle of this.
  Mutex_guard injector_mutex_g(injector_event_mutex);
  Ndb *ndb = injector_ndb;
  if (is_schema_dist_setup) {
    ndb = schema_ndb;
  }
  if (ndb == nullptr) {
    log_warning(ER_GET_ERRMSG,
                "Failed to create event operation, no Ndb object available");
    Ndb_event_data::destroy(event_data);
    return -1;
  }

  NdbEventOperation *new_op =
      create_event_op_in_NDB(ndb, ndbtab, event_name, event_data);
  if (new_op == nullptr) {
    // Warnings already printed/logged
    Ndb_event_data::destroy(event_data);
    return -1;
  }

  // Install op in NDB_SHARE
  mysql_mutex_lock(&share->mutex);
  if (!share->install_event_op(new_op, replace_op)) {
    mysql_mutex_unlock(&share->mutex);
    // Failed to save event op in share, remove the event operation
    // and return error
    log_warning(ER_GET_ERRMSG,
                "Failed to create event operation, could not save in share");

    mysql_mutex_assert_owner(&injector_event_mutex);
    new_op->setCustomData(nullptr);
    (void)ndb->dropEventOperation(new_op);  // Never fails

    Ndb_event_data::destroy(event_data);
    return -1;
  }
  mysql_mutex_unlock(&share->mutex);

  if (replace_op) {
    // Replaced op, double check that event_data->share already have reference
    // NOTE! Really requires "shares_mutex"
    assert(event_data->share->refs_exists("event_data"));
  } else {
    // Acquire share reference for event_data
    (void)NDB_SHARE::acquire_reference_on_existing(event_data->share,
                                                   "event_data");
  }

  // This MySQL Server are now logging changes for the table
  ndb_log_verbose(1, "Binlog: logging %s (%s,%s)", share->key_string(),
                  share->get_binlog_full() ? "FULL" : "UPDATED",
                  share->get_binlog_use_update() ? "USE_UPDATE" : "USE_WRITE");

  return 0;
}

void Ndb_binlog_client::drop_events_for_table(THD *thd, Ndb *ndb,
                                              const char *db,
                                              const char *table_name) {
  DBUG_TRACE;
  DBUG_PRINT("enter", ("db: %s, tabname: %s", db, table_name));

  if (DBUG_EVALUATE_IF("ndb_skip_drop_event", true, false)) {
    ndb_log_verbose(1, "Binlog: skipping drop event on '%s.%s'", db,
                    table_name);
    return;
  }

  for (uint i = 0; i < 2; i++) {
    std::string event_name = event_name_for_table(db, table_name, i);

    NdbDictionary::Dictionary *dict = ndb->getDictionary();
    if (dict->dropEvent(event_name.c_str()) == 0) {
      // Event dropped successfully
      continue;
    }

    if (dict->getNdbError().code == 4710 || dict->getNdbError().code == 1419) {
      // Failed to drop event but return code says it was
      // because the event didn't exist, ignore
      continue;
    }

    /* Failed to drop event, push warning and write to log */
    push_warning_printf(thd, Sql_condition::SL_WARNING, ER_GET_ERRMSG,
                        ER_THD(thd, ER_GET_ERRMSG), dict->getNdbError().code,
                        dict->getNdbError().message, "NDB");

    ndb_log_error(
        "Binlog: Unable to drop event for '%s.%s' from NDB, "
        "event_name: '%s' error: '%d - %s'",
        db, table_name, event_name.c_str(), dict->getNdbError().code,
        dict->getNdbError().message);
  }
}

/**
  Wait for the binlog thread to remove its NdbEventOperation and other resources
  it uses to listen to changes to the table in NDB during a drop table.

  @note Synchronized drop between client and injector thread is
  necessary in order to maintain ordering in the binlog,
  such that the drop occurs _after_ any inserts/updates/deletes.

  @param thd   Thread handle of the waiting thread
  @param share The NDB_SHARE whose resources are waiting to be released

  @return Always return 0 for success
*/
int ndbcluster_binlog_wait_synch_drop_table(THD *thd, const NDB_SHARE *share) {
  DBUG_TRACE;
  assert(share);

  const char *save_proc_info = thd->proc_info();
  thd->set_proc_info("Syncing ndb table schema operation and binlog");

  int max_timeout = DEFAULT_SYNC_TIMEOUT;

  mysql_mutex_lock(&share->mutex);
  while (share->op) {
    struct timespec abstime;
    set_timespec(&abstime, 1);

    // Unlock the share and wait for injector to signal that
    // something has happened. (NOTE! convoluted in order to
    // only use injector_data_cond with injector_data_mutex)
    mysql_mutex_unlock(&share->mutex);
    mysql_mutex_lock(&injector_data_mutex);
    const int ret = mysql_cond_timedwait(&injector_data_cond,
                                         &injector_data_mutex, &abstime);
    mysql_mutex_unlock(&injector_data_mutex);
    mysql_mutex_lock(&share->mutex);

    if (thd->killed || share->op == nullptr) {
      // The waiting thread has beeen killed or the event operation has been
      // removed from NDB_SHARE (by the binlog thread) -> done!
      break;
    }

    if (ret) {
      max_timeout--;
      if (max_timeout == 0) {
        ndb_log_error("%s, delete table timed out. Ignoring...",
                      share->key_string());
        assert(false);
        break;
      }
      if (ndb_log_get_verbose_level()) {
        // Log message that may provide some insight into why the binlog thread
        // is not detecting the drop table and removes the event operation
        ulonglong ndb_latest_epoch = 0;
        mysql_mutex_lock(&injector_event_mutex);
        if (injector_ndb) ndb_latest_epoch = injector_ndb->getLatestGCI();
        mysql_mutex_unlock(&injector_event_mutex);
        // NOTE! Excessive use of mutex synchronization, locking both NDB_SHARE
        // and injector_event_mutex in order to print a log message.
        ndb_log_info(
            "wait_synch_drop_table, waiting max %u sec for %s."
            "  epochs: (%u/%u,%u/%u,%u/%u)",
            max_timeout, share->key_string(),
            (uint)(ndb_latest_handled_binlog_epoch >> 32),
            (uint)(ndb_latest_handled_binlog_epoch),
            (uint)(ndb_latest_received_binlog_epoch >> 32),
            (uint)(ndb_latest_received_binlog_epoch),
            (uint)(ndb_latest_epoch >> 32), (uint)(ndb_latest_epoch));
      }
    }
  }
  mysql_mutex_unlock(&share->mutex);

  thd->set_proc_info(save_proc_info);

  return 0;
}

void ndbcluster_binlog_validate_sync_excluded_objects(THD *thd) {
  ndb_binlog_thread.validate_sync_excluded_objects(thd);
}

void ndbcluster_binlog_clear_sync_excluded_objects() {
  ndb_binlog_thread.clear_sync_excluded_objects();
}

void ndbcluster_binlog_clear_sync_retry_objects() {
  ndb_binlog_thread.clear_sync_retry_objects();
}

bool ndbcluster_binlog_check_table_async(const std::string &db_name,
                                         const std::string &table_name) {
  if (db_name.empty()) {
    ndb_log_error("Database name of object to be synchronized not set");
    return false;
  }

  if (table_name.empty()) {
    ndb_log_error("Table name of object to be synchronized not set");
    return false;
  }

  if (db_name == Ndb_apply_status_table::DB_NAME &&
      table_name == Ndb_apply_status_table::TABLE_NAME) {
    // Never check util tables which are managed by the Ndb_binlog_thread
    // NOTE! The other tables are filtered elsewhere but ndb_apply_status is
    // special since it's not hidden.
    assert(false);
    return false;
  }

  return ndb_binlog_thread.add_table_to_check(db_name, table_name);
}

bool ndbcluster_binlog_check_logfile_group_async(const std::string &lfg_name) {
  if (lfg_name.empty()) {
    ndb_log_error("Name of logfile group to be synchronized not set");
    return false;
  }

  return ndb_binlog_thread.add_logfile_group_to_check(lfg_name);
}

bool ndbcluster_binlog_check_tablespace_async(
    const std::string &tablespace_name) {
  if (tablespace_name.empty()) {
    ndb_log_error("Name of tablespace to be synchronized not set");
    return false;
  }

  return ndb_binlog_thread.add_tablespace_to_check(tablespace_name);
}

bool ndbcluster_binlog_check_schema_async(const std::string &schema_name) {
  if (schema_name.empty()) {
    ndb_log_error("Name of schema to be synchronized not set");
    return false;
  }
  return ndb_binlog_thread.add_schema_to_check(schema_name);
}

void ndbcluster_binlog_retrieve_sync_excluded_objects(
    Ndb_sync_excluded_objects_table *excluded_table) {
  ndb_binlog_thread.retrieve_sync_excluded_objects(excluded_table);
}

unsigned int ndbcluster_binlog_get_sync_excluded_objects_count() {
  return ndb_binlog_thread.get_sync_excluded_objects_count();
}

void ndbcluster_binlog_retrieve_sync_pending_objects(
    Ndb_sync_pending_objects_table *pending_table) {
  ndb_binlog_thread.retrieve_sync_pending_objects(pending_table);
}

unsigned int ndbcluster_binlog_get_sync_pending_objects_count() {
  return ndb_binlog_thread.get_sync_pending_objects_count();
}

/**
   @brief Get blob column(s) data for one event received from NDB. The blob
   data is already buffered inside the NdbApi so this is basically an unpack.

   @note The function will loop over all columns in table twice:
     - first lap calculates size of the buffer which need to be allocated for
       holding blob data for all columns. At the end of first loop
       space is allocated in the buffer provided by caller.
     - second lap copies each columns blob data into the allocated blobs buffer
       and set up the Field_blob data pointers with length of blob and pointer
       into the blobs buffer.

  This means that after this function has returned all Field_blob of TABLE will
  point to data in the blobs buffer from where it will be extracted when
  writing the blob data to the binlog.

  It might look something like this:
    TABLE:
      fields: {
        [0] Field->ptr      -> record[0]+field0_offset
        [1] Field_blob->ptr -> record[0]+field1_offset
                                 <length_blob1>
                                 <ptr_blob1>      -> blobs_buffer[offset1]
        [2] Field_blob->ptr -> record[0]+field2_offset
                                 <length_blob2>
                                 <ptr_blob2>      -> blobs_buffer[offset2]
        [3] Field->ptr      -> record[0]+field3_offset
        [N] ...
      }

   @param table             The table which received event
   @param value_array       Pointer to array with the NdbApi objects to
                            used for receiving
   @param[out] buffer       Buffer to hold the data for all received blobs
   @param ptrdiff           Offset to store the blob data pointer in correct
                            "record", used when both before and after image
                            are received

   @return 0 on success, other values (normally -1) for error
 */
int Ndb_binlog_thread::handle_data_get_blobs(const TABLE *table,
                                             const NdbValue *const value_array,
                                             Ndb_blobs_buffer &buffer,
                                             ptrdiff_t ptrdiff) const {
  DBUG_TRACE;

  // Loop twice, first only counting total buffer size
  for (int loop = 0; loop <= 1; loop++) {
    uint32 offset = 0;
    for (uint i = 0; i < table->s->fields; i++) {
      Field *field = table->field[i];
      if (!(field->is_flag_set(BLOB_FLAG) && field->stored_in_db)) {
        // Skip field
        continue;
      }
      const NdbValue &value = value_array[i];
      if (value.blob == nullptr) {
        DBUG_PRINT("info", ("[%u] skipped", i));
        continue;
      }
      Field_blob *field_blob = (Field_blob *)field;
      NdbBlob *ndb_blob = value.blob;
      int isNull;
      if (ndb_blob->getNull(isNull) != 0) {
        log_ndb_error(ndb_blob->getNdbError());
        log_error("Failed to get 'isNull' for column '%s'",
                  ndb_blob->getColumn()->getName());
        return -1;
      }
      if (isNull == 0) {
        Uint64 len64 = 0;
        if (ndb_blob->getLength(len64) != 0) {
          log_ndb_error(ndb_blob->getNdbError());
          log_error("Failed to get length for column '%s'",
                    ndb_blob->getColumn()->getName());
          return -1;
        }
        // Align to Uint64
        uint32 size = Uint32(len64);
        if (size % 8 != 0) size += 8 - size % 8;
        if (loop == 1) {
          // Read data for one blob into its place in buffer
          uchar *buf = buffer.get_ptr(offset);
          uint32 len = buffer.size() - offset;  // Length of buffer after offset
          if (ndb_blob->readData(buf, len) != 0) {
            log_ndb_error(ndb_blob->getNdbError());
            log_error("Failed to read data for column '%s'",
                      ndb_blob->getColumn()->getName());
            return -1;
          }
          DBUG_PRINT("info", ("[%u] offset: %u  buf: %p  len=%u  [ptrdiff=%d]",
                              i, offset, buf, len, (int)ptrdiff));
          assert(len == len64);
          // Ugly hack assumes only ptr needs to be changed
          field_blob->set_ptr_offset(ptrdiff, len, buf);
        }
        offset += size;
      } else if (loop == 1)  // undefined or null
      {
        // have to set length even in this case
        const uchar *buf = buffer.get_ptr(offset);
        const uint32 len = 0;
        field_blob->set_ptr_offset(ptrdiff, len, buf);
        DBUG_PRINT("info", ("[%u] isNull=%d", i, isNull));
      }
    }
    if (loop == 0) {
      // Allocate space for all received blobs
      if (!buffer.allocate(offset)) {
        log_error("Could not allocate blobs buffer, size: %u", offset);
        return -1;
      }
    }
  }
  return 0;
}

/**
   @brief Unpack data for one event received from NDB.

   @note The data for each row is read directly into the destination buffer.
   This function is primarily called in order to check if any fields should be
   set to null.

   @param table             The table which received event
   @param value             Pointer to array with the NdbApi objects to
                            used for receiving
   @param[out] defined      Bitmap with defined fields, function will clear
                            undefined fields.
   @param buf               Buffer to store read row
 */

void Ndb_binlog_thread::handle_data_unpack_record(TABLE *table,
                                                  const NdbValue *value,
                                                  MY_BITMAP *defined,
                                                  uchar *buf) const {
  Field **p_field = table->field, *field = *p_field;
  ptrdiff_t row_offset = (ptrdiff_t)(buf - table->record[0]);
  my_bitmap_map *old_map = dbug_tmp_use_all_columns(table, table->write_set);
  DBUG_TRACE;

  /*
    Set the filler bits of the null byte, since they are
    not touched in the code below.

    The filler bits are the MSBs in the last null byte
  */
  if (table->s->null_bytes > 0)
    buf[table->s->null_bytes - 1] |= 256U - (1U << table->s->last_null_bit_pos);
  /*
    Set null flag(s)
  */
  for (; field; p_field++, field = *p_field) {
    if (field->is_virtual_gcol()) {
      if (field->is_flag_set(BLOB_FLAG)) {
        /**
         * Valgrind shows Server binlog code uses length
         * of virtual blob fields for allocation decisions
         * even when the blob is not read
         */
        Field_blob *field_blob = (Field_blob *)field;
        DBUG_PRINT("info", ("[%u] is virtual blob, setting length 0",
                            field->field_index()));
        Uint32 zerolen = 0;
        field_blob->set_ptr((uchar *)&zerolen, nullptr);
      }

      continue;
    }

    field->set_notnull(row_offset);
    if ((*value).ptr) {
      if (!field->is_flag_set(BLOB_FLAG)) {
        int is_null = (*value).rec->isNULL();
        if (is_null) {
          if (is_null > 0) {
            DBUG_PRINT("info", ("[%u] NULL", field->field_index()));
            field->set_null(row_offset);
          } else {
            DBUG_PRINT("info", ("[%u] UNDEFINED", field->field_index()));
            bitmap_clear_bit(defined, field->field_index());
          }
        } else if (field->type() == MYSQL_TYPE_BIT) {
          Field_bit *field_bit = static_cast<Field_bit *>(field);

          /*
            Move internal field pointer to point to 'buf'.  Calling
            the correct member function directly since we know the
            type of the object.
           */
          field_bit->Field_bit::move_field_offset(row_offset);
          if (field->pack_length() < 5) {
            DBUG_PRINT("info",
                       ("bit field H'%.8X", (*value).rec->u_32_value()));
            field_bit->Field_bit::store((longlong)(*value).rec->u_32_value(),
                                        true);
          } else {
            DBUG_PRINT("info",
                       ("bit field H'%.8X%.8X", *(Uint32 *)(*value).rec->aRef(),
                        *((Uint32 *)(*value).rec->aRef() + 1)));
#ifdef WORDS_BIGENDIAN
            /* lsw is stored first */
            Uint32 *buf = (Uint32 *)(*value).rec->aRef();
            field_bit->Field_bit::store(
                (((longlong)*buf) & 0x00000000FFFFFFFFLL) |
                    ((((longlong) * (buf + 1)) << 32) & 0xFFFFFFFF00000000LL),
                true);
#else
            field_bit->Field_bit::store((longlong)(*value).rec->u_64_value(),
                                        true);
#endif
          }
          /*
            Move back internal field pointer to point to original
            value (usually record[0]).
           */
          field_bit->Field_bit::move_field_offset(-row_offset);
          DBUG_PRINT("info",
                     ("[%u] SET", (*value).rec->getColumn()->getColumnNo()));
          DBUG_DUMP("info", field->field_ptr(), field->pack_length());
        } else {
          assert(
              !strcmp((*value).rec->getColumn()->getName(), field->field_name));
          DBUG_PRINT("info",
                     ("[%u] SET", (*value).rec->getColumn()->getColumnNo()));
          DBUG_DUMP("info", field->field_ptr(), field->pack_length());
        }
      } else {
        NdbBlob *ndb_blob = (*value).blob;
        const uint field_no = field->field_index();
        int isNull;
        ndb_blob->getDefined(isNull);
        if (isNull == 1) {
          DBUG_PRINT("info", ("[%u] NULL", field_no));
          field->set_null(row_offset);
        } else if (isNull == -1) {
          DBUG_PRINT("info", ("[%u] UNDEFINED", field_no));
          bitmap_clear_bit(defined, field_no);
        } else {
#ifndef NDEBUG
          // pointer was set in handle_data_get_blobs
          Field_blob *field_blob = (Field_blob *)field;
          const uchar *ptr = field_blob->get_blob_data(row_offset);
          uint32 len = field_blob->get_length(row_offset);
          DBUG_PRINT("info", ("[%u] SET ptr: %p  len: %u", field_no, ptr, len));
#endif
        }
      }       // else
    }         // if ((*value).ptr)
    value++;  // this field was not virtual
  }           // for()
  dbug_tmp_restore_column_map(table->write_set, old_map);

  DBUG_EXECUTE("info", Ndb_table_map::print_record(table, buf););
}

/**
  Handle error state on one event received from NDB

  @param pOp The NdbEventOperation which indicated there was an error

  @return 0 for success
*/
int Ndb_binlog_thread::handle_error(NdbEventOperation *pOp) const {
  DBUG_TRACE;

  const Ndb_event_data *const event_data =
      Ndb_event_data::get_event_data(pOp->getCustomData());
  const NDB_SHARE *const share = event_data->share;

  log_error("Unhandled error %d for table %s", pOp->hasError(),
            share->key_string());
  pOp->clearError();
  return 0;
}

/**
   Inject an incident (aka. 'lost events' or 'gap') into the injector,
   indicating that problem has occurred while processing the event stream.

   @param thd           The thread handle
   @param inj           Pointer to the injector
   @param event_type    Type of the event problem that has occurred.
   @param gap_epoch     The epoch when problem was detected.

*/
void Ndb_binlog_thread::inject_incident(
    injector *inj, THD *thd, NdbDictionary::Event::TableEvent event_type,
    Uint64 gap_epoch) const {
  DBUG_TRACE;

  const char *reason = "problem";
  if (event_type == NdbDictionary::Event::TE_INCONSISTENT) {
    reason = "missing data";
  } else if (event_type == NdbDictionary::Event::TE_OUT_OF_MEMORY) {
    reason = "event buffer full";
  }

  char errmsg[80];
  snprintf(errmsg, sizeof(errmsg),
           "Detected %s in GCI %llu, "
           "inserting GAP event",
           reason, gap_epoch);

  // Write error message to log
  log_error("%s", errmsg);

  // Record incident in injector
  LEX_CSTRING const msg = {errmsg, strlen(errmsg)};
  if (inj->record_incident(
          thd, mysql::binlog::event::Incident_event::INCIDENT_LOST_EVENTS,
          msg) != 0) {
    log_error("Failed to record incident");
  }
}

/**
   @brief Handle one "non data" event received from NDB.

   @param thd          The thread handle
   @param pOp          The NdbEventOperation that received data
   @param type         The type of event to handle
 */
void Ndb_binlog_thread::handle_non_data_event(
    THD *thd, NdbEventOperation *pOp, NdbDictionary::Event::TableEvent type) {
  DBUG_TRACE;
  DBUG_PRINT("enter", ("type: %d", type));

  const Ndb_event_data *event_data =
      Ndb_event_data::get_event_data(pOp->getCustomData());
  const NDB_SHARE *const share = event_data->share;
  switch (type) {
    case NDBEVENT::TE_CLUSTER_FAILURE:
      // Connection to NDB has been lost, release resources in same way as when
      // table has been dropped
      [[fallthrough]];
    case NDBEVENT::TE_DROP:
      if (m_apply_status_share == share) {
        if (ndb_binlog_tables_inited && ndb_binlog_running)
          log_verbose(1, "util tables need to reinitialize");

        release_apply_status_reference();

        Mutex_guard injector_g(injector_data_mutex);
        ndb_binlog_tables_inited = false;
      }

      ndbcluster_binlog_event_operation_teardown(thd, injector_ndb, pOp);
      break;

    case NDBEVENT::TE_ALTER:
      DBUG_PRINT("info", ("TE_ALTER"));
      break;

    case NDBEVENT::TE_NODE_FAILURE:
    case NDBEVENT::TE_SUBSCRIBE:
    case NDBEVENT::TE_UNSUBSCRIBE:
      /* ignore */
      break;

    default:
      log_error("unknown non data event %d, ignoring...", type);
      break;
  }
}

#ifndef NDEBUG

/**
   @brief Check that expected columns for specific key are defined
   @param defined               Bitmap of defined (received from NDB) columns
   @param key_info              The key to check columns for
   @return true if all expected key columns have been recieved
 */
static bool check_key_defined(MY_BITMAP *defined, const KEY *const key_info) {
  DBUG_TRACE;
  DBUG_PRINT("enter", ("key: '%s'", key_info->name));

  for (uint i = 0; i < key_info->user_defined_key_parts; i++) {
    const KEY_PART_INFO *key_part = key_info->key_part + i;
    const Field *const field = key_part->field;

    assert(!field->is_array());  // No such fields in NDB
    if (!field->stored_in_db) continue;
    if (!bitmap_is_set(defined, field->field_index())) {
      DBUG_PRINT("info", ("not defined"));
      assert(false);
      return false;
    }
  }
  return true;
}

/**
   @brief Check that expected columns of table have been recieved from NDB
   @param defined               Bitmap of defined (received from NDB) columns
   @param table                 The table to check columns of

   @return true if all expected columns have been recieved
 */
static bool check_defined(MY_BITMAP *defined, const TABLE *const table) {
  DBUG_TRACE;

  if (table->s->primary_key == MAX_KEY) {
    // Special case for table without primary key, all columns should be defined
    for (uint i = 0; i < table->s->fields; i++) {
      const Field *const field = table->field[i];
      if (!field->stored_in_db) continue;
      if (!bitmap_is_set(defined, field->field_index())) {
        assert(false);
        return false;
      }
    }
    return true;  // OK, all columns defined for table
  }

  // Check primary key
  assert(check_key_defined(defined, &table->key_info[table->s->primary_key]));

  if (!opt_ndb_log_trans_dependency) {
    return true;
  }

  // Check all other unique keys
  for (uint key_number = 0; key_number < table->s->keys; key_number++) {
    const KEY *const key_info = &table->key_info[key_number];
    if (key_number == table->s->primary_key) continue;
    if ((key_info->flags & HA_NOSAME) == 0) continue;

    assert(check_key_defined(defined, key_info));
  }

  // Check all foreign keys
  for (uint fk_number = 0; fk_number < table->s->foreign_keys; fk_number++) {
    const TABLE_SHARE_FOREIGN_KEY_INFO *const fk =
        &table->s->foreign_key[fk_number];
    assert(fk->columns > 0);  // Always have columns
    for (uint c = 0; c < fk->columns; c++) {
      for (uint i = 0; i < table->s->fields; i++) {
        const Field *const field = table->field[i];

        if (my_strcasecmp(system_charset_info, field->field_name,
                          fk->column_name[c].str) == 0) {
          if (!bitmap_is_set(defined, field->field_index())) {
            assert(false);
            return false;
          }
        }
      }
    }
  }

  return true;  // All keys defined
}
#endif

// Subclass to allow forward declaration of the nested class
class injector_transaction : public injector::transaction {};

/**
   @brief Handle one data event received from NDB

   @param pOp           The NdbEventOperation that received data
   @param trans         The injector transaction
   @param[out] trans_row_count       Counter for rows in event
   @param[out] replicated_row_count  Counter for replicated rows in event
   @return 0 for success, other values (normally -1) for error
 */
int Ndb_binlog_thread::handle_data_event(const NdbEventOperation *pOp,
                                         injector_transaction &trans,
                                         unsigned &trans_row_count,
                                         unsigned &replicated_row_count) {
  bool reflected_op = false;
  bool refresh_op = false;
  bool read_op = false;
  uint32 anyValue = pOp->getAnyValue();
  if (ndbcluster_anyvalue_is_reserved(anyValue)) {
    if (ndbcluster_anyvalue_is_nologging(anyValue)) {
      return 0;
    }

    if (ndbcluster_anyvalue_is_reflect_op(anyValue)) {
      DBUG_PRINT("info", ("Anyvalue -> Reflect (%u)", anyValue));
      reflected_op = true;
      anyValue = 0;
    } else if (ndbcluster_anyvalue_is_refresh_op(anyValue)) {
      DBUG_PRINT("info", ("Anyvalue -> Refresh"));
      refresh_op = true;
      anyValue = 0;
    } else if (ndbcluster_anyvalue_is_read_op(anyValue)) {
      DBUG_PRINT("info", ("Anyvalue -> Read"));
      read_op = true;
      anyValue = 0;
    } else {
      log_warning("unknown value for binlog signalling 0x%X, event not logged",
                  anyValue);
      return 0;
    }
  }

  const Ndb_event_data *event_data =
      Ndb_event_data::get_event_data(pOp->getCustomData());
  const NDB_SHARE *const share = event_data->share;
  TABLE *const table = event_data->shadow_table;

  // Update shadow table's knowledge about wheter its a fk parent
  table->s->foreign_key_parents =
      metadata_cache.is_fk_parent(pOp->getTable()->getObjectId());

  if (pOp != share->op) {
    // NOTE! Silently skipping data event when the share that the
    // Ndb_event_data is pointing at does not match, seems like
    // a synchronization issue
    assert(false);
    return 0;
  }

  uint32 originating_server_id = ndbcluster_anyvalue_get_serverid(anyValue);
  bool log_this_slave_update = opt_log_replica_updates;
  bool count_this_event = true;

  if (share == m_apply_status_share) {
    /*
       Note that option values are read without synchronisation w.r.t.
       thread setting option variable or epoch boundaries.
    */
    if (opt_ndb_log_apply_status || opt_ndb_log_orig) {
      Uint32 logging_server_id = originating_server_id;

      const NDBEVENT::TableEvent event_type = pOp->getEventType();
      if (event_type == NDBEVENT::TE_INSERT ||
          event_type == NDBEVENT::TE_UPDATE) {
        // Initialize "unused_bitmap" which is an output parameter from
        // handle_data_unpack_record, afterwards it's not used which means it
        // need not be initialized with anything useful
        MY_BITMAP unused_bitmap;
        Ndb_bitmap_buf<NDB_MAX_ATTRIBUTES_IN_TABLE> unused_bitbuf;
        ndb_bitmap_init(&unused_bitmap, unused_bitbuf, table->s->fields);

        // Unpack data event on mysql.ndb_apply_status to get orig_server_id
        // and orig_epoch
        handle_data_unpack_record(table, event_data->ndb_value[0].get(),
                                  &unused_bitmap, table->record[0]);

        // Assume that mysql.ndb_apply_status table has two fields (which should
        // thus have been unpacked)
        ndbcluster::ndbrequire(table->field[0] != nullptr &&
                               table->field[1] != nullptr);

        const Uint32 orig_server_id =
            (Uint32) static_cast<Field_long *>(table->field[0])->val_int();
        const Uint64 orig_epoch =
            static_cast<Field_longlong *>(table->field[1])->val_int();

        if (opt_ndb_log_apply_status) {
          /*
             Determine if event came from our immediate Master server
             Ignore locally manually sourced and reserved events
          */
          if (logging_server_id != 0 &&
              !ndbcluster_anyvalue_is_reserved(logging_server_id)) {
            const bool immediate_master = (orig_server_id == logging_server_id);
            if (immediate_master) {
              /*
                 We log this event with our server-id so that it
                 propagates back to the originating Master (our
                 immediate Master)
              */
              assert(logging_server_id != ::server_id);

              /* Will be set to our ::serverid below */
              originating_server_id = 0;
            }
          }
        }

        if (opt_ndb_log_orig) {
          /* store orig_epoch */
          (void)m_binlog_index_rows.find_row(orig_server_id, orig_epoch);
        }
      }
    }  // opt_ndb_log_apply_status || opt_ndb_log_orig)

    if (opt_ndb_log_apply_status) {
      /* We are logging ndb_apply_status changes
       * Don't count this event as making an epoch non-empty
       * Log this event in the Binlog
       */
      count_this_event = false;
      log_this_slave_update = true;
    } else {
      /* Not logging ndb_apply_status updates, discard this event now */
      return 0;
    }
  }

  if (originating_server_id == 0)
    originating_server_id = ::server_id;
  else {
    assert(!reflected_op && !refresh_op);
    /* Track that we received a replicated row event */
    if (likely(count_this_event)) replicated_row_count++;

    if (!log_this_slave_update) {
      /*
        This event comes from a slave applier since it has an originating
        server id set. Since option to log slave updates is not set, skip it.
      */
      return 0;
    }
  }

  /*
     Start with logged_server_id as AnyValue in case it's a composite
     (server_id_bits < 31).  This way any user-values are passed-through
     to the Binlog in the high bits of the event's Server Id.
     In future it may be useful to support *not* mapping composite
     AnyValues to/from Binlogged server-ids.
  */
  uint32 logged_server_id = anyValue;
  ndbcluster_anyvalue_set_serverid(logged_server_id, originating_server_id);

  /*
     Get NdbApi transaction id for this event to put into Binlog
  */
  Ndb_binlog_extra_row_info extra_row_info;
  const unsigned char *extra_row_info_ptr = nullptr;
  Uint16 erif_flags = 0;
  if (opt_ndb_log_transaction_id) {
    erif_flags |= Ndb_binlog_extra_row_info::NDB_ERIF_TRANSID;
    extra_row_info.setTransactionId(pOp->getTransId());
  }

  /* Set conflict flags member if necessary */
  Uint16 event_conflict_flags = 0;
  assert(!(reflected_op && refresh_op));
  if (reflected_op) {
    event_conflict_flags |= NDB_ERIF_CFT_REFLECT_OP;
  } else if (refresh_op) {
    event_conflict_flags |= NDB_ERIF_CFT_REFRESH_OP;
  } else if (read_op) {
    event_conflict_flags |= NDB_ERIF_CFT_READ_OP;
  }

  if (DBUG_EVALUATE_IF("ndb_injector_set_event_conflict_flags", true, false)) {
    event_conflict_flags = 0xfafa;
  }
  if (event_conflict_flags != 0) {
    erif_flags |= Ndb_binlog_extra_row_info::NDB_ERIF_CFT_FLAGS;
    extra_row_info.setConflictFlags(event_conflict_flags);
  }

  if (erif_flags != 0) {
    extra_row_info.setFlags(erif_flags);
    extra_row_info_ptr = extra_row_info.generateBuffer();
  }

  assert(trans.good());
  assert(table != nullptr);

  DBUG_EXECUTE("", Ndb_table_map::print_table("table", table););

  MY_BITMAP b;
  Ndb_bitmap_buf<NDB_MAX_ATTRIBUTES_IN_TABLE> bitbuf;
  ndb_bitmap_init(&b, bitbuf, table->s->fields);
  bitmap_copy(&b, &event_data->stored_columns);
  if (bitmap_is_clear_all(&b)) {
    DBUG_PRINT("info", ("Skip logging of event without stored columns"));
    return 0;
  }

  /*
   row data is already in table->record[0]
   As we told the NdbEventOperation to do this
   (saves moving data about many times)
  */

  Ndb_binlog_index_rows::Row &row =
      m_binlog_index_rows.find_row(originating_server_id, 0);

  // The data of any received blobs will live in these buffers for a short
  // time while processing one event. The buffers are populated in
  // handle_data_get_blobs(), then written to injector and finally released when
  // function returns. Two buffers are used for keeping both before and after
  // image when required.
  Ndb_blobs_buffer blobs_buffer[2];

  switch (pOp->getEventType()) {
    case NDBEVENT::TE_INSERT:
      if (likely(count_this_event)) {
        row.n_inserts++;
        trans_row_count++;
      }
      DBUG_PRINT("info", ("INSERT INTO %s.%s", table->s->db.str,
                          table->s->table_name.str));
      {
        if (event_data->have_blobs &&
            handle_data_get_blobs(table, event_data->ndb_value[0].get(),
                                  blobs_buffer[0], 0) != 0) {
          log_error(
              "Failed to get blob values from INSERT event on table '%s.%s'",
              table->s->db.str, table->s->table_name.str);
          return -1;
        }
        handle_data_unpack_record(table, event_data->ndb_value[0].get(), &b,
                                  table->record[0]);
        assert(check_defined(&b, table));

        const int error =
            trans.write_row(logged_server_id,  //
                            injector::transaction::table(table, true), &b,
                            table->record[0], extra_row_info_ptr);
        if (error != 0) {
          log_error("Could not log write row, error: %d", error);
          return -1;
        }
      }
      break;
    case NDBEVENT::TE_DELETE:
      if (likely(count_this_event)) {
        row.n_deletes++;
        trans_row_count++;
      }
      DBUG_PRINT("info", ("DELETE FROM %s.%s", table->s->db.str,
                          table->s->table_name.str));
      {
        // NOTE! table->record[0] contains only the primary key in this case
        // since we do not have an after image

        int n = 0;  // Use primary key only, save time and space
        if (table->s->primary_key == MAX_KEY ||  // no pk
            share->get_binlog_full() ||          // log full rows
            share->get_subscribe_constrained())  // constraints
        {
          // Table doesn't have a primary key, full rows should be logged or
          // constraints are subscribed -> use the before values
          DBUG_PRINT("info", ("using before values"));
          n = 1;
        }

        if (event_data->have_blobs &&
            handle_data_get_blobs(table, event_data->ndb_value[n].get(),
                                  blobs_buffer[n],
                                  table->record[n] - table->record[0]) != 0) {
          log_error(
              "Failed to get blob values from DELETE event on table '%s.%s'",
              table->s->db.str, table->s->table_name.str);
          return -1;
        }
        handle_data_unpack_record(table, event_data->ndb_value[n].get(), &b,
                                  table->record[n]);
        assert(check_defined(&b, table));

        const int error =
            trans.delete_row(logged_server_id,  //
                             injector::transaction::table(table, true), &b,
                             table->record[n], extra_row_info_ptr);
        if (error != 0) {
          log_error("Could not log delete row, error: %d", error);
          return -1;
        }
      }
      break;
    case NDBEVENT::TE_UPDATE:
      if (likely(count_this_event)) {
        row.n_updates++;
        trans_row_count++;
      }
      DBUG_PRINT("info",
                 ("UPDATE %s.%s", table->s->db.str, table->s->table_name.str));
      {
        if (event_data->have_blobs &&
            handle_data_get_blobs(table, event_data->ndb_value[0].get(),
                                  blobs_buffer[0], 0) != 0) {
          log_error(
              "Failed to get blob after values from UPDATE event "
              "on table '%s.%s'",
              table->s->db.str, table->s->table_name.str);
          return -1;
        }
        handle_data_unpack_record(table, event_data->ndb_value[0].get(), &b,
                                  table->record[0]);
        assert(check_defined(&b, table));

        if (table->s->primary_key != MAX_KEY &&
            !share->get_binlog_use_update()) {
          // Table has primary key, do write using only after values
          const int error =
              trans.write_row(logged_server_id,  //
                              injector::transaction::table(table, true), &b,
                              table->record[0],  // after values
                              extra_row_info_ptr);
          if (error != 0) {
            log_error("Could not log write row for UPDATE, error: %d", error);
            return -1;
          }
        } else {
          // Table have hidden key or "use update" is on, before values are
          // needed as well
          if (event_data->have_blobs &&
              handle_data_get_blobs(table, event_data->ndb_value[1].get(),
                                    blobs_buffer[1],
                                    table->record[1] - table->record[0]) != 0) {
            log_error(
                "Failed to get blob before values from UPDATE event "
                "on table '%s.%s'",
                table->s->db.str, table->s->table_name.str);
            return -1;
          }
          handle_data_unpack_record(table, event_data->ndb_value[1].get(), &b,
                                    table->record[1]);
          assert(check_defined(&b, table));

          // Calculate bitmap for "minimal update" if enabled
          MY_BITMAP col_bitmap_before_update;
          Ndb_bitmap_buf<NDB_MAX_ATTRIBUTES_IN_TABLE> bitbuf;
          ndb_bitmap_init(&col_bitmap_before_update, bitbuf, table->s->fields);
          if (share->get_binlog_update_minimal()) {
            event_data->generate_minimal_bitmap(&col_bitmap_before_update, &b);
          } else {
            bitmap_copy(&col_bitmap_before_update, &b);
          }
          assert(table->s->primary_key == MAX_KEY ||
                 check_key_defined(&col_bitmap_before_update,
                                   &table->key_info[table->s->primary_key]));

          const int error =
              trans.update_row(logged_server_id,  //
                               injector::transaction::table(table, true),
                               &col_bitmap_before_update, &b,
                               table->record[1],  // before values
                               table->record[0],  // after values
                               extra_row_info_ptr);
          if (error != 0) {
            log_error("Could not log update row, error: %d", error);
            return -1;
          }
        }
      }
      break;
    default:
      log_warning("Unknown data event %d. Ignoring...", pOp->getEventType());
      break;
  }

  return 0;
}

#ifndef NDEBUG
/**
  Check that event op from 'event list' exists also in 'gci op list' of the Ndb
  object. This makes sure that there are some form of consistency between the
  different lists of events.

   @param ndb        The Ndb object to search for event op in 'gci op list'
   @param op         The event operation to find

   @return true
 */
static bool check_event_list_consistency(Ndb *ndb,
                                         const NdbEventOperation *op) {
  Uint32 it = 0;
  const NdbEventOperation *gci_op;
  Uint32 event_types;
  while ((gci_op = ndb->getGCIEventOperations(&it, &event_types)) != nullptr) {
    if (gci_op == op) {
      assert((event_types & op->getEventType()) != 0);
      return true;
    }
  }
  return false;
}
#endif

void Ndb_binlog_thread::fix_per_epoch_trans_settings(THD *thd) {
  // No effect for self logging engine
  // thd->variables.binlog_row_format

  // With HTON_NO_BINLOG_ROW_OPT handlerton flag setting has no effect
  // thd->variables.binlog_row_image

  // Compression settings should take effect next binlog transaction
  thd->variables.binlog_trx_compression = opt_ndb_log_trx_compression;
  thd->variables.binlog_trx_compression_type = 0;  // zstd
  thd->variables.binlog_trx_compression_level_zstd =
      opt_ndb_log_trx_compression_level_zstd;

  // Without HA_BLOB_PARTIAL_UPDATE setting has no effect
  // thd->variables.binlog_row_value_options & PARTIAL_JSON

  // Controls writing Rows_query_log events with the query to binlog, disable
  // since query is not known for changes received from NDB
  thd->variables.binlog_rows_query_log_events = false;

  // No effect unless statement-based binary logging
  // thd->variables.binlog_direct_non_trans_update

  // Charset setting
  thd->variables.character_set_client = &my_charset_latin1;
}

void Ndb_binlog_thread::release_thd_resources(THD *thd) {
  {
    // Check if THD::mem_root need to be released, normally there is nothing
    // allocated from this mem_root and thus it's only released when exceeding
    // given threshold. First attempt to reuse the largest block, but if also
    // the largest block exceeds the threshold, entirely clear the mem_root.
    constexpr size_t EPOCH_MEM_TRIM_THRESHOLD = 64 * 1024UL;
    MEM_ROOT *const root = thd->mem_root;
    if (root->allocated_size() > EPOCH_MEM_TRIM_THRESHOLD) {
      root->ClearForReuse();
      if (root->allocated_size() > EPOCH_MEM_TRIM_THRESHOLD) {
        root->Clear();
      }

      // Release the "position and file" buffer allocated from THD::mem_root
      // when comitting to binlog. This is done by setting an empty position.
      // Failing to perform this steps lead to dangling pointer.
      thd->set_trans_pos(nullptr, 0);
    }
  }

  // Check that the THD::main_mem_root has not been utilized for list of "binlog
  // acessed dbs" use by MTS, it's not possible to release THD::main_mem_root
  // and it should not be allowed to grow. Manual code inspection shows that as
  // long as this function returns nothing, it should not be growing.
  assert(thd->get_binlog_accessed_db_names() == nullptr);
}

/**
   @brief Handle events for one epoch

   @param thd           The thread handle
   @param inj           The injector
   @param i_ndb         The injector Ndb object
   @param[in,out] i_pOp The current NdbEventOperation pointer
   @param current_epoch The epoch to process

   @return true for success and false for error
*/
bool Ndb_binlog_thread::handle_events_for_epoch(THD *thd, injector *inj,
                                                Ndb *i_ndb,
                                                NdbEventOperation *&i_pOp,
                                                const Uint64 current_epoch) {
  DBUG_TRACE;
  const NDBEVENT::TableEvent event_type = i_pOp->getEventType2();

  if (event_type == NdbDictionary::Event::TE_INCONSISTENT ||
      event_type == NdbDictionary::Event::TE_OUT_OF_MEMORY) {
    // Error has occurred in event stream processing, inject incident
    inject_incident(inj, thd, event_type, current_epoch);

    i_pOp = i_ndb->nextEvent2();
    return true;  // OK, error handled
  }

  // No error has occurred in event stream, continue processing
  thd->set_proc_info("Processing events");

  m_binlog_index_rows.init();

  fix_per_epoch_trans_settings(thd);

  // Create new binlog transaction
  injector_transaction trans;
  inj->new_trans(thd, &trans, opt_ndb_log_trans_dependency);

  if (event_type == NdbDictionary::Event::TE_EMPTY) {
    // Handle empty epoch
    if (opt_ndb_log_empty_epochs) {
      DBUG_PRINT("info", ("Writing empty epoch %u/%u "
                          "latest_handled_binlog_epoch %u/%u",
                          (uint)(current_epoch >> 32), (uint)(current_epoch),
                          (uint)(ndb_latest_handled_binlog_epoch >> 32),
                          (uint)(ndb_latest_handled_binlog_epoch)));

      commit_trans(trans, thd, current_epoch, 0, 0);
    }

    i_pOp = i_ndb->nextEvent2();

    return true;  // OK, empty epoch handled (whether committed or not)
  }

  // Handle non-empty epoch, process and inject all events in epoch
  DBUG_PRINT("info", ("Handling non-empty epoch: %u/%u",
                      (uint)(current_epoch >> 32), (uint)(current_epoch)));

  // sometimes get TE_ALTER with invalid table
  assert(event_type == NdbDictionary::Event::TE_ALTER ||
         !ndb_name_is_blob_prefix(i_pOp->getEvent()->getTable()->getName()));

  if (ndb_latest_received_binlog_epoch == 0) {
    // Cluster is restarted after a cluster failure. Let injector Ndb
    // handle the received events including TE_NODE_FAILURE and/or
    // TE_CLUSTER_FAILURE.
  } else {
    assert(current_epoch <= ndb_latest_received_binlog_epoch);
  }

  // Update thread-local debug settings based on the global
  DBUG_EXECUTE("", dbug_sync_setting(););

  // Apply changes to user configurable variables once per epoch
  i_ndb->set_eventbuf_max_alloc(opt_ndb_eventbuffer_max_alloc);
  i_ndb->setReportThreshEventGCISlip(opt_ndb_report_thresh_binlog_epoch_slip);
  i_ndb->setReportThreshEventFreeMem(opt_ndb_report_thresh_binlog_mem_usage);

  inject_table_map(trans, i_ndb);

  if (trans.good()) {
    /* Inject ndb_apply_status WRITE_ROW event */
    if (!inject_apply_status_write(trans, current_epoch)) {
      log_error("Failed to inject apply status write row");
      return false;  // Error, failed to inject ndb_apply_status
    }
  }

  unsigned trans_row_count = 0;
  unsigned replicated_row_count = 0;
  do {
    if (i_pOp->hasError() && handle_error(i_pOp) < 0) {
      // NOTE! The 'handle_error' function currently always return 0
      log_error("Failed to handle error on event operation");
      return false;  // Failed to handle error on event op
    }

    assert(check_event_list_consistency(i_ndb, i_pOp));

    const NdbDictionary::Event::TableEvent event_type = i_pOp->getEventType();
    if (event_type < NDBEVENT::TE_FIRST_NON_DATA_EVENT) {
      if (handle_data_event(i_pOp, trans, trans_row_count,
                            replicated_row_count) != 0) {
        log_error("Failed to handle data event");
        return false;  // Error, failed to handle data event
      }
    } else {
      if (event_type == NDBEVENT::TE_DROP || event_type == NDBEVENT::TE_ALTER) {
        // Count schema events
        m_binlog_index_rows.inc_schemaops();
      }

      handle_non_data_event(thd, i_pOp, event_type);
    }

    i_pOp = i_ndb->nextEvent2();
  } while (i_pOp && i_pOp->getEpoch() == current_epoch);

  /*
    NOTE: i_pOp is now referring to an event in the next epoch
    or is == NULL
  */

  commit_trans(trans, thd, current_epoch, trans_row_count,
               replicated_row_count);

  return true;  // OK
}

void Ndb_binlog_thread::remove_event_operations(Ndb *ndb) {
  DBUG_TRACE;
  NdbEventOperation *op;
  while ((op = ndb->getEventOperation())) {
    const Ndb_event_data *event_data =
        Ndb_event_data::get_event_data(op->getCustomData());

    // Drop the op from NdbApi
    mysql_mutex_lock(&injector_event_mutex);
    op->setCustomData(nullptr);
    (void)ndb->dropEventOperation(op);
    mysql_mutex_unlock(&injector_event_mutex);

    NDB_SHARE *const share = event_data->share;
    // Remove op from NDB_SHARE
    mysql_mutex_lock(&share->mutex);
    assert(share->op == op);
    share->op = nullptr;
    mysql_mutex_unlock(&share->mutex);

    // Release event data reference
    NDB_SHARE::release_reference(share, "event_data");

    // Delete the event data, its mem root, shadow_table etc.
    Ndb_event_data::destroy(event_data);
  }
}

void Ndb_binlog_thread::remove_all_event_operations(Ndb *s_ndb, Ndb *i_ndb) {
  DBUG_TRACE;

  if (s_ndb) remove_event_operations(s_ndb);

  if (i_ndb) remove_event_operations(i_ndb);

  if (ndb_log_get_verbose_level() > 15) {
    NDB_SHARE::print_remaining_open_shares();
  }
}

static long long g_event_data_count = 0;
static long long g_event_nondata_count = 0;
static long long g_event_bytes_count = 0;

static void update_injector_stats(Ndb *schemaNdb, Ndb *dataNdb) {
  // Update globals to sum of totals from each listening Ndb object
  g_event_data_count = schemaNdb->getClientStat(Ndb::DataEventsRecvdCount) +
                       dataNdb->getClientStat(Ndb::DataEventsRecvdCount);
  g_event_nondata_count =
      schemaNdb->getClientStat(Ndb::NonDataEventsRecvdCount) +
      dataNdb->getClientStat(Ndb::NonDataEventsRecvdCount);
  g_event_bytes_count = schemaNdb->getClientStat(Ndb::EventBytesRecvdCount) +
                        dataNdb->getClientStat(Ndb::EventBytesRecvdCount);
}

static SHOW_VAR ndb_status_vars_injector[] = {
    {"api_event_data_count_injector",
     reinterpret_cast<char *>(&g_event_data_count), SHOW_LONGLONG,
     SHOW_SCOPE_GLOBAL},
    {"api_event_nondata_count_injector",
     reinterpret_cast<char *>(&g_event_nondata_count), SHOW_LONGLONG,
     SHOW_SCOPE_GLOBAL},
    {"api_event_bytes_count_injector",
     reinterpret_cast<char *>(&g_event_bytes_count), SHOW_LONGLONG,
     SHOW_SCOPE_GLOBAL},
    {NullS, NullS, SHOW_LONG, SHOW_SCOPE_GLOBAL}};

int show_ndb_status_injector(THD *, SHOW_VAR *var, char *) {
  var->type = SHOW_ARRAY;
  var->value = reinterpret_cast<char *>(&ndb_status_vars_injector);
  return 0;
}

/**
   @brief Inject one WRITE_ROW that contains this servers 'server_id' and the
   supplied epoch number into the ndb_apply_status table. When applied on the
   replica it gives a transactional position marker.

   @param trans         The injector transaction
   @param gci           The supplied epoch number

   @return true on success and false on error
 */
bool Ndb_binlog_thread::inject_apply_status_write(injector_transaction &trans,
                                                  ulonglong gci) const {
  DBUG_TRACE;
  if (m_apply_status_share == nullptr) {
    log_error("Could not get apply status share");
    assert(m_apply_status_share != nullptr);
    return false;
  }

  longlong gci_to_store = (longlong)gci;

#ifndef NDEBUG
  if (DBUG_EVALUATE_IF("ndb_binlog_injector_cycle_gcis", true, false)) {
    ulonglong gciHi = ((gci_to_store >> 32) & 0xffffffff);
    ulonglong gciLo = (gci_to_store & 0xffffffff);
    gciHi = (gciHi % 3);
    log_warning("cycling gcis (%llu -> %llu)", gci_to_store,
                (gciHi << 32) + gciLo);
    gci_to_store = (gciHi << 32) + gciLo;
  }
  if (DBUG_EVALUATE_IF("ndb_binlog_injector_repeat_gcis", true, false)) {
    const ulonglong gciHi = 0xffffff00;
    const ulonglong gciLo = 0;
    log_warning("repeating gcis (%llu -> %llu)", gci_to_store,
                (gciHi << 32) + gciLo);
    gci_to_store = (gciHi << 32) + gciLo;
  }
#endif

  /* Build row buffer for generated ndb_apply_status
     WRITE_ROW event
     First get the relevant table structure.
  */

  TABLE *apply_status_table;
  {
    // NOTE! Getting the TABLE* from "share->op->event_data->shadow_table"
    // without holding any mutex
    const NdbEventOperation *op = m_apply_status_share->op;
    const Ndb_event_data *event_data = Ndb_event_data::get_event_data(
        op->getCustomData(), m_apply_status_share);
    assert(event_data);
    assert(event_data->shadow_table);
    apply_status_table = event_data->shadow_table;
  }

  /*
    Initialize apply_status_table->record[0]

    When iterating past the end of the last epoch, the first event of
    the new epoch may be on ndb_apply_status.  Its event data saved
    in record[0] would be overwritten here by a subsequent event on a
    normal table.  So save and restore its record[0].
  */
  static const ulong sav_max = 512;  // current is 284
  const ulong sav_len = apply_status_table->s->reclength;
  assert(sav_len <= sav_max);
  uchar sav_buf[sav_max];
  memcpy(sav_buf, apply_status_table->record[0], sav_len);
  empty_record(apply_status_table);

  apply_status_table->field[0]->store((longlong)::server_id, true);
  apply_status_table->field[1]->store((longlong)gci_to_store, true);
  apply_status_table->field[2]->store("", 0, &my_charset_bin);
  apply_status_table->field[3]->store((longlong)0, true);
  apply_status_table->field[4]->store((longlong)0, true);
#ifndef NDEBUG
  const LEX_CSTRING &name = apply_status_table->s->table_name;
  DBUG_PRINT("info", ("use_table: %.*s", (int)name.length, name.str));
#endif

  // Don't add the ndb_apply_status primary key to the sessions writeset.
  // Since each epoch transaction writes to the same row in this table it will
  // always conflict, but since the row primarily serves as a way to transport
  // additional metadata to the applier the "conflict" is instead handled on the
  // replica.
  constexpr bool SKIP_HASH = true;
  injector::transaction::table tbl(apply_status_table, true, SKIP_HASH);
  int ret = trans.use_table(::server_id, tbl);
  ndbcluster::ndbrequire(ret == 0);

  ret = trans.write_row(::server_id, tbl, &apply_status_table->s->all_set,
                        apply_status_table->record[0]);

  assert(ret == 0);

  memcpy(apply_status_table->record[0], sav_buf, sav_len);
  return true;
}

Ndb_binlog_thread::Ndb_binlog_thread()
    : Ndb_component("Binlog", "ndb_binlog") {}

Ndb_binlog_thread::~Ndb_binlog_thread() {}

void Ndb_binlog_thread::do_wakeup() {
  log_info("Wakeup");

  /*
    The binlog thread is normally waiting for another
    event from the cluster with short timeout and should
    soon(within 1 second) detect that stop has been requested.

    There are really no purpose(yet) to signal some condition
    trying to wake the thread up should it be waiting somewhere
    else since those waits are also short.
  */
}

bool Ndb_binlog_thread::check_reconnect_incident(
    THD *thd, injector *inj, Reconnect_type incident_id) const {
  log_verbose(1, "Check for incidents");

  if (incident_id == MYSQLD_STARTUP) {
    LOG_INFO log_info;
    mysql_bin_log.get_current_log(&log_info);
    log_verbose(60, " - current binlog file: %s", log_info.log_file_name);

    uint log_number = 0;
    if ((sscanf(strend(log_info.log_file_name) - 6, "%u", &log_number) == 1) &&
        log_number == 1) {
      /*
        This is the fist binlog file, skip writing incident since
        there is really no log to have a gap in
      */
      log_verbose(60, " - skipping incident for first log, log_number: %u",
                  log_number);
      return false;  // No incident written
    }
    log_verbose(60, " - current binlog file number: %u", log_number);
  }

  // Write an incident event to the binlog since it's not possible to know what
  // has happened in the cluster while not being connected.
  LEX_CSTRING msg;
  switch (incident_id) {
    case MYSQLD_STARTUP:
      msg = {STRING_WITH_LEN("mysqld startup")};
      break;
    case CLUSTER_DISCONNECT:
      msg = {STRING_WITH_LEN("cluster disconnect")};
      break;
  }
  log_verbose(20, "Writing incident for %s", msg.str);
  (void)inj->record_incident(
      thd, mysql::binlog::event::Incident_event::INCIDENT_LOST_EVENTS, msg);

  return true;  // Incident written
}

bool Ndb_binlog_thread::handle_purge(const char *filename) {
  if (is_server_started()) {
    // The binlog thread currently only handles purge requests
    // that occurs before "server started"
    return false;
  }

  // The "server started" state is not yet reached, defer the purge request of
  // this binlog file to later and handle it just before entering main loop
  log_verbose(1, "Remember purge binlog file: '%s'", filename);
  std::lock_guard<std::mutex> lock_pending_purges(m_purge_mutex);
  m_pending_purges.push_back(filename);
  return true;
}

void Ndb_binlog_thread::recall_pending_purges(THD *thd) {
  std::lock_guard<std::mutex> lock_pending_purges(m_purge_mutex);

  // Iterate list of pending purges and delete corresponding
  // rows from ndb_binlog_index table
  for (const std::string &filename : m_pending_purges) {
    log_verbose(1, "Purging binlog file: '%s'", filename.c_str());

    if (Ndb_binlog_index_table_util::remove_rows_for_file(thd,
                                                          filename.c_str())) {
      log_warning("Failed to purge binlog file: '%s'", filename.c_str());
    }
  }
  // All pending purges performed, clear the list
  m_pending_purges.clear();
}

/*
  Events are handled one epoch at a time.
  Handle the lowest available epoch first.
*/
static Uint64 find_epoch_to_handle(const NdbEventOperation *s_pOp,
                                   const NdbEventOperation *i_pOp) {
  if (i_pOp != nullptr) {
    if (s_pOp != nullptr) {
      return std::min(i_pOp->getEpoch(), s_pOp->getEpoch());
    }
    return i_pOp->getEpoch();
  }
  if (s_pOp != nullptr) {
    if (ndb_binlog_running) {
      return std::min(ndb_latest_received_binlog_epoch, s_pOp->getEpoch());
    }
    return s_pOp->getEpoch();
  }
  // 'latest_received' is '0' if not binlogging
  return ndb_latest_received_binlog_epoch;
}

void Ndb_binlog_thread::commit_trans(injector_transaction &trans, THD *thd,
                                     Uint64 current_epoch,
                                     unsigned trans_row_count,
                                     unsigned replicated_row_count) {
  if (!trans.good()) {
    return;
  }

  if (!opt_ndb_log_empty_epochs) {
    /*
      If
        - We did not add any 'real' rows to the Binlog
      AND
        - We did not apply any slave row updates, only
          ndb_apply_status updates
      THEN
        Don't write the Binlog transaction which just
        contains ndb_apply_status updates.
        (For circular rep with log_apply_status, ndb_apply_status
        updates will propagate while some related, real update
        is propagating)
    */
    if ((trans_row_count == 0) &&
        (!(opt_ndb_log_apply_status && replicated_row_count))) {
      /* nothing to commit, rollback instead */
      (void)trans.rollback();  // Rollback never fails (by design)
      return;
    }
  }

  thd->set_proc_info("Committing events to binlog");
  {
    const int commit_res = trans.commit();
    if (commit_res != 0) {
      log_error("Error during COMMIT of GCI. Error: %d", commit_res);
      ndbcluster::ndbrequire(commit_res == 0);
    }
  }

  injector::transaction::binlog_pos start = trans.start_pos();
  injector::transaction::binlog_pos next = trans.next_pos();
  if (next.file_pos() == 0 && opt_ndb_log_empty_epochs) {
    /* Empty transaction 'committed' due to log_empty_epochs
     * therefore no next position
     */
    next = start;
  }

  //  Expose gci hi/lo
  const Uint32 current_gci = static_cast<Uint32>(current_epoch >> 32);

  DBUG_PRINT("info", ("COMMIT epoch: %lu", (ulong)current_epoch));
  if (opt_ndb_log_binlog_index) {
    if (Ndb_binlog_index_table_util::write_rows(
            thd, start.file_name(), start.file_pos(), next.file_name(),
            next.file_pos(), current_gci, current_epoch,
            m_binlog_index_rows.get_schemaops(),
            m_binlog_index_rows.get_rows())) {
      /*
        Writing to ndb_binlog_index failed, check if it's because THD have
        been killed and retry in such case
      */
      if (thd->killed) {
        DBUG_PRINT(
            "error",
            ("Failed to write to ndb_binlog_index at shutdown, retrying"));
        Ndb_binlog_index_table_util::write_rows_retry_after_kill(
            thd, start.file_name(), start.file_pos(), next.file_name(),
            next.file_pos(), current_gci, current_epoch,
            m_binlog_index_rows.get_schemaops(),
            m_binlog_index_rows.get_rows());
      }
    }
  }

  if (m_cache_spill_checker.check_disk_spill(binlog_cache_disk_use)) {
    log_warning(
        "Binary log cache data overflowed to disk %u time(s). "
        "Consider increasing --binlog-cache-size.",
        m_cache_spill_checker.m_disk_spills);
  }

  ndb_latest_applied_binlog_epoch = current_epoch;
}

/**
  Inject all tables used by current epoch into injector transaction.

  @param trans    The injector transaction
  @param ndb      The Ndb object to retrieve list of tables from.

*/
void Ndb_binlog_thread::inject_table_map(injector_transaction &trans,
                                         Ndb *ndb) const {
  DBUG_TRACE;
  Uint32 iter = 0;
  const NdbEventOperation *gci_op = nullptr;
  Uint32 event_types = 0;
  Uint32 unused_param = 0;  // used as buffer
  Uint32 any_value = 0;
  while ((gci_op = ndb->getNextEventOpInEpoch4(&iter, event_types, unused_param,
                                               any_value)) != nullptr) {
    if ((event_types &
         (NdbDictionary::Event::TE_INSERT | NdbDictionary::Event::TE_UPDATE |
          NdbDictionary::Event::TE_DELETE)) == 0) {
      DBUG_PRINT("info", ("Skipping non data event"));
      continue;
    }

    if ((event_types & ~NdbDictionary::Event::TE_STOP) == 0) {
      // Workaround for interface returning TE_STOP events
      // which are normally filtered out in the nextEvent loop
      DBUG_PRINT("info", ("Skipped TE_STOP on table %s",
                          gci_op->getEvent()->getTable()->getName()));
      continue;
    }

    const Ndb_event_data *const event_data =
        Ndb_event_data::get_event_data(gci_op->getCustomData());
    const NDB_SHARE *const share = event_data->share;
    if (share == m_apply_status_share) {
      // skip this table, it is handled specially
      continue;
    }

    DBUG_PRINT("info", ("Filtered any_value: %u", any_value));

    if (AnyValueFilter::is_only_nologging(any_value)) {
      // At least one row change asked for "no logging" and no other row change
      // wanted logging. This means that all changes are marked as nologging and
      // therefore the table is skipped.
      DBUG_PRINT("info",
                 ("Skip, nologging detected and no-one requested logging"));
      continue;
    }

    if (!opt_log_replica_updates) {
      // This server should not log row changes that only contain changes from
      // replicas. Thus if there is a row change from at least one node
      // which is not a replica it should be logged. Otherwise, it is skipped.
      if (AnyValueFilter::is_only_replica_update(any_value)) {
        // Only row changes from replicas, skip logging of Table_map_log_event
        // to avoid that an empty Table_map_log_event without row changes appear
        // in the binlog.
        DBUG_PRINT("info", ("Skip, all rows are from replica"));
        continue;
      }
    }

    TABLE *const table = event_data->shadow_table;
    DBUG_PRINT("info", ("Use table, name: %s, fields: %u",
                        table->s->table_name.str, table->s->fields));
    injector::transaction::table tbl(table, true);
    int ret = trans.use_table(::server_id, tbl);
    ndbcluster::ndbrequire(ret == 0);
  }
}

void Ndb_binlog_thread::do_run() {
  THD *thd; /* needs to be first for thread_stack */
  Ndb *i_ndb = nullptr;
  Ndb *s_ndb = nullptr;
  Thd_ndb *thd_ndb = nullptr;
  injector *inj = injector::instance();
  Global_THD_manager *thd_manager = Global_THD_manager::get_instance();

  enum {
    BCCC_starting,
    BCCC_running,
    BCCC_restart,
  } binlog_thread_state;

  /* Controls that only one incident is written per reconnect */
  bool do_reconnect_incident = true;
  /* Controls message of the reconnnect incident */
  Reconnect_type reconnect_incident_id = MYSQLD_STARTUP;

  DBUG_TRACE;

  log_info("Starting...");

  thd = new THD; /* note that constructor of THD uses DBUG_ */
  THD_CHECK_SENTRY(thd);

  /* We need to set thd->thread_id before thd->store_globals, or it will
     set an invalid value for thd->variables.pseudo_thread_id.
  */
  thd->set_new_thread_id();

  thd->thread_stack = (char *)&thd; /* remember where our stack is */
  thd->store_globals();

  thd->set_command(COM_DAEMON);
  thd->system_thread = SYSTEM_THREAD_NDBCLUSTER_BINLOG;
  thd->get_protocol_classic()->set_client_capabilities(0);
  thd->security_context()->skip_grants();
  // Create thd->net vithout vio
  thd->get_protocol_classic()->init_net((Vio *)nullptr);

  // Ndb binlog thread always use row format
  thd->set_current_stmt_binlog_format_row();

  thd->real_id = my_thread_self();
  thd_manager->add_thd(thd);
  thd->lex->start_transaction_opt = 0;

  log_info("Started");

  Ndb_schema_dist_data schema_dist_data;

restart_cluster_failure:
  /**
   * Maintain a current schema & injector eventOp to be handled.
   * s_pOp and s_ndb handle events from the 'ndb_schema' dist table,
   * while i_pOp and i_ndb is for binlogging 'everything else'.
   */
  NdbEventOperation *s_pOp = nullptr;
  NdbEventOperation *i_pOp = nullptr;
  binlog_thread_state = BCCC_starting;

  log_verbose(1, "Setting up");

  if (!(s_ndb = new (std::nothrow) Ndb(g_ndb_cluster_connection)) ||
      s_ndb->setNdbObjectName("schema change monitoring") || s_ndb->init()) {
    log_error("Creating schema Ndb object failed");
    goto err;
  }
  log_verbose(49, "Created schema Ndb object, reference: 0x%x, name: '%s'",
              s_ndb->getReference(), s_ndb->getNdbObjectName());

  // empty database
  if (!(i_ndb = new (std::nothrow) Ndb(g_ndb_cluster_connection)) ||
      i_ndb->setNdbObjectName("data change monitoring") || i_ndb->init()) {
    log_error("Creating injector Ndb object failed");
    goto err;
  }
  log_verbose(49, "Created injector Ndb object, reference: 0x%x, name: '%s'",
              i_ndb->getReference(), i_ndb->getNdbObjectName());

  /* Set free percent event buffer needed to resume buffering */
  if (i_ndb->set_eventbuffer_free_percent(opt_ndb_eventbuffer_free_percent)) {
    log_error("Setting eventbuffer free percent failed");
    goto err;
  }

  log_verbose(10, "Exposing global references");
  /*
    Expose global reference to our Ndb object.

    Used by both sql client thread and binlog thread to interact
    with the storage
  */
  mysql_mutex_lock(&injector_event_mutex);
  injector_ndb = i_ndb;
  schema_ndb = s_ndb;
  mysql_mutex_unlock(&injector_event_mutex);

  if (opt_bin_log && opt_ndb_log_bin) {
    // Binary log has been enabled for the server and changes
    // to NDB tables should be logged
    ndb_binlog_running = true;
  }
  log_verbose(1, "Setup completed");

  /*
    Wait for the MySQL Server to start (so that the binlog is started
    and thus can receive the first GAP event)
  */
  if (!wait_for_server_started()) {
    log_error("Failed to wait for server started..");
    goto err;
  }

  // Create Thd_ndb after server started
  if (!(thd_ndb = Thd_ndb::seize(thd))) {
    log_error("Failed to seize Thd_ndb object");
    goto err;
  }
  thd_ndb->set_option(Thd_ndb::NO_LOG_SCHEMA_OP);
  thd_set_thd_ndb(thd, thd_ndb);

  // Defer call of THD::init_query_mem_roots until after
  // wait_for_server_started() to ensure that the parts of
  // MySQL Server it uses has been created
  thd->init_query_mem_roots();
  lex_start(thd);

  if (do_reconnect_incident && ndb_binlog_running) {
    if (check_reconnect_incident(thd, inj, reconnect_incident_id)) {
      // Incident written, don't report incident again unless Ndb_binlog_thread
      // is restarted
      do_reconnect_incident = false;
    }
  }
  reconnect_incident_id = CLUSTER_DISCONNECT;

  // Handle pending purge requests from before "server started" state
  recall_pending_purges(thd);

  {
    Ndb_binlog_setup binlog_setup(thd);
    Ndb_thd_memory_guard binlog_setup_guard(thd);

    log_verbose(1, "Wait for cluster to start");
    thd->set_proc_info("Waiting for ndbcluster to start");

    assert(m_apply_status_share == nullptr);

    while (!ndb_connection_is_ready(thd_ndb->connection, 1) ||
           !binlog_setup.setup(thd_ndb)) {
      // Failed to complete binlog_setup, remove all existing event
      // operations from potential partial setup
      remove_all_event_operations(s_ndb, i_ndb);

      release_apply_status_reference();

      // Fail any schema operations that has been registered but
      // never reached the coordinator
      NDB_SCHEMA_OBJECT::fail_all_schema_ops(Ndb_schema_dist::COORD_ABORT,
                                             "Aborted after setup");

      if (!thd_ndb->valid_ndb()) {
        /*
          Cluster has gone away before setup was completed.
          Restart binlog
          thread to get rid of any garbage on the ndb objects
        */
        binlog_thread_state = BCCC_restart;
        goto err;
      }
      if (is_stop_requested()) {
        goto err;
      }
      if (thd->killed == THD::KILL_CONNECTION) {
        /*
          Since the ndb binlog thread adds itself to the "global thread list"
          it need to look at the "killed" flag and stop the thread to avoid
          that the server hangs during shutdown while waiting for the "global
          thread list" to be empty.
        */
        log_info(
            "Server shutdown detected while "
            "waiting for ndbcluster to start...");
        goto err;
      }
      log_and_clear_thd_conditions(thd, condition_logging_level::WARNING);
      ndb_milli_sleep(1000);
    }  // while (!ndb_binlog_setup())

    log_and_clear_thd_conditions(thd, condition_logging_level::WARNING);
  }

  // Setup reference to ndb_apply_status share
  if (!acquire_apply_status_reference()) {
    log_error("Failed to acquire ndb_apply_status reference");
    goto err;
  }

  /* Apply privilege statements stored in snapshot */
  if (!Ndb_stored_grants::apply_stored_grants(thd)) {
    ndb_log_error("stored grants: failed to apply stored grants.");
  }

  /* Verify and warn binlog compression without using --ndb parameters */
  if (!opt_ndb_log_trx_compression &&
      global_system_variables.binlog_trx_compression) {
    // The user has turned on --binlog-transaction-compression -> intialize
    // default values for --ndb* compression settings from MySQL Server values
    // NOTE! This will make it impossible to use the combination:
    //   --ndb-log-transaction-compression=OFF
    //   --binlog-transaction-compression=ON
    const uint zstd_level =
        opt_ndb_log_trx_compression_level_zstd == DEFAULT_ZSTD_COMPRESSION_LEVEL
            ? global_system_variables.binlog_trx_compression_level_zstd
            : opt_ndb_log_trx_compression_level_zstd;

    opt_ndb_log_trx_compression = true;
    opt_ndb_log_trx_compression_level_zstd = zstd_level;

    log_info(
        "Used --binlog-transaction-compression to configure compression "
        "settings");
  }

  if (opt_ndb_log_trx_compression &&
      global_system_variables.binlog_trx_compression_type != 0) {
    // The binlog compression type of MySQL Server is currently hardcoded to
    // zstd and there is no user variable to change it either. In case more
    // compression types and a user variable is added in the future, this is an
    // attempt at detecting it.
    log_error("Only ZSTD compression algorithm supported");
  }

  schema_dist_data.init(g_ndb_cluster_connection);

  {
    log_verbose(1, "Wait for first event");
    // wait for the first event
    thd->set_proc_info("Waiting for first event from ndbcluster");
    Uint64 schema_gci;
    do {
      DBUG_PRINT("info", ("Waiting for the first event"));

      if (is_stop_requested()) goto err;

      my_thread_yield();
      mysql_mutex_lock(&injector_event_mutex);
      (void)s_ndb->pollEvents(100, &schema_gci);
      mysql_mutex_unlock(&injector_event_mutex);
    } while (schema_gci == 0 || ndb_latest_received_binlog_epoch == schema_gci);

    if (ndb_binlog_running) {
      Uint64 gci = i_ndb->getLatestGCI();
      while (gci < schema_gci || gci == ndb_latest_received_binlog_epoch) {
        if (is_stop_requested()) goto err;

        my_thread_yield();
        mysql_mutex_lock(&injector_event_mutex);
        (void)i_ndb->pollEvents2(10, &gci);
        mysql_mutex_unlock(&injector_event_mutex);
      }
      if (gci > schema_gci) {
        schema_gci = gci;
      }
    }
    // now check that we have epochs consistent with what we had before the
    // restart
    DBUG_PRINT("info", ("schema_gci: %u/%u", (uint)(schema_gci >> 32),
                        (uint)(schema_gci)));
    {
      i_ndb->flushIncompleteEvents(schema_gci);
      s_ndb->flushIncompleteEvents(schema_gci);
      if (schema_gci < ndb_latest_handled_binlog_epoch) {
        log_error(
            "cluster has been restarted --initial or with older filesystem. "
            "ndb_latest_handled_binlog_epoch: %u/%u, while current epoch: "
            "%u/%u. "
            "RESET BINARY LOGS AND GTIDS should be issued. Resetting "
            "ndb_latest_handled_binlog_epoch.",
            (uint)(ndb_latest_handled_binlog_epoch >> 32),
            (uint)(ndb_latest_handled_binlog_epoch), (uint)(schema_gci >> 32),
            (uint)(schema_gci));
        ndb_set_latest_trans_gci(0);
        ndb_latest_handled_binlog_epoch = 0;
        ndb_latest_applied_binlog_epoch = 0;
        ndb_latest_received_binlog_epoch = 0;
      } else if (ndb_latest_applied_binlog_epoch > 0) {
        log_warning(
            "cluster has reconnected. "
            "Changes to the database that occurred while "
            "disconnected will not be in the binlog");
      }
      log_verbose(1, "starting log at epoch %u/%u", (uint)(schema_gci >> 32),
                  (uint)(schema_gci));
    }
    log_verbose(1, "Got first event");
  }
  /*
    binlog thread is ready to receive events
    - client threads may now start updating data, i.e. tables are
    no longer read only
  */
  mysql_mutex_lock(&injector_data_mutex);
  ndb_binlog_is_ready = true;
  mysql_mutex_unlock(&injector_data_mutex);

  log_verbose(1, "NDB tables writable");
  ndb_tdc_close_cached_tables();

  thd->reset_db(EMPTY_CSTR);

  log_verbose(1, "Startup and setup completed");

  /*
    Main NDB Injector loop
  */
  do_reconnect_incident = true;  // Report incident if disconnected
  binlog_thread_state = BCCC_running;

  /**
   * Injector loop runs until itself bring it out of 'BCCC_running' state,
   * or we get a stop-request from outside. In the later case we ensure that
   * all ongoing transaction epochs are completed first.
   */
  while (binlog_thread_state == BCCC_running &&
         (!is_stop_requested() ||
          ndb_latest_handled_binlog_epoch < ndb_get_latest_trans_gci())) {
    // Update thread-local debug settings based on the global
    DBUG_EXECUTE("", dbug_sync_setting(););

    /*
      now we don't want any events before next gci is complete
    */
    thd->set_proc_info("Waiting for event from ndbcluster");
    thd->set_time();

    /**
     * The binlog-thread holds the injector_mutex when waiting for
     * pollEvents() - which is >99% of the elapsed time. As the
     * native mutex guarantees no 'fairness', there is no guarantee
     * that another thread waiting for the mutex will immediately
     * get the lock when unlocked by this thread. Thus this thread
     * may lock it again rather soon and starve the waiting thread.
     * To avoid this, my_thread_yield() is used to give any waiting
     * threads a chance to run and grab the injector_mutex when
     * it is available. The same pattern is used multiple places
     * in the BI-thread where there are wait-loops holding this mutex.
     */
    my_thread_yield();

    /* Can't hold mutex too long, so wait for events in 10ms steps */
    int tot_poll_wait = 10;

    // If there are remaining unhandled injector eventOp we continue
    // handling of these, else poll for more.
    if (i_pOp == nullptr) {
      // Capture any dynamic changes to max_alloc
      i_ndb->set_eventbuf_max_alloc(opt_ndb_eventbuffer_max_alloc);

      if (opt_ndb_log_empty_epochs) {
        // Ensure that empty epochs (event type TE_EMPTY) are queued
        i_ndb->setEventBufferQueueEmptyEpoch(true);
      }

      mysql_mutex_lock(&injector_event_mutex);
      Uint64 latest_epoch = 0;
      const int poll_wait = (ndb_binlog_running) ? tot_poll_wait : 0;
      const int res = i_ndb->pollEvents2(poll_wait, &latest_epoch);
      (void)res;  // Unused except DBUG_PRINT
      mysql_mutex_unlock(&injector_event_mutex);
      i_pOp = i_ndb->nextEvent2();
      if (ndb_binlog_running) {
        ndb_latest_received_binlog_epoch = latest_epoch;
        tot_poll_wait = 0;
      }
      DBUG_PRINT("info", ("pollEvents res: %d", res));
    }

    // Epoch to handle from i_ndb. Use latest 'empty epoch' if no events.
    const Uint64 i_epoch = (i_pOp != nullptr)
                               ? i_pOp->getEpoch()
                               : ndb_latest_received_binlog_epoch;

    // If there are remaining unhandled schema eventOp we continue
    // handling of these, else poll for more.
    if (s_pOp == nullptr) {
      if (DBUG_EVALUATE_IF("ndb_binlog_injector_yield_before_schema_pollEvent",
                           true, false)) {
        /**
         * Simulate that the binlog thread yields the CPU in between
         * these two pollEvents, which can result in reading a
         * 'schema_gci > gci'. (Likely due to mutex locking)
         */
        ndb_milli_sleep(50);
      }

      Uint64 schema_epoch = 0;
      mysql_mutex_lock(&injector_event_mutex);
      int schema_res = s_ndb->pollEvents(tot_poll_wait, &schema_epoch);
      mysql_mutex_unlock(&injector_event_mutex);
      s_pOp = s_ndb->nextEvent();

      /*
        Make sure we have seen any schema epochs up to the injector epoch,
        or we have an earlier schema event to handle.
      */
      while (s_pOp == nullptr && i_epoch > schema_epoch && schema_res >= 0) {
        static char buf[64];
        thd->set_proc_info("Waiting for schema epoch");
        snprintf(buf, sizeof(buf), "%s %u/%u(%u/%u)", thd->proc_info(),
                 (uint)(schema_epoch >> 32), (uint)(schema_epoch),
                 (uint)(ndb_latest_received_binlog_epoch >> 32),
                 (uint)(ndb_latest_received_binlog_epoch));
        thd->set_proc_info(buf);

        my_thread_yield();
        mysql_mutex_lock(&injector_event_mutex);
        schema_res = s_ndb->pollEvents(10, &schema_epoch);
        mysql_mutex_unlock(&injector_event_mutex);
        s_pOp = s_ndb->nextEvent();
      }
    }

    /*
      We have now a (possibly empty) set of available events which the
      binlog injects should apply. These could span either a single,
      or possibly multiple epochs. In order to get the ordering between
      schema events and 'ordinary' events injected in a correct order
      relative to each other, we apply them one epoch at a time, with
      the schema events always applied first.
    */

    // Calculate the epoch to handle events from in this iteration.
    const Uint64 current_epoch = find_epoch_to_handle(s_pOp, i_pOp);
    assert(current_epoch != 0 || !ndb_binlog_running);

    // Did someone else request injector thread to stop?
    assert(binlog_thread_state == BCCC_running);
    if (is_stop_requested() &&
        (ndb_latest_handled_binlog_epoch >= ndb_get_latest_trans_gci() ||
         !ndb_binlog_running))
      break; /* Stopping thread */

    if (thd->killed == THD::KILL_CONNECTION) {
      /*
        Since the ndb binlog thread adds itself to the "global thread list"
        it need to look at the "killed" flag and stop the thread to avoid
        that the server hangs during shutdown while waiting for the "global
        thread list" to be empty.
        In pre 5.6 versions the thread was also added to "global thread
        list" but the "global thread *count*" variable was not incremented
        and thus the same problem didn't exist.
        The only reason for adding the ndb binlog thread to "global thread
        list" is to be able to see the thread state using SHOW PROCESSLIST
        and I_S.PROCESSLIST
      */
      log_info("Server shutdown detected...");
      break;
    }

    Ndb_schema_event_handler schema_event_handler(
        thd, g_ndb_cluster_connection->node_id(), schema_dist_data);

    if (unlikely(s_pOp != nullptr && s_pOp->getEpoch() == current_epoch)) {
      thd->set_proc_info("Processing events from schema table");
      s_ndb->setReportThreshEventGCISlip(
          opt_ndb_report_thresh_binlog_epoch_slip);
      s_ndb->setReportThreshEventFreeMem(
          opt_ndb_report_thresh_binlog_mem_usage);

      // Handle all schema event, limit within 'current_epoch'
      while (s_pOp != nullptr && s_pOp->getEpoch() == current_epoch) {
        if (!s_pOp->hasError()) {
          schema_event_handler.handle_event(s_ndb, s_pOp);

          if (DBUG_EVALUATE_IF("ndb_binlog_slow_failure_handling", true,
                               false)) {
            if (!ndb_binlog_is_ready) {
              log_info("Just lost schema connection, hanging around");
              ndb_milli_sleep(10 * 1000);  // seconds * 1000
              /* There could be a race where client side reconnect before we
               * are able to detect 's_ndb->getEventOperation() == NULL'.
               * Thus, we never restart the binlog thread as supposed to.
               * -> 'ndb_binlog_is_ready' remains false and we get stuck in
               * RO-mode
               */
              log_info("...and on our way");
            }
          }
        } else {
          log_error("error %d (%s) on handling binlog schema event",
                    s_pOp->getNdbError().code, s_pOp->getNdbError().message);
        }
        s_pOp = s_ndb->nextEvent();
      }
      update_injector_stats(s_ndb, i_ndb);
    }

    // Potentially reload the metadata cache, this need to be done before
    // handling the epoch's data events but after the epochs schema change
    // events that are processed before the data events.
    if (schema_dist_data.metadata_changed) {
      Mutex_guard injector_mutex_g(injector_event_mutex);
      if (metadata_cache.reload(s_ndb->getDictionary())) {
        log_info("Reloaded metadata cache");
        schema_dist_data.metadata_changed = false;
      }
    }

    if (!ndb_binlog_running) {
      /*
        Just consume any events, not used if no binlogging
        e.g. node failure events
      */
      while (i_pOp != nullptr && i_pOp->getEpoch() == current_epoch) {
        const NdbDictionary::Event::TableEvent event_type =
            i_pOp->getEventType();
        if (event_type >= NDBEVENT::TE_FIRST_NON_DATA_EVENT) {
          handle_non_data_event(thd, i_pOp, event_type);
        }
        i_pOp = i_ndb->nextEvent2();
      }
      update_injector_stats(s_ndb, i_ndb);
    } else if (i_pOp != nullptr && i_pOp->getEpoch() == current_epoch) {
      if (!handle_events_for_epoch(thd, inj, i_ndb, i_pOp, current_epoch)) {
        log_error("Failed to handle events, epoch: %u/%u",
                  (uint)(current_epoch >> 32), (uint)current_epoch);

        // Continue with post epoch actions and restore mem_root, then restart!
        binlog_thread_state = BCCC_restart;
      }

      /*
        NOTE: There are possible more i_pOp available.
        However, these are from another epoch and should be handled
        in next iteration of the binlog injector loop.
      */

      update_injector_stats(s_ndb, i_ndb);
    }

    // Notify the schema event handler about post_epoch so it may finish
    // any outstanding business
    schema_event_handler.post_epoch(current_epoch);

    // Check for case where next event was dropped by post_epoch handling
    // This effectively 'removes' the event from the stream, but since we have
    // positioned on an event which is not yet processed, we should check
    // whether that event should be processed or skipped.
    if (unlikely(s_pOp != nullptr &&
                 s_pOp->getState() == NdbEventOperation::EO_DROPPED)) {
      s_pOp = s_ndb->nextEvent();
      assert(s_pOp == nullptr ||
             s_pOp->getState() != NdbEventOperation::EO_DROPPED);
    }
    if (unlikely(i_pOp != nullptr &&
                 i_pOp->getState() == NdbEventOperation::EO_DROPPED)) {
      i_pOp = i_ndb->nextEvent();
      assert(i_pOp == nullptr ||
             i_pOp->getState() != NdbEventOperation::EO_DROPPED);
    }

    release_thd_resources(thd);

    if (current_epoch > ndb_latest_handled_binlog_epoch) {
      Mutex_guard injector_mutex_g(injector_data_mutex);
      ndb_latest_handled_binlog_epoch = current_epoch;
      // Signal ndbcluster_binlog_wait'ers
      mysql_cond_broadcast(&injector_data_cond);
    }

    // When a cluster failure occurs, each event operation will receive a
    // TE_CLUSTER_FAILURE event causing it to be torn down and removed.
    // When all event operations has been removed from their respective Ndb
    // object, the thread should restart and try to connect to NDB again.
    if (i_ndb->getEventOperation() == nullptr &&
        s_ndb->getEventOperation() == nullptr) {
      log_error("All event operations gone, restarting thread");
      binlog_thread_state = BCCC_restart;
      break;
    }

    if (!ndb_binlog_tables_inited /* relaxed read without lock */) {
      // One(or more) of the ndbcluster util tables have been dropped, restart
      // the thread in order to create or setup the util table(s) again
      log_error("The util tables has been lost, restarting thread");
      binlog_thread_state = BCCC_restart;
      break;
    }

    // Synchronize 1 object from the queue of objects detected for automatic
    // synchronization
    synchronize_detected_object(thd);

    // Self test functionality
    DBUG_EXECUTE_IF("ndb_binlog_log_table_maps",
                    { dbug_log_table_maps(i_ndb, current_epoch); });
  }

  // Check if loop has been terminated without properly handling all events
  if (ndb_binlog_running &&
      ndb_latest_handled_binlog_epoch < ndb_get_latest_trans_gci()) {
    log_error(
        "latest transaction in epoch %u/%u not in binlog "
        "as latest handled epoch is %u/%u",
        (uint)(ndb_get_latest_trans_gci() >> 32),
        (uint)(ndb_get_latest_trans_gci()),
        (uint)(ndb_latest_handled_binlog_epoch >> 32),
        (uint)(ndb_latest_handled_binlog_epoch));
  }

err:
  if (binlog_thread_state != BCCC_restart) {
    log_info("Shutting down");
    thd->set_proc_info("Shutting down");
  } else {
    log_info("Restarting");
    thd->set_proc_info("Restarting");
  }

  mysql_mutex_lock(&injector_event_mutex);

  Ndb_stored_grants::shutdown(thd, thd_ndb,
                              binlog_thread_state == BCCC_restart);

  /* don't mess with the injector_ndb anymore from other threads */
  injector_ndb = nullptr;
  schema_ndb = nullptr;
  mysql_mutex_unlock(&injector_event_mutex);

  mysql_mutex_lock(&injector_data_mutex);
  ndb_binlog_tables_inited = false;
  ndb_binlog_is_ready = false;
  mysql_mutex_unlock(&injector_data_mutex);

  thd->reset_db(NULL_CSTR);  // as not to try to free memory
  remove_all_event_operations(s_ndb, i_ndb);

  release_apply_status_reference();

  schema_dist_data.release();

  // Fail any schema operations that has been registered but
  // never reached the coordinator
  NDB_SCHEMA_OBJECT::fail_all_schema_ops(Ndb_schema_dist::COORD_ABORT,
                                         "Aborted during shutdown");

  delete s_ndb;
  s_ndb = nullptr;

  delete i_ndb;
  i_ndb = nullptr;

  if (thd_ndb) {
    Thd_ndb::release(thd_ndb);
    thd_set_thd_ndb(thd, nullptr);
    thd_ndb = nullptr;
  }

  /**
   * release all extra references from tables
   */
  log_verbose(9, "Release extra share references");
  NDB_SHARE::release_extra_share_references();

  log_info("Stopping...");

  ndb_tdc_close_cached_tables();
  if (ndb_log_get_verbose_level() > 15) {
    NDB_SHARE::print_remaining_open_shares();
  }

  if (binlog_thread_state == BCCC_restart) {
    goto restart_cluster_failure;
  }

  // Release the thd->net created without vio
  thd->get_protocol_classic()->end_net();
  thd->release_resources();
  thd_manager->remove_thd(thd);
  delete thd;

  ndb_binlog_running = false;
  mysql_cond_broadcast(&injector_data_cond);

  log_info("Stopped");

  DBUG_PRINT("exit", ("ndb_binlog_thread"));
}

/*
  Return string containing current status of ndb binlog as
  comma separated name value pairs.

  Used by ndbcluster_show_status() to fill the "binlog" row
  in result of SHOW ENGINE NDB STATUS

  @param     buf     The buffer where to print status string
  @param     buf_size Size of the buffer

  @return    Length of the string printed to "buf" or 0 if no string
             is printed
*/

size_t ndbcluster_show_status_binlog(char *buf, size_t buf_size) {
  DBUG_TRACE;

  mysql_mutex_lock(&injector_event_mutex);
  if (injector_ndb) {
    const ulonglong latest_epoch = injector_ndb->getLatestGCI();
    mysql_mutex_unlock(&injector_event_mutex);

    // Get highest trans gci seen by the cluster connections
    const ulonglong latest_trans_epoch = ndb_get_latest_trans_gci();

    const size_t buf_len = snprintf(
        buf, buf_size,
        "latest_epoch=%llu, "
        "latest_trans_epoch=%llu, "
        "latest_received_binlog_epoch=%llu, "
        "latest_handled_binlog_epoch=%llu, "
        "latest_applied_binlog_epoch=%llu",
        latest_epoch, latest_trans_epoch, ndb_latest_received_binlog_epoch,
        ndb_latest_handled_binlog_epoch, ndb_latest_applied_binlog_epoch);
    return buf_len;
  } else
    mysql_mutex_unlock(&injector_event_mutex);
  return 0;
}<|MERGE_RESOLUTION|>--- conflicted
+++ resolved
@@ -2261,13 +2261,8 @@
   void ndbapi_invalidate_table(const std::string &db_name,
                                const std::string &table_name) const {
     DBUG_TRACE;
-<<<<<<< HEAD
-    Ndb_table_guard ndbtab_g(m_thd_ndb->ndb, db_name.c_str(),
-                             table_name.c_str());
-    ndbtab_g.invalidate();
-=======
-    Ndb_table_guard::invalidate_table(m_thd_ndb->ndb, db_name, table_name);
->>>>>>> 2fff6a3d
+    Ndb_table_guard::invalidate_table(m_thd_ndb->ndb, db_name.c_str(),
+                                      table_name.c_str());
   }
 
   NDB_SHARE *acquire_reference(const std::string &db, const std::string &name,
@@ -3159,7 +3154,7 @@
 
     write_schema_op_to_binlog(m_thd, schema);
     ndbapi_invalidate_table(schema->db, schema->name);
-    ndb_tdc_close_cached_table(m_thd, schema->db, schema->name);
+    ndb_tdc_close_cached_table(m_thd, schema->db.c_str(), schema->name.c_str());
 
     if (!create_table_from_engine(schema->db.c_str(), schema->name.c_str(),
                                   true, /* force_overwrite */
