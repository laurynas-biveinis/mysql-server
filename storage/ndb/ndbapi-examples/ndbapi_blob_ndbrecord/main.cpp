--- conflicted
+++ resolved
@@ -26,13 +26,9 @@
   read/write methods.
  */
 
-<<<<<<< HEAD
-=======
 #ifdef _WIN32
 #include <windows.h>
 #endif
-#include <ndb_global.h>
->>>>>>> cccbc63e
 #include <mysql.h>
 #include <mysqld_error.h>
 #include <NdbApi.hpp>
