/*
 *  Copyright (c) 2010, 2016 Oracle and/or its affiliates. All rights reserved.
 *
 *  This program is free software; you can redistribute it and/or modify
 *  it under the terms of the GNU General Public License as published by
 *  the Free Software Foundation; version 2 of the License.
 *
 *  This program is distributed in the hope that it will be useful,
 *  but WITHOUT ANY WARRANTY; without even the implied warranty of
 *  MERCHANTABILITY or FITNESS FOR A PARTICULAR PURPOSE.  See the
 *  GNU General Public License for more details.
 *
 *  You should have received a copy of the GNU General Public License
 *  along with this program; if not, write to the Free Software
 *  Foundation, Inc., 51 Franklin St, Fifth Floor, Boston, MA 02110-1301  USA
 */

package com.mysql.clusterj.tie;

import java.math.BigDecimal;
import java.math.BigInteger;
import java.nio.ByteBuffer;
import java.util.Arrays;

import com.mysql.ndbjtie.ndbapi.NdbScanFilter;

import com.mysql.clusterj.ClusterJFatalInternalException;

import com.mysql.clusterj.core.store.Column;
import com.mysql.clusterj.core.store.ScanFilter;
import com.mysql.clusterj.core.util.I18NHelper;
import com.mysql.clusterj.core.util.Logger;
import com.mysql.clusterj.core.util.LoggerFactoryService;
import com.mysql.clusterj.tie.DbImpl;
import com.mysql.clusterj.tie.DbImpl.BufferManager;

/**
 *
 */
class ScanFilterImpl implements ScanFilter {

    /** My message translator */
    static final I18NHelper local = I18NHelper
            .getInstance(ScanFilterImpl.class);

    /** My logger */
    static final Logger logger = LoggerFactoryService.getFactory()
            .getInstance(ScanFilterImpl.class);

    private NdbScanFilter ndbScanFilter;
    private DbImpl.BufferManager bufferManager;

    public ScanFilterImpl(NdbScanFilter ndbScanFilter, DbImpl db) {
        this.ndbScanFilter = ndbScanFilter;
        this.bufferManager = db.getBufferManager();
    }

    public ScanFilterImpl(NdbScanFilter ndbScanFilter, BufferManager bufferManager) {
        this.ndbScanFilter = ndbScanFilter;
        this.bufferManager = bufferManager;
    }

    public void begin() {
        int returnCode = ndbScanFilter.begin(NdbScanFilter.Group.AND);
        handleError(returnCode, ndbScanFilter);
    }

    public void begin(Group group) {
        int returnCode = ndbScanFilter.begin(convertGroup(group));
        handleError(returnCode, ndbScanFilter);
    }

    public void cmpBigInteger(BinaryCondition condition, Column storeColumn, BigInteger value) {
        ByteBuffer buffer = bufferManager.borrowBuffer(100);
        Utility.convertValue(buffer, storeColumn, value);
        int returnCode = ndbScanFilter.cmp(convertCondition(condition),
                storeColumn.getColumnId(), buffer, buffer.limit());
        bufferManager.returnBuffer(100, buffer);
        handleError(returnCode, ndbScanFilter);
    }

    public void cmpBoolean(BinaryCondition condition, Column storeColumn, boolean value) {
        byte byteValue = (value?(byte)0x01:(byte)0x00);
        cmpByte(condition, storeColumn, byteValue);
    }

    public void cmpByte(BinaryCondition condition, Column storeColumn, byte value) {
<<<<<<< HEAD
        ByteBuffer buffer = bufferManager.borrowBuffer(1);
        Utility.convertValue(buffer, storeColumn, value);
        int returnCode = ndbScanFilter.cmp(convertCondition(condition),
                storeColumn.getColumnId(), buffer, buffer.limit());
        bufferManager.returnBuffer(1, buffer);
=======
        // Bit types can use Byte and need 4 bytes for storage
        ByteBuffer buffer = bufferManager.borrowBuffer(4);
        Utility.convertValue(buffer, storeColumn, value);
        int returnCode = ndbScanFilter.cmp(convertCondition(condition),
                storeColumn.getColumnId(), buffer, buffer.limit());
        bufferManager.returnBuffer(4, buffer);
>>>>>>> 79a25525
        handleError(returnCode, ndbScanFilter);
    }

    public void cmpBytes(BinaryCondition condition, Column storeColumn, byte[] value) {
        int columnSpace = storeColumn.getColumnSpace();
        ByteBuffer buffer = bufferManager.borrowBuffer(columnSpace);
        if (condition == BinaryCondition.COND_LIKE) {
            Utility.convertValueForLikeFilter(buffer, storeColumn, value);
        } else {
            Utility.convertValue(buffer, storeColumn, value);
        }
        int returnCode = ndbScanFilter.cmp(convertCondition(condition),
                storeColumn.getColumnId(), buffer, buffer.limit());
        bufferManager.returnBuffer(columnSpace, buffer);
        handleError(returnCode, ndbScanFilter);
    }

    public void cmpDecimal(BinaryCondition condition, Column storeColumn, BigDecimal value) {
        ByteBuffer buffer = bufferManager.borrowBuffer(100);
        Utility.convertValue(buffer, storeColumn, value);
        int returnCode = ndbScanFilter.cmp(convertCondition(condition),
                storeColumn.getColumnId(), buffer, buffer.limit());
        bufferManager.returnBuffer(100, buffer);
        handleError(returnCode, ndbScanFilter);
    }

    public void cmpDouble(BinaryCondition condition, Column storeColumn, double value) {
        ByteBuffer buffer = bufferManager.borrowBuffer(8);
        Utility.convertValue(buffer, storeColumn, value);
        int returnCode = ndbScanFilter.cmp(convertCondition(condition),
                storeColumn.getColumnId(), buffer, buffer.limit());
        bufferManager.returnBuffer(8, buffer);
        handleError(returnCode, ndbScanFilter);
    }

    public void cmpFloat(BinaryCondition condition, Column storeColumn, float value) {
        ByteBuffer buffer = bufferManager.borrowBuffer(4);
        Utility.convertValue(buffer, storeColumn, value);
        int returnCode = ndbScanFilter.cmp(convertCondition(condition),
                storeColumn.getColumnId(), buffer, buffer.limit());
        bufferManager.returnBuffer(4, buffer);
        handleError(returnCode, ndbScanFilter);
    }

    public void cmpShort(BinaryCondition condition, Column storeColumn, short value) {
<<<<<<< HEAD
        ByteBuffer buffer = bufferManager.borrowBuffer(2);
        Utility.convertValue(buffer, storeColumn, value);
        int returnCode = ndbScanFilter.cmp(convertCondition(condition),
                storeColumn.getColumnId(), buffer, buffer.limit());
        bufferManager.returnBuffer(2, buffer);
=======
        // Bit types can use Short and need 4 bytes for storage
        ByteBuffer buffer = bufferManager.borrowBuffer(4);
        Utility.convertValue(buffer, storeColumn, value);
        int returnCode = ndbScanFilter.cmp(convertCondition(condition),
                storeColumn.getColumnId(), buffer, buffer.limit());
        bufferManager.returnBuffer(4, buffer);
>>>>>>> 79a25525
        handleError(returnCode, ndbScanFilter);
    }

    public void cmpInt(BinaryCondition condition, Column storeColumn, int value) {
        ByteBuffer buffer = bufferManager.borrowBuffer(4);
        Utility.convertValue(buffer, storeColumn, value);
        int returnCode = ndbScanFilter.cmp(convertCondition(condition),
                storeColumn.getColumnId(), buffer, buffer.limit());
        bufferManager.returnBuffer(4, buffer);
        handleError(returnCode, ndbScanFilter);
    }

    public void cmpLong(BinaryCondition condition, Column storeColumn, long value) {
        ByteBuffer buffer = bufferManager.borrowBuffer(8);
        Utility.convertValue(buffer, storeColumn, value);
        if (logger.isDetailEnabled()) {
            int bufferLength = buffer.limit() - buffer.position();
            byte[] array = new byte[bufferLength];
            buffer.get(array);
            buffer.flip();
            if (logger.isDetailEnabled())
                logger.detail("column: " + storeColumn.getName() + " condition: " + condition.toString() +
                    " value: " + value + Arrays.toString(array) + "(" + buffer.capacity() + ")");
        }
        int returnCode = ndbScanFilter.cmp(convertCondition(condition),
                storeColumn.getColumnId(), buffer, buffer.limit());
        handleError(returnCode, ndbScanFilter);
    }

    public void cmpString(BinaryCondition condition, Column storeColumn, String value) {
        if (logger.isDebugEnabled())
            logger.debug(storeColumn.getName() + " " + condition + " " + value);
        ByteBuffer buffer;
        if (condition == BinaryCondition.COND_LIKE) {
            buffer = Utility.convertValueForLikeFilter(storeColumn, value);
        } else {
            buffer = Utility.convertValue(storeColumn, value);
        }
        int returnCode = ndbScanFilter.cmp(convertCondition(condition),
                storeColumn.getColumnId(), buffer, buffer.limit());
        handleError(returnCode, ndbScanFilter);
    }

    public void isNull(Column storeColumn) {
        int returnCode = ndbScanFilter.isnull(storeColumn.getColumnId());
        handleError(returnCode, ndbScanFilter);
    }

    public void isNotNull(Column storeColumn) {
        int returnCode = ndbScanFilter.isnotnull(storeColumn.getColumnId());
        handleError(returnCode, ndbScanFilter);
    }

    public void end() {
        int returnCode = ndbScanFilter.end();
        handleError(returnCode, ndbScanFilter);
    }

    private int convertCondition(BinaryCondition condition) {
        switch (condition) {
            case COND_EQ:
                return NdbScanFilter.BinaryCondition.COND_EQ;
            case COND_LE:
                return NdbScanFilter.BinaryCondition.COND_LE;
            case COND_LT:
                return NdbScanFilter.BinaryCondition.COND_LT;
            case COND_GE:
                return NdbScanFilter.BinaryCondition.COND_GE;
            case COND_GT:
                return NdbScanFilter.BinaryCondition.COND_GT;
            case COND_LIKE:
                return NdbScanFilter.BinaryCondition.COND_LIKE;
            default:
                throw new ClusterJFatalInternalException(
                        local.message("ERR_Implementation_Should_Not_Occur"));
        }
    }

    private int convertGroup(Group group) {
        switch(group) {
            case GROUP_AND:
                return NdbScanFilter.Group.AND;
            case GROUP_NAND:
                return NdbScanFilter.Group.NAND;
            case GROUP_OR:
                return NdbScanFilter.Group.OR;
            default:
                throw new ClusterJFatalInternalException(
                        local.message("ERR_Implementation_Should_Not_Occur"));
        }
    }

    protected static void handleError(int returnCode, NdbScanFilter ndbScanFilter) {
        if (returnCode == 0) {
            return;
        } else {
            Utility.throwError(returnCode, ndbScanFilter.getNdbError());
        }
    }

    protected static void handleError(Object object, NdbScanFilter ndbScanFilter) {
        if (object != null) {
            return;
        } else {
            Utility.throwError(null, ndbScanFilter.getNdbError());
        }
    }

    public void delete() {
        NdbScanFilter.delete(ndbScanFilter);
    }

}<|MERGE_RESOLUTION|>--- conflicted
+++ resolved
@@ -85,20 +85,12 @@
     }
 
     public void cmpByte(BinaryCondition condition, Column storeColumn, byte value) {
-<<<<<<< HEAD
-        ByteBuffer buffer = bufferManager.borrowBuffer(1);
-        Utility.convertValue(buffer, storeColumn, value);
-        int returnCode = ndbScanFilter.cmp(convertCondition(condition),
-                storeColumn.getColumnId(), buffer, buffer.limit());
-        bufferManager.returnBuffer(1, buffer);
-=======
         // Bit types can use Byte and need 4 bytes for storage
         ByteBuffer buffer = bufferManager.borrowBuffer(4);
         Utility.convertValue(buffer, storeColumn, value);
         int returnCode = ndbScanFilter.cmp(convertCondition(condition),
                 storeColumn.getColumnId(), buffer, buffer.limit());
         bufferManager.returnBuffer(4, buffer);
->>>>>>> 79a25525
         handleError(returnCode, ndbScanFilter);
     }
 
@@ -144,20 +136,12 @@
     }
 
     public void cmpShort(BinaryCondition condition, Column storeColumn, short value) {
-<<<<<<< HEAD
-        ByteBuffer buffer = bufferManager.borrowBuffer(2);
-        Utility.convertValue(buffer, storeColumn, value);
-        int returnCode = ndbScanFilter.cmp(convertCondition(condition),
-                storeColumn.getColumnId(), buffer, buffer.limit());
-        bufferManager.returnBuffer(2, buffer);
-=======
         // Bit types can use Short and need 4 bytes for storage
         ByteBuffer buffer = bufferManager.borrowBuffer(4);
         Utility.convertValue(buffer, storeColumn, value);
         int returnCode = ndbScanFilter.cmp(convertCondition(condition),
                 storeColumn.getColumnId(), buffer, buffer.limit());
         bufferManager.returnBuffer(4, buffer);
->>>>>>> 79a25525
         handleError(returnCode, ndbScanFilter);
     }
 
