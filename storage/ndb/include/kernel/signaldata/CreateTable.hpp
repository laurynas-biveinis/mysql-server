/*
   Copyright (c) 2003, 2010, Oracle and/or its affiliates. All rights reserved.

   This program is free software; you can redistribute it and/or modify
   it under the terms of the GNU General Public License as published by
   the Free Software Foundation; version 2 of the License.

   This program is distributed in the hope that it will be useful,
   but WITHOUT ANY WARRANTY; without even the implied warranty of
   MERCHANTABILITY or FITNESS FOR A PARTICULAR PURPOSE.  See the
   GNU General Public License for more details.

   You should have received a copy of the GNU General Public License
   along with this program; if not, write to the Free Software
   Foundation, Inc., 51 Franklin St, Fifth Floor, Boston, MA 02110-1301  USA
*/

#ifndef CREATE_TABLE_HPP
#define CREATE_TABLE_HPP

#include "SignalData.hpp"

struct CreateTableReq {
  STATIC_CONST( SignalLength = 5 );
  
  union { Uint32 clientRef, senderRef; };
  union { Uint32 clientData, senderData; };
  Uint32 requestInfo;
  Uint32 transId;
  Uint32 transKey;

  SECTION( DICT_TAB_INFO = 0 );
};

struct CreateTableConf {
  STATIC_CONST( SignalLength = 5 );

  Uint32 senderRef;
  union { Uint32 clientData, senderData; };
  Uint32 transId;
  Uint32 tableId;
  Uint32 tableVersion;
};

struct CreateTableRef {
  STATIC_CONST( SignalLength = 9 );

  enum ErrorCode {
    NoError = 0,
    Busy = 701,
    BusyWithNR = 711,
    NotMaster = 702,
    TooManySchemaOps = 783,     //wl3600_todo move the 3 to DictSignal.hpp
    InvalidTransKey = 781,
    InvalidTransId = 782,
    InvalidFormat = 703,
    AttributeNameTooLong = 704,
    TableNameTooLong = 705,
    Inconsistency = 706,
    NoMoreTableRecords = 707,
    NoMoreAttributeRecords = 708,
    AttributeNameTwice = 720,
    TableAlreadyExist = 721,
    InvalidArraySize = 736,
    ArraySizeTooBig = 737,
    RecordTooBig = 738,
    InvalidPrimaryKeySize  = 739,
    NullablePrimaryKey = 740,
    InvalidCharset = 743,
    SingleUser = 299,
    InvalidTablespace = 755,
    VarsizeBitfieldNotSupported = 757,
    NotATablespace = 758,
    InvalidTablespaceVersion = 759,
    OutOfStringBuffer = 773,
    NoLoggingTemporaryTable = 778,
    InvalidHashMap = 790,
<<<<<<< HEAD
    TableDefinitionTooBig = 793
=======
    TableDefinitionTooBig = 793,
    FeatureRequiresUpgrade = 794
>>>>>>> a7b1eab2
  };

  Uint32 senderRef;
  union { Uint32 clientData, senderData; };
  Uint32 transId;
  Uint32 errorCode;
  Uint32 errorLine; 
  Uint32 errorNodeId;
  Uint32 masterNodeId;
  Uint32 errorStatus;
  Uint32 errorKey;

  //wl3600_todo out
  Uint32 getErrorCode() const {
    return errorCode;
  }
  Uint32 getErrorLine() const {
    return errorLine;
  }
};

#endif<|MERGE_RESOLUTION|>--- conflicted
+++ resolved
@@ -75,12 +75,8 @@
     OutOfStringBuffer = 773,
     NoLoggingTemporaryTable = 778,
     InvalidHashMap = 790,
-<<<<<<< HEAD
-    TableDefinitionTooBig = 793
-=======
     TableDefinitionTooBig = 793,
     FeatureRequiresUpgrade = 794
->>>>>>> a7b1eab2
   };
 
   Uint32 senderRef;
