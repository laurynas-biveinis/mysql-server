--- conflicted
+++ resolved
@@ -1,9 +1,5 @@
 /*
-<<<<<<< HEAD
-   Copyright (c) 2003, 2016, Oracle and/or its affiliates. All rights reserved.
-=======
    Copyright (c) 2003, 2017, Oracle and/or its affiliates. All rights reserved.
->>>>>>> ecb73538
 
    This program is free software; you can redistribute it and/or modify
    it under the terms of the GNU General Public License as published by
@@ -28,11 +24,7 @@
  *
  * When adding a new signal, remember to update MAX_GSN and SignalNames.cpp
  */
-<<<<<<< HEAD
-const GlobalSignalNumber MAX_GSN = 783;
-=======
 const GlobalSignalNumber MAX_GSN = 823;
->>>>>>> ecb73538
 
 struct GsnName {
   GlobalSignalNumber gsn;
@@ -1118,9 +1110,6 @@
 #define GSN_LOCAL_RECOVERY_COMP_REP     782
 
 #define GSN_PROCESSINFO_REP             783
-<<<<<<< HEAD
-
-=======
 #define GSN_SYNC_PAGE_CACHE_REQ         784
 #define GSN_SYNC_PAGE_CACHE_CONF        785
 
@@ -1179,5 +1168,4 @@
 #define GSN_START_LOCAL_LCP_ORD         822
 
 #define GSN_INFO_GCP_STOP_TIMER         823
->>>>>>> ecb73538
 #endif