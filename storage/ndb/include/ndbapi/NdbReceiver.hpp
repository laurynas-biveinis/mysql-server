/*
<<<<<<< HEAD
   Copyright (c) 2003, 2014, Oracle and/or its affiliates. All rights reserved.
=======
   Copyright (c) 2003, 2015, Oracle and/or its affiliates. All rights reserved.
>>>>>>> 029ef3ff

   This program is free software; you can redistribute it and/or modify
   it under the terms of the GNU General Public License as published by
   the Free Software Foundation; version 2 of the License.

   This program is distributed in the hope that it will be useful,
   but WITHOUT ANY WARRANTY; without even the implied warranty of
   MERCHANTABILITY or FITNESS FOR A PARTICULAR PURPOSE.  See the
   GNU General Public License for more details.

   You should have received a copy of the GNU General Public License
   along with this program; if not, write to the Free Software
   Foundation, Inc., 51 Franklin St, Fifth Floor, Boston, MA 02110-1301  USA
*/

#ifndef NdbReceiver_H
#define NdbReceiver_H
#ifndef DOXYGEN_SHOULD_SKIP_INTERNAL  // Not part of public interface

#include <ndb_types.h>


class Ndb;
class NdbImpl;
class NdbTransaction;
class NdbRecord;
class NdbRecAttr;
class NdbQueryOperationImpl;
class NdbReceiverBuffer;

class NdbReceiver
{
  friend class Ndb;
  friend class NdbImpl;
  friend class NdbOperation;
  friend class NdbQueryImpl;
  friend class NdbQueryOperationImpl;
  friend class NdbResultStream;
  friend class NdbScanOperation;
  friend class NdbIndexOperation;
  friend class NdbIndexScanOperation;
  friend class NdbTransaction;
  friend class NdbRootFragment;
  friend int compare_ndbrecord(const NdbReceiver *r1,
                      const NdbReceiver *r2,
                      const NdbRecord *key_record,
                      const NdbRecord *result_record,
                      bool descending,
                      bool read_range_no);
  friend int spjTest(int argc, char** argv);

public:
  enum ReceiverType	{ NDB_UNINITIALIZED,
			  NDB_OPERATION = 1,
			  NDB_SCANRECEIVER = 2,
			  NDB_INDEX_OPERATION = 3,
                          NDB_QUERY_OPERATION = 4
  };
  
  NdbReceiver(Ndb *aNdb);
  int init(ReceiverType type, void* owner);
  void release();
  ~NdbReceiver();
  
  Uint32 getId() const{
    return m_id;
  }

  ReceiverType getType() const {
    return m_type;
  }
 
  inline NdbTransaction * getTransaction(ReceiverType type) const;
  void* getOwner() const {
    return m_owner;
  }
  
  bool checkMagicNumber() const;
  static Uint32 getMagicNumber() { return (Uint32)0x11223344; }
  Uint32 getMagicNumberFromObject() const;

  inline void next(NdbReceiver* next_arg) { m_next = next_arg;}
  inline NdbReceiver* next() { return m_next; }
  
  void setErrorCode(int);

  /**
   * Construct a receive buffer for a batched result set.
   * 'buffer' has to be allocated with size as calculated by
   * result_bufsize, and pointer should be Uint32 aligned.
   */
  static
  NdbReceiverBuffer* initReceiveBuffer(
                           Uint32 *buffer,
                           Uint32 bufSize,      // Size in Uint32 words
                           Uint32 batchRows);

  /**
   * Prepare for receiving of rows into specified buffer.
   * This buffer is later navigated, and retrieved from,
   * by either getNextRow() or setCurrentRow(). The row is
   * then 'unpacked' into 'row_buffer' set by do_setup_ndbrecord().
   */
  void prepareReceive(NdbReceiverBuffer *buf);

private:
  Uint32 theMagicNumber;
  Ndb* const m_ndb;
  Uint32 m_id;
  Uint32 m_tcPtrI;
  ReceiverType m_type;
  void* m_owner;
  NdbReceiver* m_next;

  /**
   * At setup
   */
  class NdbRecAttr * getValue(const class NdbColumnImpl*, char * user_dst_ptr);
  void getValues(const NdbRecord*, char*);
  void prepareSend();

  static
  void calculate_batch_size(const NdbImpl&,
                            Uint32 parallelism,
                            Uint32& batch_size,
                            Uint32& batch_byte_size);

  void calculate_batch_size(Uint32 parallelism,
                            Uint32& batch_size,
                            Uint32& batch_byte_size) const;

  /**
   * Calculate size of result buffer which has to be 
   * allocated for a buffered result set, and later given to 
   * initReceiveBuffer() as 'buffer' argument.
   */
  static
  Uint32 result_bufsize(Uint32 batch_rows,
                        Uint32 batch_bytes,
                        Uint32 fragments,
                        const NdbRecord *result_record,
                        const Uint32* read_mask,
                        const NdbRecAttr *first_rec_attr,
                        Uint32 key_size,
                        bool read_range_no);
  /*
    Set up buffers for receiving TRANSID_AI and KEYINFO20 signals
    during a scan using NdbRecord.
  */
  void do_setup_ndbrecord(const NdbRecord *ndb_record,
                          char *row_buffer,
                          bool read_range_no, bool read_key_info);


  /**
   * Calculate size required for an 'unpacked' result row
   * where the current result row is stored. A buffer of this size is used
   * as 'row_buffer' argument to do_setup_ndbrecord().
   */
  static
  Uint32 ndbrecord_rowsize(const NdbRecord *ndb_record,
                           bool  read_range_no);

  int execKEYINFO20(Uint32 info, const Uint32* ptr, Uint32 len);
  int execTRANSID_AI(const Uint32* ptr, Uint32 len); 
  int execTCOPCONF(Uint32 len);
  int execSCANOPCONF(Uint32 tcPtrI, Uint32 len, Uint32 rows);

<<<<<<< HEAD
  /* Assist functions to execTRANSID_AI */
  const Uint32 * handle_extra_get_values(Uint32 & save_pos,
                                         Uint32 * aLength,
                                         const Uint32 *aDataPtr,
                                         Uint32 attrSize,
                                         bool isScan,
                                         Uint32 attrId,
                                         Uint32 origLength,
                                         bool & ndbrecord_part_done);
  const Uint32 * handle_attached_rec_attrs(Uint32 attrId,
                                           const Uint32 *aDataPtr,
                                           Uint32 origLength,
                                           Uint32 attrSize,
                                           Uint32 * aLength);

  /*
    We keep different state for old NdbRecAttr based operation and for
    new NdbRecord style operation.
  */
  bool m_using_ndb_record;

  /* members used for NdbRecord operation. */
  struct {
    const NdbRecord *m_ndb_record;
    /* Destination to receive next row into. */
    char *m_row_recv;
    /* Block of memory used to read all rows in a batch during scan. */
    char *m_row_buffer;
    /*
      Offsets between two rows in m_row_buffer.
      This can be different from m_ndb_record->m_row_size, as we sometimes
      store extra information after each row (range_no and keyinfo).
      For non-scan operations, this is set to zero.
    */
    Uint32 m_row_offset;
    /*
      m_read_range_no is true if we are storing the range_no at the end of
      each row during scans.
    */
    bool m_read_range_no;
  } m_record;

  class NdbRecAttr* theFirstRecAttr;
  class NdbRecAttr* theCurrentRecAttr;
=======
  /* Convert from packed transporter to NdbRecord / RecAttr format. */
  int unpackRow(const Uint32* ptr, Uint32 len, char* row); 
>>>>>>> 029ef3ff

  /* NdbRecord describing row layout expected by API */
  const NdbRecord *m_ndb_record;

  /* The (single) current row in 'unpacked' NdbRecord format */
  char *m_row_buffer;

  /* Block of memory used to buffer all rows in a batch during scan. */
  NdbReceiverBuffer *m_recv_buffer;

  /**
   * m_read_range_no & m_read_key_info is true if we are reading 
   * range / keyinfo as part of scans.
   */
  bool m_read_range_no;
  bool m_read_key_info;

  /**
   * Holds the list of RecAttr defined by getValue()
   * which to retrieve data into when a row is unpacked.
   * These RecAttr's are owner by this NdbReceiver and
   * terminated by ::release()
   */
  class NdbRecAttr* m_firstRecAttr;
  class NdbRecAttr* m_lastRecAttr; // A helper for getValue()

  /* Savepoint for unprocessed RecAttr data from current row. */
  const Uint32* m_rec_attr_data;
  Uint32        m_rec_attr_len;
  
  /*
    When an NdbReceiver is sitting in the NdbScanOperation::m_sent_receivers
    array, waiting to receive TRANSID_AI data from the kernel, its index into
    m_sent_receivers is stored in m_list_index, so that we can remove it when
    done without having to search for it.
  */
  Uint32 m_list_index;
  /*
    m_current_row holds the next row / key to be delivered to 
    the application.
  */
  Uint32 m_current_row;

  /*
    m_expected_result_length: Total number of 32-bit words of TRANSID_AI and
    KEYINFO20 data to receive. This is set to zero until SCAN_TABCONF has
    been received.
   */
  Uint32 m_expected_result_length;
  Uint32 m_received_result_length;

<<<<<<< HEAD
  bool hasResults() const { return m_result_rows > 0; }
  bool nextResult() const { return m_current_row < m_result_rows; }
  Uint32 receive_packed_recattr(NdbRecAttr**, Uint32 bmlen, 
                                const Uint32* aDataPtr, Uint32 aLength);
  Uint32 receive_packed_ndbrecord(Uint32 bmlen,
                                  const Uint32* aDataPtr);
  /* get_row() returns the next available row during NdbRecord scans. */
  const char *get_row();
  /*
    peek_row() returns the row pointer that get_row() will return on next call,
    without advancing the internal pointer.
    So two successive calls to peek_row() will return the same pointer, whereas
    two successive calls to get_row would return different pointers.
  */
  const char *peek_row() const;
  /* get_range_no() returns the range_no from the last returned row. */
=======
  /**
   * Unpack a packed stream of field values, whose presence and nullness
   * is indicated by a leading bitmap into a list of NdbRecAttr objects
   * Return the number of words read from the input stream.
   */
  static
  Uint32 unpackRecAttr(NdbRecAttr**, Uint32 bmlen, 
                       const Uint32* aDataPtr, Uint32 aLength);

  /**
   * Unpack a stream of field values, whose presence and nullness
   * is indicated by a leading bitmap, into an NdbRecord row.
   * Return the number of words consumed.
   */
  static
  Uint32 unpackNdbRecord(const NdbRecord *record, Uint32 bmlen,
                         const Uint32* aDataPtr,
                         char* row);

  /**
   * Handle a stream of field values, both 'READ_PACKED' and plain
   * unpacked fields, into a list of NdbRecAttr objects.
   * Return 0 on success, or -1 on error
   */
  static
  int handle_rec_attrs(NdbRecAttr* rec_attr_list,
                       const Uint32* aDataPtr,
                       Uint32 aLength);

  
  /**
   * Unpack data for the specified 'row' previously stored into
   * the 'buffer'. Handles both the row in NdbRecord format, and
   * the key recieved as KEYINFO, if present.
   */
  const char *unpackBuffer(const NdbReceiverBuffer *buffer, Uint32 row);

  /**
   * Result set is navigated either sequentialy or randomly to a 
   * specific row. The NdbRecord contents is then unpacked into 
   * 'm_row_buffer' and returned. KeyInfo, Range no and RecAttr
   * values may be retrieved by specific calls below.
   */
  const char *getRow(const NdbReceiverBuffer* buffer, Uint32 row);
  const char *getNextRow();

  /* Fetch the NdbRecord part of current row */
  const char *getCurrentRow() const { return m_row_buffer; }

  /* get_range_no() returns the range_no for current row. */
>>>>>>> 029ef3ff
  int get_range_no() const;

  /* Fetch keyinfo from KEYINFO20 signal for current row. */
  int get_keyinfo20(Uint32 & scaninfo, Uint32 & length,
                    const char * & data_ptr) const;

  /** Fetch RecAttr values for current row. */
  int get_AttrValues(NdbRecAttr* rec_attr_list) const;
};

#ifdef NDB_NO_DROPPED_SIGNAL
#include <stdlib.h>
#endif

inline
bool 
NdbReceiver::checkMagicNumber() const {
  bool retVal = (theMagicNumber == getMagicNumber());
#ifdef NDB_NO_DROPPED_SIGNAL
  if(!retVal){
    abort();
  }
#endif
  return retVal;
}

inline
<<<<<<< HEAD
Uint32
NdbReceiver::getMagicNumberFromObject() const
{
  return theMagicNumber;
}

inline
void
NdbReceiver::prepareSend(){
  /* Set pointers etc. to prepare for receiving the first row of the batch. */
  theMagicNumber = getMagicNumber();
  m_current_row = 0;
  m_result_rows = 0;
  m_received_result_length = 0;
  m_expected_result_length = 0;
  if (m_using_ndb_record)
  {
    if (m_type==NDB_SCANRECEIVER || m_type==NDB_QUERY_OPERATION)
      m_record.m_row_recv= m_record.m_row_buffer;
  }
  theCurrentRecAttr = theFirstRecAttr;
}

inline
=======
>>>>>>> 029ef3ff
int
NdbReceiver::execTCOPCONF(Uint32 len){
  const Uint32 tmp = m_received_result_length;
  m_expected_result_length = len;
#ifdef assert
  assert(!(tmp && !len));
#endif
  return ((bool)len ^ (bool)tmp ? 0 : 1);
}

#endif // DOXYGEN_SHOULD_SKIP_INTERNAL
#endif<|MERGE_RESOLUTION|>--- conflicted
+++ resolved
@@ -1,9 +1,5 @@
 /*
-<<<<<<< HEAD
-   Copyright (c) 2003, 2014, Oracle and/or its affiliates. All rights reserved.
-=======
    Copyright (c) 2003, 2015, Oracle and/or its affiliates. All rights reserved.
->>>>>>> 029ef3ff
 
    This program is free software; you can redistribute it and/or modify
    it under the terms of the GNU General Public License as published by
@@ -172,7 +168,6 @@
   int execTCOPCONF(Uint32 len);
   int execSCANOPCONF(Uint32 tcPtrI, Uint32 len, Uint32 rows);
 
-<<<<<<< HEAD
   /* Assist functions to execTRANSID_AI */
   const Uint32 * handle_extra_get_values(Uint32 & save_pos,
                                          Uint32 * aLength,
@@ -188,39 +183,8 @@
                                            Uint32 attrSize,
                                            Uint32 * aLength);
 
-  /*
-    We keep different state for old NdbRecAttr based operation and for
-    new NdbRecord style operation.
-  */
-  bool m_using_ndb_record;
-
-  /* members used for NdbRecord operation. */
-  struct {
-    const NdbRecord *m_ndb_record;
-    /* Destination to receive next row into. */
-    char *m_row_recv;
-    /* Block of memory used to read all rows in a batch during scan. */
-    char *m_row_buffer;
-    /*
-      Offsets between two rows in m_row_buffer.
-      This can be different from m_ndb_record->m_row_size, as we sometimes
-      store extra information after each row (range_no and keyinfo).
-      For non-scan operations, this is set to zero.
-    */
-    Uint32 m_row_offset;
-    /*
-      m_read_range_no is true if we are storing the range_no at the end of
-      each row during scans.
-    */
-    bool m_read_range_no;
-  } m_record;
-
-  class NdbRecAttr* theFirstRecAttr;
-  class NdbRecAttr* theCurrentRecAttr;
-=======
   /* Convert from packed transporter to NdbRecord / RecAttr format. */
   int unpackRow(const Uint32* ptr, Uint32 len, char* row); 
->>>>>>> 029ef3ff
 
   /* NdbRecord describing row layout expected by API */
   const NdbRecord *m_ndb_record;
@@ -272,24 +236,6 @@
   Uint32 m_expected_result_length;
   Uint32 m_received_result_length;
 
-<<<<<<< HEAD
-  bool hasResults() const { return m_result_rows > 0; }
-  bool nextResult() const { return m_current_row < m_result_rows; }
-  Uint32 receive_packed_recattr(NdbRecAttr**, Uint32 bmlen, 
-                                const Uint32* aDataPtr, Uint32 aLength);
-  Uint32 receive_packed_ndbrecord(Uint32 bmlen,
-                                  const Uint32* aDataPtr);
-  /* get_row() returns the next available row during NdbRecord scans. */
-  const char *get_row();
-  /*
-    peek_row() returns the row pointer that get_row() will return on next call,
-    without advancing the internal pointer.
-    So two successive calls to peek_row() will return the same pointer, whereas
-    two successive calls to get_row would return different pointers.
-  */
-  const char *peek_row() const;
-  /* get_range_no() returns the range_no from the last returned row. */
-=======
   /**
    * Unpack a packed stream of field values, whose presence and nullness
    * is indicated by a leading bitmap into a list of NdbRecAttr objects
@@ -340,7 +286,6 @@
   const char *getCurrentRow() const { return m_row_buffer; }
 
   /* get_range_no() returns the range_no for current row. */
->>>>>>> 029ef3ff
   int get_range_no() const;
 
   /* Fetch keyinfo from KEYINFO20 signal for current row. */
@@ -368,7 +313,6 @@
 }
 
 inline
-<<<<<<< HEAD
 Uint32
 NdbReceiver::getMagicNumberFromObject() const
 {
@@ -376,25 +320,6 @@
 }
 
 inline
-void
-NdbReceiver::prepareSend(){
-  /* Set pointers etc. to prepare for receiving the first row of the batch. */
-  theMagicNumber = getMagicNumber();
-  m_current_row = 0;
-  m_result_rows = 0;
-  m_received_result_length = 0;
-  m_expected_result_length = 0;
-  if (m_using_ndb_record)
-  {
-    if (m_type==NDB_SCANRECEIVER || m_type==NDB_QUERY_OPERATION)
-      m_record.m_row_recv= m_record.m_row_buffer;
-  }
-  theCurrentRecAttr = theFirstRecAttr;
-}
-
-inline
-=======
->>>>>>> 029ef3ff
 int
 NdbReceiver::execTCOPCONF(Uint32 len){
   const Uint32 tmp = m_received_result_length;
