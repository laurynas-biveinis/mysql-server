/* Copyright (C) 2003 MySQL AB

   This program is free software; you can redistribute it and/or modify
   it under the terms of the GNU General Public License as published by
   the Free Software Foundation; version 2 of the License.

   This program is distributed in the hope that it will be useful,
   but WITHOUT ANY WARRANTY; without even the implied warranty of
   MERCHANTABILITY or FITNESS FOR A PARTICULAR PURPOSE.  See the
   GNU General Public License for more details.

   You should have received a copy of the GNU General Public License
   along with this program; if not, write to the Free Software
   Foundation, Inc., 59 Temple Place, Suite 330, Boston, MA  02111-1307  USA */

#ifndef NdbTransaction_H
#define NdbTransaction_H

#include <ndb_types.h>
#include "NdbError.hpp"
#include "NdbDictionary.hpp"
#include "Ndb.hpp"
#include "NdbOperation.hpp"

class NdbTransaction;
class NdbOperation;
class NdbScanOperation;
class NdbIndexScanOperation;
class NdbIndexOperation;
class NdbApiSignal;
class Ndb;
class NdbBlob;

#ifndef DOXYGEN_SHOULD_SKIP_INTERNAL
// to be documented later
/**
 * NdbAsynchCallback functions are used when executing asynchronous 
 * transactions (using NdbTransaction::executeAsynchPrepare, or 
 * NdbTransaction::executeAsynch).
 * The functions are called when the execute has finished.
 * See @ref secAsync for more information.
 */
typedef void (* NdbAsynchCallback)(int, NdbTransaction*, void*);
#endif

#ifndef DOXYGEN_SHOULD_SKIP_INTERNAL
enum AbortOption {
  DefaultAbortOption = NdbOperation::DefaultAbortOption,
  CommitIfFailFree = NdbOperation::AbortOnError,         
  TryCommit = NdbOperation::AbortOnError,
  AbortOnError= NdbOperation::AbortOnError,
  CommitAsMuchAsPossible = NdbOperation::AO_IgnoreError,
  AO_IgnoreError= NdbOperation::AO_IgnoreError
};
enum ExecType { 
  NoExecTypeDef = -1,
  Prepare,
  NoCommit,
  Commit,
  Rollback
};
#endif

/**
 * @class NdbTransaction
 * @brief Represents a transaction.
 *
 * A transaction (represented by an NdbTransaction object) 
 * belongs to an Ndb object and is created using 
 * Ndb::startTransaction().
 * A transaction consists of a list of operations 
 * (represented by NdbOperation, NdbScanOperation, NdbIndexOperation,
 *  and NdbIndexScanOperation objects). 
 * Each operation access exactly one table.
 *
 * After getting the NdbTransaction object, 
 * the first step is to get (allocate) an operation given the table name using
 * one of the methods getNdbOperation(), getNdbScanOperation(),
 * getNdbIndexOperation(), or getNdbIndexScanOperation().
 * Then the operation is defined. 
 * Several operations can be defined on the same 
 * NdbTransaction object, they will in that case be executed in parallell.
 * When all operations are defined, the execute()
 * method sends them to the NDB kernel for execution.
 *
 * The execute() method returns when the NDB kernel has 
 * completed execution of all operations defined before the call to 
 * execute(). All allocated operations should be properly defined 
 * before calling execute().
 *
 * A call to execute() uses one out of three types of execution:
 *  -# NdbTransaction::NoCommit  Executes operations without committing them.
 *  -# NdbTransaction::Commit    Executes remaining operation and commits the 
 *        	           complete transaction
 *  -# NdbTransaction::Rollback  Rollbacks the entire transaction.
 *
 * execute() is equipped with an extra error handling parameter. 
 * There are two alternatives:
 * -# NdbTransaction::AbortOnError (default).
 *    The transaction is aborted if there are any error during the
 *    execution
 * -# NdbTransaction::AO_IgnoreError
 *    Continue execution of transaction even if operation fails
 *
 */

/* FUTURE IMPLEMENTATION:
 * Later a prepare mode will be added when Ndb supports Prepare-To-Commit
 * The NdbTransaction can deliver the Transaction Id of the transaction.
 * After committing a transaction it is also possible to retrieve the 
 * global transaction checkpoint which the transaction was put in.
 *
 * FUTURE IMPLEMENTATION:
 * There are three methods for acquiring the NdbOperation. 
 * -# The first method is the normal where a table name is
 *    provided. In this case the primary key must be supplied through
 *    the use of the NdbOperation::equal methods on the NdbOperation object.
 * -# The second method provides the tuple identity of the tuple to be
 *    read.  The tuple identity contains a table identifier and will
 *    thus be possible to use to ensure the attribute names provided
 *    are correct.  If an object-oriented layer is put on top of NDB
 *    Cluster it is essential that all tables derived from a base
 *    class has the same attributes with the same type and the same
 *    name. Thus the application can use the tuple identity and need
 *    not known the table of the tuple.  As long as the table is
 *    derived from the known base class everything is ok.
 *    It is not possible to provide any primary key since it is 
 *    already supplied with the call to NdbTransaction::getNdbOperation. 
 * -# The third method is used when a scanned tuple is to be transferred to 
 *    another transaction. In this case it is not possible to define the 
 *    primary key since it came along from the scanned tuple.
 *
 */

class NdbTransaction
{
#ifndef DOXYGEN_SHOULD_SKIP_INTERNAL
  friend class Ndb;
  friend class NdbOperation;
  friend class NdbScanOperation;
  friend class NdbIndexOperation;
  friend class NdbIndexScanOperation;
  friend class NdbBlob;
  friend class ha_ndbcluster;
#endif

public:

  /**
   * Execution type of transaction
   */
  enum ExecType {
#ifndef DOXYGEN_SHOULD_SKIP_INTERNAL
    NoExecTypeDef=
    ::NoExecTypeDef,            ///< Erroneous type (Used for debugging only)
    Prepare= ::Prepare,         ///< <i>Missing explanation</i>
#endif
    NoCommit=                   ///< Execute the transaction as far as it has
                                ///< been defined, but do not yet commit it
#ifndef DOXYGEN_SHOULD_SKIP_INTERNAL
    ::NoCommit
#endif
    ,Commit=                    ///< Execute and try to commit the transaction
#ifndef DOXYGEN_SHOULD_SKIP_INTERNAL
    ::Commit
#endif
    ,Rollback                   ///< Rollback transaction
#ifndef DOXYGEN_SHOULD_SKIP_INTERNAL
    = ::Rollback
#endif
  };

#ifndef DOXYGEN_SHOULD_SKIP_DEPRECATED
  /**
   * Get an NdbOperation for a table.
   * Note that the operation has to be defined before it is executed.
   *
   * @note All operations within the same transaction need to 
   *       be initialized with this method.
   * 
   * @param  aTableName   The table name.
   * @return  Pointer to an NdbOperation object if successful, otherwise NULL.
   */
  NdbOperation* getNdbOperation(const char* aTableName);
#endif

  /**
   * Get an NdbOperation for a table.
   * Note that the operation has to be defined before it is executed.
   *
   * @note All operations within the same transaction need to 
   *       be initialized with this method.
   * 
   * @param  aTable  
   *         A table object (fetched by NdbDictionary::Dictionary::getTable)
   * @return  Pointer to an NdbOperation object if successful, otherwise NULL.
   */
  NdbOperation* getNdbOperation(const NdbDictionary::Table * aTable);

#ifndef DOXYGEN_SHOULD_SKIP_DEPRECATED
  /**
   * Get an operation from NdbScanOperation idlelist and 
   * get the NdbTransaction object which
   * was fetched by startTransaction pointing to this operation.
   *
   * @param  aTableName  The table name.
   * @return pointer to an NdbOperation object if successful, otherwise NULL
   */
  NdbScanOperation* getNdbScanOperation(const char* aTableName);
#endif

  /**
   * Get an operation from NdbScanOperation idlelist and 
   * get the NdbTransaction object which
   * was fetched by startTransaction pointing to this operation.
   *
   * @param  aTable  
   *         A table object (fetched by NdbDictionary::Dictionary::getTable)
   * @return pointer to an NdbOperation object if successful, otherwise NULL
   */
  NdbScanOperation* getNdbScanOperation(const NdbDictionary::Table * aTable);

#ifndef DOXYGEN_SHOULD_SKIP_DEPRECATED
  /**
   * Get an operation from NdbIndexScanOperation idlelist and 
   * get the NdbTransaction object which
   * was fetched by startTransaction pointing to this operation.
   *
   * @param  anIndexName  The index name.
   * @param  aTableName  The table name.
   * @return pointer to an NdbOperation object if successful, otherwise NULL
   */
  NdbIndexScanOperation* getNdbIndexScanOperation(const char* anIndexName,
						  const char* aTableName);
  NdbIndexScanOperation* getNdbIndexScanOperation
  (const NdbDictionary::Index *anIndex, const NdbDictionary::Table *aTable);
#endif
  
  /**
   * Get an operation from NdbIndexScanOperation idlelist and 
   * get the NdbTransaction object which
   * was fetched by startTransaction pointing to this operation.
   *
   * @param  anIndex  
             An index object (fetched by NdbDictionary::Dictionary::getIndex).
   * @return pointer to an NdbOperation object if successful, otherwise NULL
   */
  NdbIndexScanOperation* getNdbIndexScanOperation
  (const NdbDictionary::Index *anIndex);
  
#ifndef DOXYGEN_SHOULD_SKIP_DEPRECATED
  /**
   * Get an operation from NdbIndexOperation idlelist and 
   * get the NdbTransaction object that
   * was fetched by startTransaction pointing to this operation.
   *
   * @param   anIndexName   The index name (as created by createIndex).
   * @param   aTableName    The table name.
   * @return                Pointer to an NdbIndexOperation object if 
   *                        successful, otherwise NULL
   */
  NdbIndexOperation* getNdbIndexOperation(const char*  anIndexName,
                                          const char*  aTableName);
  NdbIndexOperation* getNdbIndexOperation(const NdbDictionary::Index *anIndex,
					  const NdbDictionary::Table *aTable);
#endif

  /**
   * Get an operation from NdbIndexOperation idlelist and 
   * get the NdbTransaction object that
   * was fetched by startTransaction pointing to this operation.
   *
   * @param   anIndex
   *          An index object (fetched by NdbDictionary::Dictionary::getIndex).
   * @return              Pointer to an NdbIndexOperation object if 
   *                      successful, otherwise NULL
   */
  NdbIndexOperation* getNdbIndexOperation(const NdbDictionary::Index *anIndex);

  /** 
   * @name Execute Transaction
   * @{
   */

  /**
   * Executes transaction.
   *
   * @param execType     Execution type:<br>
   *                     ExecType::NoCommit executes operations without 
   *                                        committing them.<br>
   *                     ExecType::Commit  executes remaining operations and 
   *                                       commits the complete transaction.<br>
   *                     ExecType::Rollback rollbacks the entire transaction.
   * @param abortOption  Handling of error while excuting
   *                     AbortOnError - Abort transaction if an operation fail
   *                     IgnoreError  - Accept failing operations
   * @param force        When operations should be sent to NDB Kernel.
   *                     (See @ref secAdapt.)
   *                     - 0: non-force, adaptive algorithm notices it 
   *                          (default); 
   *                     - 1: force send, adaptive algorithm notices it; 
   *                     - 2: non-force, adaptive algorithm do not notice 
   *                          the send.
   * @return 0 if successful otherwise -1.
   */
  int execute(ExecType execType,
	      NdbOperation::AbortOption = NdbOperation::DefaultAbortOption,
	      int force = 0 );
#ifndef DOXYGEN_SHOULD_SKIP_DEPRECATED
  int execute(::ExecType execType,
	      ::AbortOption abortOption = ::DefaultAbortOption,
	      int force = 0 ) {
    return execute ((ExecType)execType,
		    (NdbOperation::AbortOption)abortOption,
		    force); }
#endif

#ifndef DOXYGEN_SHOULD_SKIP_INTERNAL
  // to be documented later
  /**
   * Prepare an asynchronous transaction.
   *
   * See @ref secAsync for more information on
   * how to use this method.
   *
   * @param execType   Execution type:<br>
   *        ExecType::NoCommit executes operations without committing them.<br>
   *        ExecType::Commit   executes remaining operations and commits the 
   *                           complete transaction.<br>
   *        ExecType::Rollback rollbacks the entire transaction.
   * @param callback       A callback method.  This method gets 
   *                        called when the transaction has been 
   *                        executed.  See @ref ndbapi_async1.cpp 
   *                        for an example on how to specify and use 
   *                        a callback method.
   * @param anyObject       A void pointer.  This pointer is forwarded to the 
   *                        callback method and can be used to give 
   *                        the callback method some data to work on.
   *                        It is up to the application programmer 
   *                        to decide on the use of this pointer.
   * @param abortOption     see @ref execute
   */
  void executeAsynchPrepare(ExecType          execType,
			    NdbAsynchCallback callback,
			    void*             anyObject,
			    NdbOperation::AbortOption = NdbOperation::DefaultAbortOption);
#ifndef DOXYGEN_SHOULD_SKIP_DEPRECATED
  void executeAsynchPrepare(::ExecType       execType,
			    NdbAsynchCallback callback,
			    void*             anyObject,
			    ::AbortOption ao = ::DefaultAbortOption) {
    executeAsynchPrepare((ExecType)execType, callback, anyObject,
			 (NdbOperation::AbortOption)ao); }
#endif

  /**
   * Prepare and send an asynchronous transaction.
   *
   * This method perform the same action as 
   * NdbTransaction::executeAsynchPrepare
   * but also sends the operations to the NDB kernel.
   *
   * See NdbTransaction::executeAsynchPrepare for information
   * about the parameters of this method.
   *
   * See @ref secAsync for more information on
   * how to use this method.
   */
  void executeAsynch(ExecType            aTypeOfExec,
		     NdbAsynchCallback   aCallback,
		     void*               anyObject,
<<<<<<< HEAD
		     NdbOperation::AbortOption = NdbOperation::DefaultAbortOption);
=======
                     AbortOption abortOption = AbortOnError,
                     int forceSend= 0);
>>>>>>> 004e4b72
#ifndef DOXYGEN_SHOULD_SKIP_DEPRECATED
  void executeAsynch(::ExecType         aTypeOfExec,
		     NdbAsynchCallback   aCallback,
		     void*               anyObject,
<<<<<<< HEAD
		     ::AbortOption abortOption= ::DefaultAbortOption)
  { executeAsynch((ExecType)aTypeOfExec, aCallback, anyObject,
		  (NdbOperation::AbortOption)abortOption); }
=======
                     ::AbortOption abortOption= ::AbortOnError,
                     int forceSend= 0)
  { executeAsynch((ExecType)aTypeOfExec, aCallback, anyObject,
		  (AbortOption)abortOption, forceSend); }
>>>>>>> 004e4b72
#endif
#endif
  /**
   * Refresh
   * Update timeout counter of this transaction 
   * in the database. If you want to keep the transaction 
   * active in the database longer than the
   * transaction abort timeout.
   * @note It's not advised to take a lock on a record and keep it
   *       for a extended time since this can impact other transactions.
   *
   */
  int refresh();

  /**
   * Close transaction
   *
   * @note Equivalent to to calling Ndb::closeTransaction()
   */
#ifndef DOXYGEN_SHOULD_SKIP_INTERNAL
  /**
   * @note It is not allowed to call NdbTransaction::close after sending the
   *       transaction asynchronously before the callback method has 
   * 	   been called.
   *       (The application should keep track of the number of 
   *       outstanding transactions and wait until all of them 
   *       has completed before calling NdbTransaction::close).
   *       If the transaction is not committed it will be aborted.
   */
#endif
  void close();

#ifndef DOXYGEN_SHOULD_SKIP_INTERNAL
  /**
   * Restart transaction
   *
   *   Once a transaction has been completed successfully
   *     it can be started again wo/ calling closeTransaction/startTransaction
   *
   *  @note This method also releases completed operations
   *
   *  @note This method does not close open scans, 
   *        c.f. NdbScanOperation::close()
   *
   *  @note This method can only be called _directly_ after commit
   *        and only if commit is successful
   */
  int restart();
#endif

  /** @} *********************************************************************/

  /** 
   * @name Meta Information
   * @{
   */

  /**
   * Get global checkpoint identity (GCI) of transaction.
   *
   * Each committed transaction belong to a GCI.  
   * The log for the committed transaction is saved on 
   * disk when a global checkpoint occurs.
   * 
   * Whether or not the global checkpoint with this GCI has been 
   * saved on disk or not cannot be determined by this method.
   *
   * By comparing the GCI of a transaction with the value 
   * last GCI restored in a restarted NDB Cluster one can determine
   * whether the transaction was restored or not.
   *
   * @note Global Checkpoint Identity is undefined for scan transactions 
   *       (This is because no updates are performed in scan transactions.)
   *
   * @return GCI of transaction or -1 if GCI is not available.
   *         (Note that there has to be an NdbTransaction::execute call 
   *         with Ndb::Commit for the GCI to be available.)
   */
  int		getGCI();
			
  /**
   * Get transaction identity.
   *
   * @return  Transaction id.
   */
  Uint64	getTransactionId();

  /**
   * The commit status of the transaction.
   */
  enum CommitStatusType { 
    NotStarted,                   ///< Transaction not yet started
    Started,                      ///< <i>Missing explanation</i>
    Committed,                    ///< Transaction has been committed
    Aborted,                      ///< Transaction has been aborted
    NeedAbort                     ///< <i>Missing explanation</i>
  };

  /**
   * Get the commit status of the transaction.
   *
   * @return  The commit status of the transaction
   */
  CommitStatusType commitStatus();

  /** @} *********************************************************************/

  /** 
   * @name Error Handling
   * @{
   */

  /**
   * Get error object with information about the latest error.
   *
   * @return An error object with information about the latest error.
   */
  const NdbError & getNdbError() const;

  /**
   * Get the latest NdbOperation which had an error. 
   * This method is used on the NdbTransaction object to find the
   * NdbOperation causing an error.  
   * To find more information about the
   * actual error, use method NdbOperation::getNdbError()
   * on the returned NdbOperation object.
   *
   * @return The NdbOperation causing the latest error.
   */
  NdbOperation*	getNdbErrorOperation();

  /** 
   * Get the method number where the latest error occured.
   * 
   * @return Line number where latest error occured.
   */
  int getNdbErrorLine();

  /**
   * Get completed (i.e. executed) operations of a transaction
   *
   * This method should only be used <em>after</em> a transaction 
   * has been executed.  
   * - NdbTransaction::getNextCompletedOperation(NULL) returns the
   *   first NdbOperation object.
   * - NdbTransaction::getNextCompletedOperation(op) returns the
   *   NdbOperation object defined after the NdbOperation "op".
   * 
   * This method is typically used to fetch all NdbOperation:s of 
   * a transaction to check for errors (use NdbOperation::getNdbError 
   * to fetch the NdbError object of an NdbOperation).
   * 
   * @note This method should only be used after the transaction has been 
   *       executed and before the transaction has been closed.
   * 
   * @param   op Operation, NULL means get first operation
   * @return  Operation "after" op
   */
  const NdbOperation * getNextCompletedOperation(const NdbOperation * op)const;

#ifndef DOXYGEN_SHOULD_SKIP_INTERNAL
  const NdbOperation* getFirstDefinedOperation()const{return theFirstOpInList;}
  const NdbOperation* getLastDefinedOperation()const{return theLastOpInList;}

  /** @} *********************************************************************/

  /**
   * Execute the transaction in NoCommit mode if there are any not-yet
   * executed blob part operations of given types.  Otherwise do
   * nothing.  The flags argument is bitwise OR of (1 << optype) where
   * optype comes from NdbOperation::OperationType.  Only the basic PK
   * ops are used (read, insert, update, delete).
   */
  int executePendingBlobOps(Uint8 flags = 0xFF);

  /**
   * Get nodeId of TC for this transaction
   */
  Uint32 getConnectedNodeId(); // Get Connected node id
#endif

private:						
  /**
   * Release completed operations
   */
  void releaseCompletedOperations();

  typedef Uint64 TimeMillis_t;
  /**************************************************************************
   *	These methods are service methods to other classes in the NDBAPI.   *
   **************************************************************************/
 
  /**************************************************************************
   *	These are the create and delete methods of this class.              *
   **************************************************************************/
  NdbTransaction(Ndb* aNdb); 
  ~NdbTransaction();

  int init();           // Initialize connection object for new transaction

  int executeNoBlobs(ExecType execType, 
	             NdbOperation::AbortOption = NdbOperation::DefaultAbortOption,
	             int force = 0 );
  
  /**
   * Set Connected node id 
   * and sequence no
   */
  void setConnectedNodeId( Uint32 nodeId, Uint32 sequence); 

  void		setMyBlockReference( int );	  // Set my block refrerence
  void		setTC_ConnectPtr( Uint32 );	  // Sets TC Connect pointer
  int		getTC_ConnectPtr();		  // Gets TC Connect pointer
  void          setBuddyConPtr(Uint32);           // Sets Buddy Con Ptr
  Uint32        getBuddyConPtr();                 // Gets Buddy Con Ptr
  NdbTransaction* next();			  // Returns the next pointer
  void		next(NdbTransaction*);		  // Sets the next pointer

  enum ConStatusType { 
    NotConnected,
    Connecting,
    Connected,
    DisConnecting,
    ConnectFailure
  };
  ConStatusType Status();                 // Read the status information
  void		Status(ConStatusType);	  // Set the status information

  Uint32        get_send_size();                  // Get size to send
  void          set_send_size(Uint32);            // Set size to send;
  
  int  receiveDIHNDBTAMPER(NdbApiSignal* anApiSignal);
  int  receiveTCSEIZECONF(NdbApiSignal* anApiSignal); 
  int  receiveTCSEIZEREF(NdbApiSignal* anApiSignal);	
  int  receiveTCRELEASECONF(NdbApiSignal* anApiSignal);	
  int  receiveTCRELEASEREF(NdbApiSignal* anApiSignal);	
  int  receiveTC_COMMITCONF(const class TcCommitConf *);
  int  receiveTCKEYCONF(const class TcKeyConf *, Uint32 aDataLength);
  int  receiveTCKEY_FAILCONF(const class TcKeyFailConf *);
  int  receiveTCKEY_FAILREF(NdbApiSignal* anApiSignal);
  int  receiveTC_COMMITREF(NdbApiSignal* anApiSignal);		    	
  int  receiveTCROLLBACKCONF(NdbApiSignal* anApiSignal); // Rec TCPREPARECONF ?
  int  receiveTCROLLBACKREF(NdbApiSignal* anApiSignal);  // Rec TCPREPAREREF ?
  int  receiveTCROLLBACKREP(NdbApiSignal* anApiSignal);
  int  receiveTCINDXCONF(const class TcIndxConf *, Uint32 aDataLength);
  int  receiveTCINDXREF(NdbApiSignal*);
  int  receiveSCAN_TABREF(NdbApiSignal*);
  int  receiveSCAN_TABCONF(NdbApiSignal*, const Uint32*, Uint32 len);

  int 	doSend();	                // Send all operations
  int 	sendROLLBACK();	                // Send of an ROLLBACK
  int 	sendTC_HBREP();                 // Send a TCHBREP signal;
  int 	sendCOMMIT();                   // Send a TC_COMMITREQ signal;
  void	setGCI(int GCI);		// Set the global checkpoint identity
 
  int	OpCompleteFailure(NdbOperation*);
  int	OpCompleteSuccess();
  void	CompletedOperations();	        // Move active ops to list of completed
 
  void	OpSent();			// Operation Sent with success
  
  // Free connection related resources and close transaction
  void		release();              

  // Release all operations in connection
  void		releaseOperations();	

  // Release all cursor operations in connection
  void releaseOps(NdbOperation*);	
  void releaseScanOperations(NdbIndexScanOperation*);	
  bool releaseScanOperation(NdbIndexScanOperation** listhead,
			    NdbIndexScanOperation** listtail,
			    NdbIndexScanOperation* op);
  void releaseExecutedScanOperation(NdbIndexScanOperation*);
  
  // Set the transaction identity of the transaction
  void		setTransactionId(Uint64 aTransactionId);

  // Indicate something went wrong in the definition phase
  void		setErrorCode(int anErrorCode);		

  // Indicate something went wrong in the definition phase
  void		setOperationErrorCode(int anErrorCode);	

  // Indicate something went wrong in the definition phase
  void		setOperationErrorCodeAbort(int anErrorCode, int abortOption = -1);

  int		checkMagicNumber();		       // Verify correct object
  NdbOperation* getNdbOperation(const class NdbTableImpl* aTable,
                                NdbOperation* aNextOp = 0);
  NdbIndexScanOperation* getNdbScanOperation(const class NdbTableImpl* aTable);
  NdbIndexOperation* getNdbIndexOperation(const class NdbIndexImpl* anIndex, 
                                          const class NdbTableImpl* aTable,
                                          NdbOperation* aNextOp = 0);
  NdbIndexScanOperation* getNdbIndexScanOperation(const NdbIndexImpl* index,
						  const NdbTableImpl* table);
  
  void		handleExecuteCompletion();
  
  /****************************************************************************
   * These are the private variables of this class.
   ****************************************************************************/

  Uint32 ptr2int();
  Uint32 theId;

  // Keeps track of what the send method should do.
  enum SendStatusType { 
    NotInit,  
    InitState,  
    sendOperations,  
    sendCompleted, 
    sendCOMMITstate, 
    sendABORT, 
    sendABORTfail, 
    sendTC_ROLLBACK,  
    sendTC_COMMIT, 
    sendTC_OP       
  };
  SendStatusType theSendStatus; 
  NdbAsynchCallback  theCallbackFunction;    // Pointer to the callback function
  void*              theCallbackObject;      // The callback object pointer
  Uint32             theTransArrayIndex;     // Current index in a transaction 
                                             // array for this object
  TimeMillis_t       theStartTransTime;      // Start time of the transaction

  NdbError theError;	      	// Errorcode on transaction
  int	   theErrorLine;	// Method number of last error in NdbOperation
  NdbOperation*	theErrorOperation; // The NdbOperation where the error occurred

  Ndb* 		theNdb;			     // Pointer to Ndb object	   
  NdbTransaction* theNext;	      	     // Next pointer. Used in idle list.

  NdbOperation*	theFirstOpInList;	    // First operation in defining list.
  NdbOperation*	theLastOpInList;	    // Last operation in defining list.

  NdbOperation*	theFirstExecOpInList;	    // First executing operation in list
  NdbOperation*	theLastExecOpInList;	    // Last executing operation in list.


  NdbOperation*	theCompletedFirstOp;	    // First & last operation in completed 
  NdbOperation*	theCompletedLastOp;         // operation list.

  Uint32	theNoOfOpSent;				// How many operations have been sent	    
  Uint32	theNoOfOpCompleted;			// How many operations have completed
  Uint32	theMyRef;				// Our block reference		
  Uint32	theTCConPtr;				// Transaction Co-ordinator connection pointer.
  Uint64	theTransactionId;			// theTransactionId of the transaction
  Uint32	theGlobalCheckpointId;			// The gloabl checkpoint identity of the transaction
  Uint64 *p_latest_trans_gci;                           // Reference to latest gci for connection
  ConStatusType	theStatus;				// The status of the connection		
  enum CompletionStatus { 
    NotCompleted,
    CompletedSuccess,
    CompletedFailure,
    DefinitionFailure
  } theCompletionStatus;	  // The Completion status of the transaction
  CommitStatusType theCommitStatus;			// The commit status of the transaction
  Uint32	theMagicNumber;				// Magic Number to verify correct object

  Uint32	thePriority;				// Transaction Priority

  enum ReturnType {  ReturnSuccess,  ReturnFailure };
  ReturnType    theReturnStatus;			// Did we have any read/update/delete failing
							// to find the tuple.
  bool theTransactionIsStarted; 
  bool theInUseState;
  bool theSimpleState;

  enum ListState {  
    NotInList, 
    InPreparedList, 
    InSendList, 
    InCompletedList 
  } theListState;

  Uint32 theDBnode;       // The database node we are connected to  
  Uint32 theNodeSequence; // The sequence no of the db node
  bool theReleaseOnClose;

  /**
   * handle transaction spanning
   *   multiple TC/db nodes
   *
   * 1) Bitmask with used nodes
   * 2) Bitmask with nodes failed during op
   */
  Uint32 m_db_nodes[2];
  Uint32 m_failed_db_nodes[2];
  
  int report_node_failure(Uint32 id);

  // Scan operations
  bool m_waitForReply;     
  NdbIndexScanOperation* m_theFirstScanOperation;
  NdbIndexScanOperation* m_theLastScanOperation;
  
  NdbIndexScanOperation* m_firstExecutedScanOp;

  // Scan operations
  // The operation actually performing the scan
  NdbScanOperation* theScanningOp; 
  Uint32 theBuddyConPtr;
  // optim: any blobs
  bool theBlobFlag;
  Uint8 thePendingBlobOps;
  inline bool hasBlobOperation() { return theBlobFlag; }

  static void sendTC_COMMIT_ACK(class TransporterFacade *, NdbApiSignal *,
				Uint32 transId1, Uint32 transId2, 
				Uint32 aBlockRef);

  void completedFail(const char * s);
#ifdef VM_TRACE
  void printState();
#endif
  bool checkState_TransId(const Uint32 * transId) const;

  void remove_list(NdbOperation*& head, NdbOperation*);
  void define_scan_op(NdbIndexScanOperation*);

  friend class HugoOperations;
  friend struct Ndb_free_list_t<NdbTransaction>;
};

#ifndef DOXYGEN_SHOULD_SKIP_INTERNAL

inline
Uint32
NdbTransaction::get_send_size()
{
  return 0;
}

inline
void
NdbTransaction::set_send_size(Uint32 send_size)
{
  return;
}

#ifdef NDB_NO_DROPPED_SIGNAL
#include <stdlib.h>
#endif

inline
int
NdbTransaction::checkMagicNumber()
{
  if (theMagicNumber == 0x37412619)
    return 0;
  else {
#ifdef NDB_NO_DROPPED_SIGNAL
    abort();
#endif
    return -1;
  }
}

inline
bool
NdbTransaction::checkState_TransId(const Uint32 * transId) const {
  const Uint32 tTmp1 = transId[0];
  const Uint32 tTmp2 = transId[1];
  Uint64 tRecTransId = (Uint64)tTmp1 + ((Uint64)tTmp2 << 32);
  bool b = theStatus == Connected && theTransactionId == tRecTransId;
  return b;
}

/************************************************************************************************
void setTransactionId(Uint64 aTransactionId);

Remark:        Set the transaction identity. 
************************************************************************************************/
inline
void
NdbTransaction::setTransactionId(Uint64 aTransactionId)
{
  theTransactionId = aTransactionId;
}

inline
void			
NdbTransaction::setConnectedNodeId(Uint32 aNode, Uint32 aSequenceNo)
{
  theDBnode = aNode;
  theNodeSequence = aSequenceNo;
}	
/******************************************************************************
int getConnectedNodeId();

Return Value:	Return  theDBnode.
Remark:         Get Connected node id. 
******************************************************************************/
inline
Uint32			
NdbTransaction::getConnectedNodeId()
{
  return theDBnode;
}	
/******************************************************************************
void setMyBlockReference(int aBlockRef);

Parameters:     aBlockRef: The block refrerence.
Remark:         Set my block refrerence. 
******************************************************************************/
inline
void			
NdbTransaction::setMyBlockReference(int aBlockRef)	
{
  theMyRef = aBlockRef;
}
/******************************************************************************
void  setTC_ConnectPtr(Uint32 aTCConPtr);

Parameters:     aTCConPtr: The connection pointer.
Remark:         Sets TC Connect pointer. 
******************************************************************************/
inline
void			
NdbTransaction::setTC_ConnectPtr(Uint32 aTCConPtr)
{
  theTCConPtr = aTCConPtr;
}

/******************************************************************************
int  getTC_ConnectPtr();

Return Value:	Return  theTCConPtr.
Remark:         Gets TC Connect pointer. 
******************************************************************************/
inline
int			
NdbTransaction::getTC_ConnectPtr()
{
  return theTCConPtr;
}

inline
void
NdbTransaction::setBuddyConPtr(Uint32 aBuddyConPtr)
{
  theBuddyConPtr = aBuddyConPtr;
}

inline
Uint32 NdbTransaction::getBuddyConPtr()
{
  return theBuddyConPtr;
}

/******************************************************************************
NdbTransaction* next();

inline
void
NdbTransaction::setBuddyConPtr(Uint32 aBuddyConPtr)
{
  theBuddyConPtr = aBuddyConPtr;
}

inline
Uint32 NdbTransaction::getBuddyConPtr()
{
  return theBuddyConPtr;
}

Return Value:	Return  next pointer to NdbTransaction object.
Remark:         Get the next pointer. 
******************************************************************************/
inline
NdbTransaction*
NdbTransaction::next()
{
  return theNext;
}

/******************************************************************************
void next(NdbTransaction aTransaction);

Parameters:     aTransaction: The connection object. 
Remark:         Sets the next pointer. 
******************************************************************************/
inline
void
NdbTransaction::next(NdbTransaction* aTransaction)
{
  theNext = aTransaction;
}

/******************************************************************************
ConStatusType  Status();

Return Value    Return the ConStatusType.	
Parameters:     aStatus:  The status.
Remark:         Sets Connect status. 
******************************************************************************/
inline
NdbTransaction::ConStatusType			
NdbTransaction::Status()
{
  return theStatus;
}

/******************************************************************************
void  Status(ConStatusType aStatus);

Parameters:     aStatus: The status.
Remark:         Sets Connect status. 
******************************************************************************/
inline
void			
NdbTransaction::Status( ConStatusType aStatus )
{
  theStatus = aStatus;
}


/******************************************************************************
 void    	setGCI();

Remark:		Set global checkpoint identity of the transaction
******************************************************************************/
inline
void
NdbTransaction::setGCI(int aGlobalCheckpointId)
{
  theGlobalCheckpointId = aGlobalCheckpointId;
}

/******************************************************************************
void OpSent();

Remark:       An operation was sent with success that expects a response.
******************************************************************************/
inline
void 
NdbTransaction::OpSent()
{
  theNoOfOpSent++;
}

/******************************************************************************
void executePendingBlobOps();
******************************************************************************/
#include <stdlib.h>
inline
int
NdbTransaction::executePendingBlobOps(Uint8 flags)
{
  if (thePendingBlobOps & flags) {
    // not executeNoBlobs because there can be new ops with blobs
    return execute(NoCommit);
  }
  return 0;
}

inline
Uint32
NdbTransaction::ptr2int(){
  return theId;
}

typedef NdbTransaction NdbConnection;

#endif // ifndef DOXYGEN_SHOULD_SKIP_INTERNAL

#endif<|MERGE_RESOLUTION|>--- conflicted
+++ resolved
@@ -369,26 +369,16 @@
   void executeAsynch(ExecType            aTypeOfExec,
 		     NdbAsynchCallback   aCallback,
 		     void*               anyObject,
-<<<<<<< HEAD
-		     NdbOperation::AbortOption = NdbOperation::DefaultAbortOption);
-=======
-                     AbortOption abortOption = AbortOnError,
+		     NdbOperation::AbortOption = NdbOperation::DefaultAbortOption,
                      int forceSend= 0);
->>>>>>> 004e4b72
 #ifndef DOXYGEN_SHOULD_SKIP_DEPRECATED
   void executeAsynch(::ExecType         aTypeOfExec,
 		     NdbAsynchCallback   aCallback,
 		     void*               anyObject,
-<<<<<<< HEAD
-		     ::AbortOption abortOption= ::DefaultAbortOption)
-  { executeAsynch((ExecType)aTypeOfExec, aCallback, anyObject,
-		  (NdbOperation::AbortOption)abortOption); }
-=======
-                     ::AbortOption abortOption= ::AbortOnError,
+		     ::AbortOption abortOption= ::DefaultAbortOption,
                      int forceSend= 0)
   { executeAsynch((ExecType)aTypeOfExec, aCallback, anyObject,
-		  (AbortOption)abortOption, forceSend); }
->>>>>>> 004e4b72
+		  (NdbOperation::AbortOption)abortOption, forceSend); }
 #endif
 #endif
   /**
