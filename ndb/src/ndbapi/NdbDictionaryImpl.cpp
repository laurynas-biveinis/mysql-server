/* Copyright (C) 2003 MySQL AB

   This program is free software; you can redistribute it and/or modify
   it under the terms of the GNU General Public License as published by
   the Free Software Foundation; either version 2 of the License, or
   (at your option) any later version.

   This program is distributed in the hope that it will be useful,
   but WITHOUT ANY WARRANTY; without even the implied warranty of
   MERCHANTABILITY or FITNESS FOR A PARTICULAR PURPOSE.  See the
   GNU General Public License for more details.

   You should have received a copy of the GNU General Public License
   along with this program; if not, write to the Free Software
   Foundation, Inc., 59 Temple Place, Suite 330, Boston, MA  02111-1307  USA */

#include "NdbDictionaryImpl.hpp"
#include "API.hpp"
#include <NdbOut.hpp>
#include "NdbApiSignal.hpp"
#include "TransporterFacade.hpp"
#include <signaldata/GetTabInfo.hpp>
#include <signaldata/DictTabInfo.hpp>
#include <signaldata/CreateTable.hpp>
#include <signaldata/CreateIndx.hpp>
#include <signaldata/CreateEvnt.hpp>
#include <signaldata/SumaImpl.hpp>
#include <signaldata/DropTable.hpp>
#include <signaldata/AlterTable.hpp>
#include <signaldata/DropIndx.hpp>
#include <signaldata/ListTables.hpp>
#include <SimpleProperties.hpp>
#include <Bitmask.hpp>
#include <AttributeList.hpp>
#include <NdbEventOperation.hpp>
#include "NdbEventOperationImpl.hpp"
#include <NdbBlob.hpp>
#include "NdbBlobImpl.hpp"
#include <AttributeHeader.hpp>
#include <my_sys.h>

#define DEBUG_PRINT 0
#define INCOMPATIBLE_VERSION -2

//#define EVENT_DEBUG

/**
 * Column
 */
NdbColumnImpl::NdbColumnImpl()
  : NdbDictionary::Column(* this), m_attrId(-1), m_facade(this)
{
  init();
}

NdbColumnImpl::NdbColumnImpl(NdbDictionary::Column & f)
  : NdbDictionary::Column(* this), m_attrId(-1), m_facade(&f)
{
  init();
}

NdbColumnImpl&
NdbColumnImpl::operator=(const NdbColumnImpl& col)
{
  m_attrId = col.m_attrId;
  m_name = col.m_name;
  m_type = col.m_type;
  m_precision = col.m_precision;
  m_cs = col.m_cs;
  m_scale = col.m_scale;
  m_length = col.m_length;
  m_pk = col.m_pk;
  m_distributionKey = col.m_distributionKey;
  m_nullable = col.m_nullable;
  m_autoIncrement = col.m_autoIncrement;
  m_autoIncrementInitialValue = col.m_autoIncrementInitialValue;
  m_defaultValue = col.m_defaultValue;
  m_attrSize = col.m_attrSize; 
  m_arraySize = col.m_arraySize;
  m_keyInfoPos = col.m_keyInfoPos;
  m_blobTable = col.m_blobTable;
  // Do not copy m_facade !!

  return *this;
}

void
NdbColumnImpl::init(Type t)
{
  // do not use default_charset_info as it may not be initialized yet
  // use binary collation until NDB tests can handle charsets
  CHARSET_INFO* default_cs = &my_charset_bin;
  m_type = t;
  switch (m_type) {
  case Tinyint:
  case Tinyunsigned:
  case Smallint:
  case Smallunsigned:
  case Mediumint:
  case Mediumunsigned:
  case Int:
  case Unsigned:
  case Bigint:
  case Bigunsigned:
  case Float:
  case Double:
    m_precision = 0;
    m_scale = 0;
    m_length = 1;
    m_cs = NULL;
    break;
  case Olddecimal:
  case Olddecimalunsigned:
  case Decimal:
  case Decimalunsigned:
    m_precision = 10;
    m_scale = 0;
    m_length = 1;
    m_cs = NULL;
    break;
  case Char:
  case Varchar:
    m_precision = 0;
    m_scale = 0;
    m_length = 1;
    m_cs = default_cs;
    break;
  case Binary:
  case Varbinary:
  case Datetime:
  case Date:
    m_precision = 0;
    m_scale = 0;
    m_length = 1;
    m_cs = NULL;
    break;
  case Blob:
    m_precision = 256;
    m_scale = 8000;
    m_length = 4;
    m_cs = NULL;
    break;
  case Text:
    m_precision = 256;
    m_scale = 8000;
    m_length = 4;
    m_cs = default_cs;
    break;
  case Time:
  case Year:
  case Timestamp:
    m_precision = 0;
    m_scale = 0;
    m_length = 1;
    m_cs = NULL;
    break;
  case Bit:
    m_precision = 0;
    m_scale = 0;
    m_length = 1;
    m_cs = NULL;
    break;
  case Longvarchar:
    m_precision = 0;
    m_scale = 0;
    m_length = 1; // legal
    m_cs = default_cs;
    break;
  case Longvarbinary:
    m_precision = 0;
    m_scale = 0;
    m_length = 1; // legal
    m_cs = NULL;
    break;
  default:
  case Undefined:
    assert(false);
    break;
  }
  m_pk = false;
  m_nullable = false;
  m_distributionKey = false;
  m_keyInfoPos = 0;
  // next 2 are set at run time
  m_attrSize = 0;
  m_arraySize = 0;
  m_autoIncrement = false;
  m_autoIncrementInitialValue = 1;
  m_blobTable = NULL;
}

NdbColumnImpl::~NdbColumnImpl()
{
}

bool
NdbColumnImpl::equal(const NdbColumnImpl& col) const 
{
  DBUG_ENTER("NdbColumnImpl::equal");
  if(strcmp(m_name.c_str(), col.m_name.c_str()) != 0){
    DBUG_RETURN(false);
  }
  if(m_type != col.m_type){
    DBUG_RETURN(false);
  }
  if(m_pk != col.m_pk){
    DBUG_RETURN(false);
  }
  if(m_nullable != col.m_nullable){
    DBUG_RETURN(false);
  }
#ifdef ndb_dictionary_dkey_fixed
  if(m_pk){
    if(m_distributionKey != col.m_distributionKey){
      DBUG_RETURN(false);
    }
  }
#endif
  if (m_precision != col.m_precision ||
      m_scale != col.m_scale ||
      m_length != col.m_length ||
      m_cs != col.m_cs) {
    DBUG_RETURN(false);
  }
  if (m_autoIncrement != col.m_autoIncrement){
    DBUG_RETURN(false);
  }
  if(strcmp(m_defaultValue.c_str(), col.m_defaultValue.c_str()) != 0){
    DBUG_RETURN(false);
  }

  DBUG_RETURN(true);
}

NdbDictionary::Column *
NdbColumnImpl::create_psuedo(const char * name){
  NdbDictionary::Column * col = new NdbDictionary::Column();
  col->setName(name);
  if(!strcmp(name, "NDB$FRAGMENT")){
    col->setType(NdbDictionary::Column::Unsigned);
    col->m_impl.m_attrId = AttributeHeader::FRAGMENT;
    col->m_impl.m_attrSize = 4;
    col->m_impl.m_arraySize = 1;
  } else if(!strcmp(name, "NDB$FRAGMENT_MEMORY")){
    col->setType(NdbDictionary::Column::Bigunsigned);
    col->m_impl.m_attrId = AttributeHeader::FRAGMENT_MEMORY;
    col->m_impl.m_attrSize = 8;
    col->m_impl.m_arraySize = 1;
  } else if(!strcmp(name, "NDB$ROW_COUNT")){
    col->setType(NdbDictionary::Column::Bigunsigned);
    col->m_impl.m_attrId = AttributeHeader::ROW_COUNT;
    col->m_impl.m_attrSize = 8;
    col->m_impl.m_arraySize = 1;
  } else if(!strcmp(name, "NDB$COMMIT_COUNT")){
    col->setType(NdbDictionary::Column::Bigunsigned);
    col->m_impl.m_attrId = AttributeHeader::COMMIT_COUNT;
    col->m_impl.m_attrSize = 8;
    col->m_impl.m_arraySize = 1;
  } else if(!strcmp(name, "NDB$ROW_SIZE")){
    col->setType(NdbDictionary::Column::Unsigned);
    col->m_impl.m_attrId = AttributeHeader::ROW_SIZE;
    col->m_impl.m_attrSize = 4;
    col->m_impl.m_arraySize = 1;
  } else if(!strcmp(name, "NDB$RANGE_NO")){
    col->setType(NdbDictionary::Column::Unsigned);
    col->m_impl.m_attrId = AttributeHeader::RANGE_NO;
    col->m_impl.m_attrSize = 4;
    col->m_impl.m_arraySize = 1;
  } else {
    abort();
  }
  return col;
}

/**
 * NdbTableImpl
 */

NdbTableImpl::NdbTableImpl()
  : NdbDictionary::Table(* this), m_facade(this)
{
  init();
}

NdbTableImpl::NdbTableImpl(NdbDictionary::Table & f)
  : NdbDictionary::Table(* this), m_facade(&f)
{
  init();
}

NdbTableImpl::~NdbTableImpl()
{
  if (m_index != 0) {
    delete m_index;
    m_index = 0;
  }
  for (unsigned i = 0; i < m_columns.size(); i++)
    delete m_columns[i];  
}

void
NdbTableImpl::init(){
  m_changeMask= 0;
  m_tableId= RNIL;
  m_frm.clear();
  m_fragmentType= NdbDictionary::Object::FragAllSmall;
  m_hashValueMask= 0;
  m_hashpointerValue= 0;
  m_logging= true;
  m_kvalue= 6;
  m_minLoadFactor= 78;
  m_maxLoadFactor= 80;
  m_keyLenInWords= 0;
  m_fragmentCount= 0;
  m_dictionary= NULL;
  m_index= NULL;
  m_indexType= NdbDictionary::Index::Undefined;
  m_noOfKeys= 0;
  m_noOfDistributionKeys= 0;
  m_noOfBlobs= 0;
  m_replicaCount= 0;
}

bool
NdbTableImpl::equal(const NdbTableImpl& obj) const 
{
  DBUG_ENTER("NdbTableImpl::equal");
  if ((m_internalName.c_str() == NULL) || 
      (strcmp(m_internalName.c_str(), "") == 0) ||
      (obj.m_internalName.c_str() == NULL) || 
      (strcmp(obj.m_internalName.c_str(), "") == 0)) {
    // Shallow equal
    if(strcmp(getName(), obj.getName()) != 0){
      DBUG_PRINT("info",("name %s != %s",getName(),obj.getName()));
      DBUG_RETURN(false);    
    }
  } else 
    // Deep equal
    if(strcmp(m_internalName.c_str(), obj.m_internalName.c_str()) != 0){
    {
      DBUG_PRINT("info",("m_internalName %s != %s",
			 m_internalName.c_str(),obj.m_internalName.c_str()));
      DBUG_RETURN(false);
    }
  }
  if(m_fragmentType != obj.m_fragmentType){
    DBUG_PRINT("info",("m_fragmentType %d != %d",m_fragmentType,obj.m_fragmentType));
    DBUG_RETURN(false);
  }
  if(m_columns.size() != obj.m_columns.size()){
    DBUG_PRINT("info",("m_columns.size %d != %d",m_columns.size(),obj.m_columns.size()));
    DBUG_RETURN(false);
  }

  for(unsigned i = 0; i<obj.m_columns.size(); i++){
    if(!m_columns[i]->equal(* obj.m_columns[i])){
      DBUG_PRINT("info",("m_columns [%d] != [%d]",i,i));
      DBUG_RETURN(false);
    }
  }
  
  if(m_logging != obj.m_logging){
    DBUG_PRINT("info",("m_logging %d != %d",m_logging,obj.m_logging));
    DBUG_RETURN(false);
  }

  if(m_kvalue != obj.m_kvalue){
    DBUG_PRINT("info",("m_kvalue %d != %d",m_kvalue,obj.m_kvalue));
    DBUG_RETURN(false);
  }

  if(m_minLoadFactor != obj.m_minLoadFactor){
    DBUG_PRINT("info",("m_minLoadFactor %d != %d",m_minLoadFactor,obj.m_minLoadFactor));
    DBUG_RETURN(false);
  }

  if(m_maxLoadFactor != obj.m_maxLoadFactor){
    DBUG_PRINT("info",("m_maxLoadFactor %d != %d",m_maxLoadFactor,obj.m_maxLoadFactor));
    DBUG_RETURN(false);
  }
  
   DBUG_RETURN(true);
}

void
NdbTableImpl::assign(const NdbTableImpl& org)
{
  m_tableId = org.m_tableId;
  m_internalName.assign(org.m_internalName);
  m_externalName.assign(org.m_externalName);
  m_newExternalName.assign(org.m_newExternalName);
  m_frm.assign(org.m_frm.get_data(), org.m_frm.length());
  m_fragmentType = org.m_fragmentType;
  m_fragmentCount = org.m_fragmentCount;

  for(unsigned i = 0; i<org.m_columns.size(); i++){
    NdbColumnImpl * col = new NdbColumnImpl();
    const NdbColumnImpl * iorg = org.m_columns[i];
    (* col) = (* iorg);
    m_columns.push_back(col);
  }

  m_logging = org.m_logging;
  m_kvalue = org.m_kvalue;
  m_minLoadFactor = org.m_minLoadFactor;
  m_maxLoadFactor = org.m_maxLoadFactor;
  
  if (m_index != 0)
    delete m_index;
  m_index = org.m_index;
  
  m_noOfDistributionKeys = org.m_noOfDistributionKeys;
  m_noOfKeys = org.m_noOfKeys;
  m_keyLenInWords = org.m_keyLenInWords;
  m_noOfBlobs = org.m_noOfBlobs;

  m_version = org.m_version;
  m_status = org.m_status;
}

void NdbTableImpl::setName(const char * name)
{
  m_newExternalName.assign(name);
}

const char * 
NdbTableImpl::getName() const
{
  if (m_newExternalName.empty())
    return m_externalName.c_str();
  else
    return m_newExternalName.c_str();
}


void
NdbTableImpl::buildColumnHash(){
  const Uint32 size = m_columns.size();

  int i;
  for(i = 31; i >= 0; i--){
    if(((1 << i) & size) != 0){
      m_columnHashMask = (1 << (i + 1)) - 1;
      break;
    }
  }

  Vector<Uint32> hashValues;
  Vector<Vector<Uint32> > chains; chains.fill(size, hashValues);
  for(i = 0; i< (int) size; i++){
    Uint32 hv = Hash(m_columns[i]->getName()) & 0xFFFE;
    Uint32 bucket = hv & m_columnHashMask;
    bucket = (bucket < size ? bucket : bucket - size);
    assert(bucket < size);
    hashValues.push_back(hv);
    chains[bucket].push_back(i);
  }

  m_columnHash.clear();
  Uint32 tmp = 1; 
  m_columnHash.fill((unsigned)size-1, tmp);   // Default no chaining

  Uint32 pos = 0; // In overflow vector
  for(i = 0; i< (int) size; i++){
    Uint32 sz = chains[i].size();
    if(sz == 1){
      Uint32 col = chains[i][0];
      Uint32 hv = hashValues[col];
      Uint32 bucket = hv & m_columnHashMask;
      bucket = (bucket < size ? bucket : bucket - size);
      m_columnHash[bucket] = (col << 16) | hv | 1;
    } else if(sz > 1){
      Uint32 col = chains[i][0];
      Uint32 hv = hashValues[col];
      Uint32 bucket = hv & m_columnHashMask;
      bucket = (bucket < size ? bucket : bucket - size);
      m_columnHash[bucket] = (sz << 16) | (((size - bucket) + pos) << 1);
      for(size_t j = 0; j<sz; j++, pos++){
	Uint32 col = chains[i][j];	
	Uint32 hv = hashValues[col];
	m_columnHash.push_back((col << 16) | hv);
      }
    }
  }

  m_columnHash.push_back(0); // Overflow when looping in end of array

#if 0
  for(size_t i = 0; i<m_columnHash.size(); i++){
    Uint32 tmp = m_columnHash[i];
    int col = -1;
    if(i < size && (tmp & 1) == 1){
      col = (tmp >> 16);
    } else if(i >= size){
      col = (tmp >> 16);
    }
    ndbout_c("m_columnHash[%d] %s = %x", 
	     i, col > 0 ? m_columns[col]->getName() : "" , m_columnHash[i]);
  }
#endif
}

Uint32
NdbTableImpl::get_nodes(Uint32 hashValue, const Uint16 ** nodes) const
{
  if(m_replicaCount > 0)
  {
    Uint32 fragmentId = hashValue & m_hashValueMask;
    if(fragmentId < m_hashpointerValue) 
    {
      fragmentId = hashValue & ((m_hashValueMask << 1) + 1);
    }
    Uint32 pos = fragmentId * m_replicaCount;
    if(pos + m_replicaCount <= m_fragments.size())
    {
      * nodes = m_fragments.getBase()+pos;
      return m_replicaCount;
    }
  }
  return 0;
}
  
/**
 * NdbIndexImpl
 */

NdbIndexImpl::NdbIndexImpl() : 
  NdbDictionary::Index(* this), 
  m_facade(this)
{
  init();
}

NdbIndexImpl::NdbIndexImpl(NdbDictionary::Index & f) : 
  NdbDictionary::Index(* this), 
  m_facade(&f)
{
  init();
}

void NdbIndexImpl::init()
{
  m_indexId= RNIL;
  m_type= NdbDictionary::Index::Undefined;
  m_logging= true;
  m_table= NULL;
}

NdbIndexImpl::~NdbIndexImpl(){
  for (unsigned i = 0; i < m_columns.size(); i++)
    delete m_columns[i];  
}

void NdbIndexImpl::setName(const char * name)
{
  m_externalName.assign(name);
}

const char * 
NdbIndexImpl::getName() const
{
  return m_externalName.c_str();
}
 
void 
NdbIndexImpl::setTable(const char * table)
{
  m_tableName.assign(table);
}
 
const char * 
NdbIndexImpl::getTable() const
{
  return m_tableName.c_str();
}

const NdbTableImpl *
NdbIndexImpl::getIndexTable() const
{
  return m_table;
}

/**
 * NdbEventImpl
 */

NdbEventImpl::NdbEventImpl() : 
  NdbDictionary::Event(* this),
  m_facade(this)
{
  init();
}

NdbEventImpl::NdbEventImpl(NdbDictionary::Event & f) : 
  NdbDictionary::Event(* this),
  m_facade(&f)
{
  init();
}

void NdbEventImpl::init()
{
  m_eventId= RNIL;
  m_eventKey= RNIL;
  m_tableId= RNIL;
  mi_type= 0;
  m_dur= NdbDictionary::Event::ED_UNDEFINED;
  m_tableImpl= NULL;
  m_bufferId= RNIL;
  eventOp= NULL;
}

NdbEventImpl::~NdbEventImpl()
{
  for (unsigned i = 0; i < m_columns.size(); i++)
    delete  m_columns[i];
}

void NdbEventImpl::setName(const char * name)
{
  m_externalName.assign(name);
}

const char *NdbEventImpl::getName() const
{
  return m_externalName.c_str();
}

void 
NdbEventImpl::setTable(const NdbDictionary::Table& table)
{
  m_tableImpl= &NdbTableImpl::getImpl(table);
  m_tableName.assign(m_tableImpl->getName());
}

void 
NdbEventImpl::setTable(const char * table)
{
  m_tableName.assign(table);
}

const char *
NdbEventImpl::getTableName() const
{
  return m_tableName.c_str();
}

void
NdbEventImpl::addTableEvent(const NdbDictionary::Event::TableEvent t =  NdbDictionary::Event::TE_ALL)
{
  switch (t) {
  case NdbDictionary::Event::TE_INSERT : mi_type |= 1; break;
  case NdbDictionary::Event::TE_DELETE : mi_type |= 2; break;
  case NdbDictionary::Event::TE_UPDATE : mi_type |= 4; break;
  default: mi_type = 4 | 2 | 1; // all types
  }
}

void
NdbEventImpl::setDurability(NdbDictionary::Event::EventDurability d)
{
  m_dur = d;
}

NdbDictionary::Event::EventDurability
NdbEventImpl::getDurability() const
{
  return m_dur;
}

int NdbEventImpl::getNoOfEventColumns() const
{
  return m_attrIds.size() + m_columns.size();
}

/**
 * NdbDictionaryImpl
 */

NdbDictionaryImpl::NdbDictionaryImpl(Ndb &ndb)
  : NdbDictionary::Dictionary(* this), 
    m_facade(this), 
    m_receiver(m_error),
    m_ndb(ndb)
{
  m_globalHash = 0;
  m_local_table_data_size= 0;
}

NdbDictionaryImpl::NdbDictionaryImpl(Ndb &ndb,
				     NdbDictionary::Dictionary & f)
  : NdbDictionary::Dictionary(* this), 
    m_facade(&f), 
    m_receiver(m_error),
    m_ndb(ndb)
{
  m_globalHash = 0;
  m_local_table_data_size= 0;
}

static int f_dictionary_count = 0;

NdbDictionaryImpl::~NdbDictionaryImpl()
{
  NdbElement_t<Ndb_local_table_info> * curr = m_localHash.m_tableHash.getNext(0);
  if(m_globalHash){
    while(curr != 0){
      m_globalHash->lock();
      m_globalHash->release(curr->theData->m_table_impl);
      Ndb_local_table_info::destroy(curr->theData);
      m_globalHash->unlock();
      
      curr = m_localHash.m_tableHash.getNext(curr);
    }
    
    m_globalHash->lock();
    if(--f_dictionary_count == 0){
      delete NdbDictionary::Column::FRAGMENT; 
      delete NdbDictionary::Column::FRAGMENT_MEMORY;
      delete NdbDictionary::Column::ROW_COUNT;
      delete NdbDictionary::Column::COMMIT_COUNT;
      delete NdbDictionary::Column::ROW_SIZE;
      delete NdbDictionary::Column::RANGE_NO;
      NdbDictionary::Column::FRAGMENT= 0;
      NdbDictionary::Column::FRAGMENT_MEMORY= 0;
      NdbDictionary::Column::ROW_COUNT= 0;
      NdbDictionary::Column::COMMIT_COUNT= 0;
      NdbDictionary::Column::ROW_SIZE= 0;
      NdbDictionary::Column::RANGE_NO= 0;
    }
    m_globalHash->unlock();
  } else {
    assert(curr == 0);
  }
}

Ndb_local_table_info *
NdbDictionaryImpl::fetchGlobalTableImpl(const BaseString& internalTableName)
{
  NdbTableImpl *impl;

  m_globalHash->lock();
  impl = m_globalHash->get(internalTableName.c_str());
  m_globalHash->unlock();

  if (impl == 0){
    impl = m_receiver.getTable(internalTableName,
			       m_ndb.usingFullyQualifiedNames());
    m_globalHash->lock();
    m_globalHash->put(internalTableName.c_str(), impl);
    m_globalHash->unlock();
    
    if(impl == 0){
      return 0;
    }
  }

  Ndb_local_table_info *info=
    Ndb_local_table_info::create(impl, m_local_table_data_size);

  m_localHash.put(internalTableName.c_str(), info);
  return info;
}

#if 0
bool
NdbDictionaryImpl::setTransporter(class TransporterFacade * tf)
{
  if(tf != 0){
    m_globalHash = &tf->m_globalDictCache;
    return m_receiver.setTransporter(tf);
  }
  
  return false;
}
#endif

bool
NdbDictionaryImpl::setTransporter(class Ndb* ndb, 
				  class TransporterFacade * tf)
{
  m_globalHash = &tf->m_globalDictCache;
  if(m_receiver.setTransporter(ndb, tf)){
    m_globalHash->lock();
    if(f_dictionary_count++ == 0){
      NdbDictionary::Column::FRAGMENT= 
	NdbColumnImpl::create_psuedo("NDB$FRAGMENT");
      NdbDictionary::Column::FRAGMENT_MEMORY= 
	NdbColumnImpl::create_psuedo("NDB$FRAGMENT_MEMORY");
      NdbDictionary::Column::ROW_COUNT= 
	NdbColumnImpl::create_psuedo("NDB$ROW_COUNT");
      NdbDictionary::Column::COMMIT_COUNT= 
	NdbColumnImpl::create_psuedo("NDB$COMMIT_COUNT");
      NdbDictionary::Column::ROW_SIZE=
	NdbColumnImpl::create_psuedo("NDB$ROW_SIZE");
      NdbDictionary::Column::RANGE_NO= 
	NdbColumnImpl::create_psuedo("NDB$RANGE_NO");
    }
    m_globalHash->unlock();
    return true;
  }
  return false;
}

NdbTableImpl *
NdbDictionaryImpl::getIndexTable(NdbIndexImpl * index,
				 NdbTableImpl * table)
{
  const BaseString internalName(
    m_ndb.internalize_index_name(table, index->getName()));
  return getTable(m_ndb.externalizeTableName(internalName.c_str()));
}

#if 0
bool
NdbDictInterface::setTransporter(class TransporterFacade * tf)
{
  if(tf == 0)
    return false;
  
  Guard g(tf->theMutexPtr);
  
  m_blockNumber = tf->open(this,
			   execSignal,
			   execNodeStatus);
  
  if ( m_blockNumber == -1 ) {
    m_error.code= 4105;
    return false; // no more free blocknumbers
  }//if
  Uint32 theNode = tf->ownId();
  m_reference = numberToRef(m_blockNumber, theNode);
  m_transporter = tf;
  m_waiter.m_mutex = tf->theMutexPtr;

  return true;
}
#endif

bool
NdbDictInterface::setTransporter(class Ndb* ndb, class TransporterFacade * tf)
{
  m_reference = ndb->getReference();
  m_transporter = tf;
  m_waiter.m_mutex = tf->theMutexPtr;
  
  return true;
}

NdbDictInterface::~NdbDictInterface()
{
}

void 
NdbDictInterface::execSignal(void* dictImpl, 
			     class NdbApiSignal* signal, 
			     class LinearSectionPtr ptr[3])
{
  NdbDictInterface * tmp = (NdbDictInterface*)dictImpl;
  
  const Uint32 gsn = signal->readSignalNumber();
  switch(gsn){
  case GSN_GET_TABINFOREF:
    tmp->execGET_TABINFO_REF(signal, ptr);
    break;
  case GSN_GET_TABINFO_CONF:
    tmp->execGET_TABINFO_CONF(signal, ptr);
    break;
  case GSN_CREATE_TABLE_REF:
    tmp->execCREATE_TABLE_REF(signal, ptr);
    break;
  case GSN_CREATE_TABLE_CONF:
    tmp->execCREATE_TABLE_CONF(signal, ptr);
    break;
  case GSN_DROP_TABLE_REF:
    tmp->execDROP_TABLE_REF(signal, ptr);
    break;
  case GSN_DROP_TABLE_CONF:
    tmp->execDROP_TABLE_CONF(signal, ptr);
    break;
  case GSN_ALTER_TABLE_REF:
    tmp->execALTER_TABLE_REF(signal, ptr);
    break;
  case GSN_ALTER_TABLE_CONF:
    tmp->execALTER_TABLE_CONF(signal, ptr);
    break;
  case GSN_CREATE_INDX_REF:
    tmp->execCREATE_INDX_REF(signal, ptr);
    break;
  case GSN_CREATE_INDX_CONF:
    tmp->execCREATE_INDX_CONF(signal, ptr);
    break;
  case GSN_DROP_INDX_REF:
    tmp->execDROP_INDX_REF(signal, ptr);
    break;
  case GSN_DROP_INDX_CONF:
    tmp->execDROP_INDX_CONF(signal, ptr);
    break;
  case GSN_CREATE_EVNT_REF:
    tmp->execCREATE_EVNT_REF(signal, ptr);
    break;
  case GSN_CREATE_EVNT_CONF:
    tmp->execCREATE_EVNT_CONF(signal, ptr);
    break;
  case GSN_SUB_START_CONF:
    tmp->execSUB_START_CONF(signal, ptr);
    break;
  case GSN_SUB_START_REF:
    tmp->execSUB_START_REF(signal, ptr);
    break;
  case GSN_SUB_TABLE_DATA:
    tmp->execSUB_TABLE_DATA(signal, ptr);
    break;
  case GSN_SUB_GCP_COMPLETE_REP:
    tmp->execSUB_GCP_COMPLETE_REP(signal, ptr);
    break;
  case GSN_SUB_STOP_CONF:
    tmp->execSUB_STOP_CONF(signal, ptr);
    break;
  case GSN_SUB_STOP_REF:
    tmp->execSUB_STOP_REF(signal, ptr);
    break;
  case GSN_DROP_EVNT_REF:
    tmp->execDROP_EVNT_REF(signal, ptr);
    break;
  case GSN_DROP_EVNT_CONF:
    tmp->execDROP_EVNT_CONF(signal, ptr);
    break;
  case GSN_LIST_TABLES_CONF:
    tmp->execLIST_TABLES_CONF(signal, ptr);
    break;
  default:
    abort();
  }
}

void
NdbDictInterface::execNodeStatus(void* dictImpl, Uint32 aNode,
				 bool alive, bool nfCompleted)
{
  NdbDictInterface * tmp = (NdbDictInterface*)dictImpl;
  
  if(!alive && !nfCompleted){
    return;
  }
  
  if (!alive && nfCompleted){
    tmp->m_waiter.nodeFail(aNode);
  }
}

int
NdbDictInterface::dictSignal(NdbApiSignal* signal, 
			     LinearSectionPtr ptr[3],int noLSP,
			     const int useMasterNodeId,
			     const Uint32 RETRIES,
			     const WaitSignalType wst,
			     const int theWait,
			     const int *errcodes,
			     const int noerrcodes,
			     const int temporaryMask)
{
  DBUG_ENTER("NdbDictInterface::dictSignal");
  DBUG_PRINT("enter", ("useMasterNodeId: %d", useMasterNodeId));
  for(Uint32 i = 0; i<RETRIES; i++){
    //if (useMasterNodeId == 0)
    m_buffer.clear();

    // Protected area
    m_transporter->lock_mutex();
    Uint32 aNodeId;
    if (useMasterNodeId) {
      if ((m_masterNodeId == 0) ||
	  (!m_transporter->get_node_alive(m_masterNodeId))) {
	m_masterNodeId = m_transporter->get_an_alive_node();
      }//if
      aNodeId = m_masterNodeId;
    } else {
      aNodeId = m_transporter->get_an_alive_node();
    }
    if(aNodeId == 0){
      m_error.code= 4009;
      m_transporter->unlock_mutex();
      DBUG_RETURN(-1);
    }
    {
      int r;
      if (ptr) {
#ifdef EVENT_DEBUG
	printf("Long signal %d ptr", noLSP);
	for (int q=0;q<noLSP;q++) {
	  printf(" sz %d", ptr[q].sz);
	}
	printf("\n");
#endif
	r = m_transporter->sendFragmentedSignal(signal, aNodeId, ptr, noLSP);
      } else {
#ifdef EVENT_DEBUG
	printf("Short signal\n");
#endif
	r = m_transporter->sendSignal(signal, aNodeId);
      }
      if(r != 0){
	m_transporter->unlock_mutex();
	continue;
      }
    }
    
    m_error.code= 0;
    
    m_waiter.m_node = aNodeId;
    m_waiter.m_state = wst;

    m_waiter.wait(theWait);
    m_transporter->unlock_mutex();    
    // End of Protected area  
    
    if(m_waiter.m_state == NO_WAIT && m_error.code == 0){
      // Normal return
      DBUG_RETURN(0);
    }
    
    /**
     * Handle error codes
     */
    if(m_waiter.m_state == WAIT_NODE_FAILURE)
      continue;

    if(m_waiter.m_state == WST_WAIT_TIMEOUT)
    {
      m_error.code = 4008;
      DBUG_RETURN(-1);
    }
    
    if ( (temporaryMask & m_error.code) != 0 ) {
      continue;
    }
    if (errcodes) {
      int doContinue = 0;
      for (int j=0; j < noerrcodes; j++)
	if(m_error.code == errcodes[j]) {
	  doContinue = 1;
	  break;
	}
      if (doContinue)
	continue;
    }

    DBUG_RETURN(-1);
  }
  DBUG_RETURN(-1);
}
#if 0
/*
  Get dictionary information for a table using table id as reference

  DESCRIPTION
    Sends a GET_TABINFOREQ signal containing the table id
 */
NdbTableImpl *
NdbDictInterface::getTable(int tableId, bool fullyQualifiedNames)
{
  NdbApiSignal tSignal(m_reference);
  GetTabInfoReq* const req = CAST_PTR(GetTabInfoReq, tSignal.getDataPtrSend());

  req->senderRef = m_reference;
  req->senderData = 0;
  req->requestType =
    GetTabInfoReq::RequestById | GetTabInfoReq::LongSignalConf;
  req->tableId = tableId;
  tSignal.theReceiversBlockNumber = DBDICT;
  tSignal.theVerId_signalNumber   = GSN_GET_TABINFOREQ;
  tSignal.theLength = GetTabInfoReq::SignalLength;

  return getTable(&tSignal, 0, 0, fullyQualifiedNames);
}
#endif


/*
  Get dictionary information for a table using table name as the reference

  DESCRIPTION
    Send GET_TABINFOREQ signal with the table name in the first
    long section part
*/

NdbTableImpl *
NdbDictInterface::getTable(const BaseString& name, bool fullyQualifiedNames)
{
  NdbApiSignal tSignal(m_reference);
  GetTabInfoReq* const req = CAST_PTR(GetTabInfoReq, tSignal.getDataPtrSend());

  const Uint32 namelen= name.length() + 1; // NULL terminated
  const Uint32 namelen_words= (namelen + 3) >> 2; // Size in words

  req->senderRef= m_reference;
  req->senderData= 0;
  req->requestType=
    GetTabInfoReq::RequestByName | GetTabInfoReq::LongSignalConf;
  req->tableNameLen= namelen;
  tSignal.theReceiversBlockNumber= DBDICT;
  tSignal.theVerId_signalNumber= GSN_GET_TABINFOREQ;
  tSignal.theLength= GetTabInfoReq::SignalLength;

  // Copy name to m_buffer to get a word sized buffer
  m_buffer.clear();
  m_buffer.grow(namelen_words*4+4);
  m_buffer.append(name.c_str(), namelen);

#ifndef IGNORE_VALGRIND_WARNINGS
  Uint32 pad = 0;
  m_buffer.append(&pad, 4);
#endif
  
  LinearSectionPtr ptr[1];
  ptr[0].p= (Uint32*)m_buffer.get_data();
  ptr[0].sz= namelen_words;

  return getTable(&tSignal, ptr, 1, fullyQualifiedNames);
}


NdbTableImpl *
NdbDictInterface::getTable(class NdbApiSignal * signal,
			   LinearSectionPtr ptr[3],
			   Uint32 noOfSections, bool fullyQualifiedNames)
{
  int errCodes[] = {GetTabInfoRef::Busy };

  int r = dictSignal(signal,ptr,noOfSections,
		     0/*do not use masternode id*/,
		     100,
		     WAIT_GET_TAB_INFO_REQ,
		     WAITFOR_RESPONSE_TIMEOUT,
		     errCodes, 1);
  if (r) return 0;

  NdbTableImpl * rt = 0;
  m_error.code= parseTableInfo(&rt, 
			       (Uint32*)m_buffer.get_data(), 
			       m_buffer.length() / 4, fullyQualifiedNames);
  if (rt != 0)
    rt->buildColumnHash();
  return rt;
}

void
NdbDictInterface::execGET_TABINFO_CONF(NdbApiSignal * signal, 
				       LinearSectionPtr ptr[3])
{
  const GetTabInfoConf* conf = CAST_CONSTPTR(GetTabInfoConf, signal->getDataPtr());
  if(signal->isFirstFragment()){
    m_fragmentId = signal->getFragmentId();
    m_buffer.grow(4 * conf->totalLen);
  } else {
    if(m_fragmentId != signal->getFragmentId()){
      abort();
    }
  }
  
  const Uint32 i = GetTabInfoConf::DICT_TAB_INFO;
  m_buffer.append(ptr[i].p, 4 * ptr[i].sz);

  if(!signal->isLastFragment()){
    return;
  }  
  
  m_waiter.signal(NO_WAIT);
}

void
NdbDictInterface::execGET_TABINFO_REF(NdbApiSignal * signal,
				      LinearSectionPtr ptr[3])
{
  const GetTabInfoRef* ref = CAST_CONSTPTR(GetTabInfoRef, signal->getDataPtr());

  m_error.code= ref->errorCode;
  m_waiter.signal(NO_WAIT);
}

/*****************************************************************
 * Pack/Unpack tables
 */
struct ApiKernelMapping {
  Int32 kernelConstant;
  Int32 apiConstant;
};

Uint32
getApiConstant(Int32 kernelConstant, const ApiKernelMapping map[], Uint32 def)
{
  int i = 0;
  while(map[i].kernelConstant != kernelConstant){
    if(map[i].kernelConstant == -1 &&
       map[i].apiConstant == -1){
      return def;
    }
    i++;
  }
  return map[i].apiConstant;
}

Uint32
getKernelConstant(Int32 apiConstant, const ApiKernelMapping map[], Uint32 def)
{
  int i = 0;
  while(map[i].apiConstant != apiConstant){
    if(map[i].kernelConstant == -1 &&
       map[i].apiConstant == -1){
      return def;
    }
    i++;
  }
  return map[i].kernelConstant;
}

static const
ApiKernelMapping 
fragmentTypeMapping[] = {
  { DictTabInfo::AllNodesSmallTable,  NdbDictionary::Object::FragAllSmall },
  { DictTabInfo::AllNodesMediumTable, NdbDictionary::Object::FragAllMedium },
  { DictTabInfo::AllNodesLargeTable,  NdbDictionary::Object::FragAllLarge },
  { DictTabInfo::SingleFragment,      NdbDictionary::Object::FragSingle },
  { -1, -1 }
};

static const
ApiKernelMapping
objectTypeMapping[] = {
  { DictTabInfo::SystemTable,        NdbDictionary::Object::SystemTable },
  { DictTabInfo::UserTable,          NdbDictionary::Object::UserTable },
  { DictTabInfo::UniqueHashIndex,    NdbDictionary::Object::UniqueHashIndex },
  { DictTabInfo::OrderedIndex,       NdbDictionary::Object::OrderedIndex },
  { DictTabInfo::HashIndexTrigger,   NdbDictionary::Object::HashIndexTrigger },
  { DictTabInfo::IndexTrigger,       NdbDictionary::Object::IndexTrigger },
  { DictTabInfo::SubscriptionTrigger,NdbDictionary::Object::SubscriptionTrigger },
  { DictTabInfo::ReadOnlyConstraint ,NdbDictionary::Object::ReadOnlyConstraint },
  { -1, -1 }
};

static const
ApiKernelMapping
objectStateMapping[] = {
  { DictTabInfo::StateOffline,       NdbDictionary::Object::StateOffline },
  { DictTabInfo::StateBuilding,      NdbDictionary::Object::StateBuilding },
  { DictTabInfo::StateDropping,      NdbDictionary::Object::StateDropping },
  { DictTabInfo::StateOnline,        NdbDictionary::Object::StateOnline },
  { DictTabInfo::StateBackup,        NdbDictionary::Object::StateBackup },
  { DictTabInfo::StateBroken,        NdbDictionary::Object::StateBroken }, 
  { -1, -1 }
};

static const
ApiKernelMapping
objectStoreMapping[] = {
  { DictTabInfo::StoreTemporary,     NdbDictionary::Object::StoreTemporary },
  { DictTabInfo::StorePermanent,     NdbDictionary::Object::StorePermanent },
  { -1, -1 }
};

static const
ApiKernelMapping
indexTypeMapping[] = {
  { DictTabInfo::UniqueHashIndex,    NdbDictionary::Index::UniqueHashIndex },  
  { DictTabInfo::OrderedIndex,       NdbDictionary::Index::OrderedIndex },
  { -1, -1 }
};

int
NdbDictInterface::parseTableInfo(NdbTableImpl ** ret,
				 const Uint32 * data, Uint32 len,
				 bool fullyQualifiedNames)
{
  DBUG_ENTER("NdbDictInterface::parseTableInfo");

  SimplePropertiesLinearReader it(data, len);
  DictTabInfo::Table tableDesc; tableDesc.init();
  SimpleProperties::UnpackStatus s;
  s = SimpleProperties::unpack(it, &tableDesc, 
			       DictTabInfo::TableMapping, 
			       DictTabInfo::TableMappingSize, 
			       true, true);
  
  if(s != SimpleProperties::Break){
    DBUG_RETURN(703);
  }
  const char * internalName = tableDesc.TableName;
  const char * externalName = Ndb::externalizeTableName(internalName, fullyQualifiedNames);

  NdbTableImpl * impl = new NdbTableImpl();
  impl->m_tableId = tableDesc.TableId;
  impl->m_version = tableDesc.TableVersion;
  impl->m_status = NdbDictionary::Object::Retrieved;
  impl->m_internalName.assign(internalName);
  impl->m_externalName.assign(externalName);

  impl->m_frm.assign(tableDesc.FrmData, tableDesc.FrmLen);
  
  impl->m_fragmentType = (NdbDictionary::Object::FragmentType)
    getApiConstant(tableDesc.FragmentType, 
		   fragmentTypeMapping, 
		   (Uint32)NdbDictionary::Object::FragUndefined);
  
  impl->m_logging = tableDesc.TableLoggedFlag;
  impl->m_kvalue = tableDesc.TableKValue;
  impl->m_minLoadFactor = tableDesc.MinLoadFactor;
  impl->m_maxLoadFactor = tableDesc.MaxLoadFactor;

  impl->m_indexType = (NdbDictionary::Index::Type)
    getApiConstant(tableDesc.TableType,
		   indexTypeMapping,
		   NdbDictionary::Index::Undefined);
  
  if(impl->m_indexType == NdbDictionary::Index::Undefined){
  } else {
    const char * externalPrimary = 
      Ndb::externalizeTableName(tableDesc.PrimaryTable, fullyQualifiedNames);
    impl->m_primaryTable.assign(externalPrimary);
  }
  
  Uint32 keyInfoPos = 0;
  Uint32 keyCount = 0;
  Uint32 blobCount = 0;
  Uint32 distKeys = 0;
  
  Uint32 i;
  for(i = 0; i < tableDesc.NoOfAttributes; i++) {
    DictTabInfo::Attribute attrDesc; attrDesc.init();
    s = SimpleProperties::unpack(it, 
				 &attrDesc, 
				 DictTabInfo::AttributeMapping, 
				 DictTabInfo::AttributeMappingSize, 
				 true, true);
    if(s != SimpleProperties::Break){
      delete impl;
      DBUG_RETURN(703);
    }
    
    NdbColumnImpl * col = new NdbColumnImpl();
    col->m_attrId = attrDesc.AttributeId;
    col->setName(attrDesc.AttributeName);

    // check type and compute attribute size and array size
    if (! attrDesc.translateExtType()) {
      delete impl;
      DBUG_RETURN(703);
    }
    col->m_type = (NdbDictionary::Column::Type)attrDesc.AttributeExtType;
    col->m_precision = (attrDesc.AttributeExtPrecision & 0xFFFF);
    col->m_scale = attrDesc.AttributeExtScale;
    col->m_length = attrDesc.AttributeExtLength;
    // charset in upper half of precision
    unsigned cs_number = (attrDesc.AttributeExtPrecision >> 16);
    // charset is defined exactly for char types
    if (col->getCharType() != (cs_number != 0)) {
      delete impl;
      DBUG_RETURN(703);
    }
    if (col->getCharType()) {
      col->m_cs = get_charset(cs_number, MYF(0));
      if (col->m_cs == NULL) {
        delete impl;
        DBUG_RETURN(743);
      }
    }
    col->m_attrSize = (1 << attrDesc.AttributeSize) / 8;
    col->m_arraySize = attrDesc.AttributeArraySize;
    if(attrDesc.AttributeSize == 0)
    {
      col->m_attrSize = 4;
      col->m_arraySize = (attrDesc.AttributeArraySize + 31) >> 5;
    }
    
    col->m_pk = attrDesc.AttributeKeyFlag;
    col->m_distributionKey = attrDesc.AttributeDKey;
    col->m_nullable = attrDesc.AttributeNullableFlag;
    col->m_autoIncrement = (attrDesc.AttributeAutoIncrement ? true : false);
    col->m_autoIncrementInitialValue = ~0;
    col->m_defaultValue.assign(attrDesc.AttributeDefaultValue);

    if(attrDesc.AttributeKeyFlag){
      col->m_keyInfoPos = keyInfoPos + 1;
      keyInfoPos += ((col->m_attrSize * col->m_arraySize + 3) / 4);
      keyCount++;
      
      if(attrDesc.AttributeDKey)
	distKeys++;
    } else {
      col->m_keyInfoPos = 0;
    }
    if (col->getBlobType())
      blobCount++;
    NdbColumnImpl * null = 0;
    impl->m_columns.fill(attrDesc.AttributeId, null);
    if(impl->m_columns[attrDesc.AttributeId] != 0){
      delete col;
      delete impl;
      DBUG_RETURN(703);
    }
    impl->m_columns[attrDesc.AttributeId] = col;
    it.next();
  }

  impl->m_noOfKeys = keyCount;
  impl->m_keyLenInWords = keyInfoPos;
  impl->m_noOfBlobs = blobCount;
  impl->m_noOfDistributionKeys = distKeys;

  if(tableDesc.FragmentDataLen > 0)
  {
    Uint32 replicaCount = tableDesc.FragmentData[0];
    Uint32 fragCount = tableDesc.FragmentData[1];

    impl->m_replicaCount = replicaCount;
    impl->m_fragmentCount = fragCount;

    for(i = 0; i<(fragCount*replicaCount); i++)
    {
      impl->m_fragments.push_back(tableDesc.FragmentData[i+2]);
    }

    Uint32 topBit = (1 << 31);
    for(; topBit && !(fragCount & topBit); ){
      topBit >>= 1;
    }
    impl->m_hashValueMask = topBit - 1;
    impl->m_hashpointerValue = fragCount - (impl->m_hashValueMask + 1);
  }
  else
  {
    impl->m_fragmentCount = tableDesc.FragmentCount;
    impl->m_replicaCount = 0;
    impl->m_hashValueMask = 0;
    impl->m_hashpointerValue = 0;
  }

  if(distKeys == 0)
  {
    for(i = 0; i < tableDesc.NoOfAttributes; i++)
    {
      if(impl->m_columns[i]->getPrimaryKey())
	impl->m_columns[i]->m_distributionKey = true;
    }
  }
  
  * ret = impl;

  DBUG_RETURN(0);
}

/*****************************************************************
 * Create table and alter table
 */
int
NdbDictionaryImpl::createTable(NdbTableImpl &t)
{ 
  if (m_receiver.createTable(m_ndb, t) != 0)
    return -1;
  if (t.m_noOfBlobs == 0)
    return 0;
  // update table def from DICT
  Ndb_local_table_info *info=
    get_local_table_info(t.m_internalName,false);
  if (info == NULL) {
    m_error.code= 709;
    return -1;
  }
  if (createBlobTables(*(info->m_table_impl)) != 0) {
    int save_code = m_error.code;
    (void)dropTable(t);
    m_error.code= save_code;
    return -1;
  }
  return 0;
}

int
NdbDictionaryImpl::createBlobTables(NdbTableImpl &t)
{
  for (unsigned i = 0; i < t.m_columns.size(); i++) {
    NdbColumnImpl & c = *t.m_columns[i];
    if (! c.getBlobType() || c.getPartSize() == 0)
      continue;
    NdbTableImpl bt;
    NdbBlob::getBlobTable(bt, &t, &c);
    if (createTable(bt) != 0)
      return -1;
    // Save BLOB table handle
    Ndb_local_table_info *info=
      get_local_table_info(bt.m_internalName, false);
    if (info == 0) {
      return -1;
    }
    c.m_blobTable = info->m_table_impl;
  }
  
  return 0;
}

int
NdbDictionaryImpl::addBlobTables(NdbTableImpl &t)
{
  unsigned n= t.m_noOfBlobs;
  // optimized for blob column being the last one
  // and not looking for more than one if not neccessary
  for (unsigned i = t.m_columns.size(); i > 0 && n > 0;) {
    i--;
    NdbColumnImpl & c = *t.m_columns[i];
    if (! c.getBlobType() || c.getPartSize() == 0)
      continue;
    n--;
    char btname[NdbBlobImpl::BlobTableNameSize];
    NdbBlob::getBlobTableName(btname, &t, &c);
    // Save BLOB table handle
    NdbTableImpl * cachedBlobTable = getTable(btname);
    if (cachedBlobTable == 0) {
      return -1;
    }
    c.m_blobTable = cachedBlobTable;
  }
  
  return 0;
}

int 
NdbDictInterface::createTable(Ndb & ndb,
			      NdbTableImpl & impl)
{
  return createOrAlterTable(ndb, impl, false);
}

int NdbDictionaryImpl::alterTable(NdbTableImpl &impl)
{
  BaseString internalName(impl.m_internalName);
  const char * originalInternalName = internalName.c_str();

  DBUG_ENTER("NdbDictionaryImpl::alterTable");
  Ndb_local_table_info * local = 0;
  if((local= get_local_table_info(originalInternalName, false)) == 0)
  {
    m_error.code = 709;
    DBUG_RETURN(-1);
  }

  // Alter the table
  int ret = m_receiver.alterTable(m_ndb, impl);
  if(ret == 0){
    // Remove cached information and let it be refreshed at next access
    m_globalHash->lock();
    local->m_table_impl->m_status = NdbDictionary::Object::Invalid;
    m_globalHash->drop(local->m_table_impl);
    m_globalHash->unlock();
    m_localHash.drop(originalInternalName);
  }
  DBUG_RETURN(ret);
}

int 
NdbDictInterface::alterTable(Ndb & ndb,
			      NdbTableImpl & impl)
{
  return createOrAlterTable(ndb, impl, true);
}

int 
NdbDictInterface::createOrAlterTable(Ndb & ndb,
				     NdbTableImpl & impl,
				     bool alter)
{
  DBUG_ENTER("NdbDictInterface::createOrAlterTable");
  unsigned i, err;
  if((unsigned)impl.getNoOfPrimaryKeys() > NDB_MAX_NO_OF_ATTRIBUTES_IN_KEY){
    m_error.code= 4317;
    DBUG_RETURN(-1);
  }
  unsigned sz = impl.m_columns.size();
  if (sz > NDB_MAX_ATTRIBUTES_IN_TABLE){
    m_error.code= 4318;
    DBUG_RETURN(-1);
  }

  if (!impl.m_newExternalName.empty()) {
    impl.m_externalName.assign(impl.m_newExternalName);
    AlterTableReq::setNameFlag(impl.m_changeMask, true);
  }

  //validate();
  //aggregate();

  const BaseString internalName(
    ndb.internalize_table_name(impl.m_externalName.c_str()));
  impl.m_internalName.assign(internalName);
  UtilBufferWriter w(m_buffer);
  DictTabInfo::Table tmpTab; tmpTab.init();
  BaseString::snprintf(tmpTab.TableName,
	   sizeof(tmpTab.TableName),
	   internalName.c_str());

  bool haveAutoIncrement = false;
  Uint64 autoIncrementValue = 0;
  Uint32 distKeys= 0;
  for(i = 0; i<sz; i++){
    const NdbColumnImpl * col = impl.m_columns[i];
    if(col == 0)
      continue;
    if (col->m_autoIncrement) {
      if (haveAutoIncrement) {
        m_error.code= 4335;
        DBUG_RETURN(-1);
      }
      haveAutoIncrement = true;
      autoIncrementValue = col->m_autoIncrementInitialValue;
    }
    if (col->m_distributionKey)
      distKeys++;
  }

  // Check max length of frm data
  if (impl.m_frm.length() > MAX_FRM_DATA_SIZE){
    m_error.code= 1229;
    DBUG_RETURN(-1);
  }
  tmpTab.FrmLen = impl.m_frm.length();
  memcpy(tmpTab.FrmData, impl.m_frm.get_data(), impl.m_frm.length());

  tmpTab.TableLoggedFlag = impl.m_logging;
  tmpTab.TableKValue = impl.m_kvalue;
  tmpTab.MinLoadFactor = impl.m_minLoadFactor;
  tmpTab.MaxLoadFactor = impl.m_maxLoadFactor;
  tmpTab.TableType = DictTabInfo::UserTable;
  tmpTab.NoOfAttributes = sz;
  
  tmpTab.FragmentType = getKernelConstant(impl.m_fragmentType,
					  fragmentTypeMapping,
					  DictTabInfo::AllNodesSmallTable);
  tmpTab.TableVersion = rand();

  SimpleProperties::UnpackStatus s;
  s = SimpleProperties::pack(w, 
			     &tmpTab,
			     DictTabInfo::TableMapping, 
			     DictTabInfo::TableMappingSize, true);
  
  if(s != SimpleProperties::Eof){
    abort();
  }
  
  if (distKeys == impl.m_noOfKeys)
    distKeys= 0;
  impl.m_noOfDistributionKeys= distKeys;
  
  for(i = 0; i<sz; i++){
    const NdbColumnImpl * col = impl.m_columns[i];
    if(col == 0)
      continue;
    
    DictTabInfo::Attribute tmpAttr; tmpAttr.init();
    BaseString::snprintf(tmpAttr.AttributeName, sizeof(tmpAttr.AttributeName), 
	     col->m_name.c_str());
    tmpAttr.AttributeId = i;
    tmpAttr.AttributeKeyFlag = col->m_pk;
    tmpAttr.AttributeNullableFlag = col->m_nullable;
    tmpAttr.AttributeDKey = distKeys ? col->m_distributionKey : 0;

    tmpAttr.AttributeExtType = (Uint32)col->m_type;
    tmpAttr.AttributeExtPrecision = ((unsigned)col->m_precision & 0xFFFF);
    tmpAttr.AttributeExtScale = col->m_scale;
    tmpAttr.AttributeExtLength = col->m_length;

    // check type and compute attribute size and array size
    if (! tmpAttr.translateExtType()) {
      m_error.code= 703;
      DBUG_RETURN(-1);
    }
    // charset is defined exactly for char types
    if (col->getCharType() != (col->m_cs != NULL)) {
      m_error.code= 703;
      DBUG_RETURN(-1);
    }
    // primary key type check
    if (col->m_pk && 
        (err = NdbSqlUtil::check_column_for_pk(col->m_type, col->m_cs)))
    {
      m_error.code= err;
      DBUG_RETURN(-1);
    }
    // distribution key not supported for Char attribute
    if (distKeys && col->m_distributionKey && col->m_cs != NULL) {
      m_error.code= 745;
      DBUG_RETURN(-1);
    }
    // charset in upper half of precision
    if (col->getCharType()) {
      tmpAttr.AttributeExtPrecision |= (col->m_cs->number << 16);
    }

    tmpAttr.AttributeAutoIncrement = col->m_autoIncrement;
    BaseString::snprintf(tmpAttr.AttributeDefaultValue, 
	     sizeof(tmpAttr.AttributeDefaultValue),
	     col->m_defaultValue.c_str());
    s = SimpleProperties::pack(w, 
			       &tmpAttr,
			       DictTabInfo::AttributeMapping, 
			       DictTabInfo::AttributeMappingSize, true);
    w.add(DictTabInfo::AttributeEnd, 1);
  }

  NdbApiSignal tSignal(m_reference);
  tSignal.theReceiversBlockNumber = DBDICT;
  
  LinearSectionPtr ptr[1];
  ptr[0].p = (Uint32*)m_buffer.get_data();
  ptr[0].sz = m_buffer.length() / 4;
  int ret;
  if (alter)
  {
    AlterTableReq * const req = 
      CAST_PTR(AlterTableReq, tSignal.getDataPtrSend());
    
    req->senderRef = m_reference;
    req->senderData = 0;
    req->changeMask = impl.m_changeMask;
    req->tableId = impl.m_tableId;
    req->tableVersion = impl.m_version;;
    tSignal.theVerId_signalNumber   = GSN_ALTER_TABLE_REQ;
    tSignal.theLength = AlterTableReq::SignalLength;
    ret= alterTable(&tSignal, ptr);
  }
  else
  {
    CreateTableReq * const req = 
      CAST_PTR(CreateTableReq, tSignal.getDataPtrSend());
    
    req->senderRef = m_reference;
    req->senderData = 0;
    tSignal.theVerId_signalNumber   = GSN_CREATE_TABLE_REQ;
    tSignal.theLength = CreateTableReq::SignalLength;
    ret= createTable(&tSignal, ptr);

    if (ret)
      DBUG_RETURN(ret);

    if (haveAutoIncrement) {
      if (ndb.setAutoIncrementValue(impl.m_externalName.c_str(),
				    autoIncrementValue, false) == -1) {
        DBUG_ASSERT(ndb.theError.code != 0);
        m_error= ndb.theError;
	ret = -1;
      }
    }
  }
  DBUG_RETURN(ret);
}

int
NdbDictInterface::createTable(NdbApiSignal* signal, LinearSectionPtr ptr[3])
{
#if DEBUG_PRINT
  ndbout_c("BufferLen = %d", ptr[0].sz);
  SimplePropertiesLinearReader r(ptr[0].p, ptr[0].sz);
  r.printAll(ndbout);
#endif
  const int noErrCodes = 2;
  int errCodes[noErrCodes] = 
     {CreateTableRef::Busy,
      CreateTableRef::NotMaster};
  return dictSignal(signal,ptr,1,
		    1/*use masternode id*/,
		    100,
		    WAIT_CREATE_INDX_REQ,
		    WAITFOR_RESPONSE_TIMEOUT,
		    errCodes,noErrCodes);
}


void
NdbDictInterface::execCREATE_TABLE_CONF(NdbApiSignal * signal,
					LinearSectionPtr ptr[3])
{
#if 0
  const CreateTableConf* const conf=
    CAST_CONSTPTR(CreateTableConf, signal->getDataPtr());
  Uint32 tableId= conf->tableId;
  Uint32 tableVersion= conf->tableVersion;
#endif
  m_waiter.signal(NO_WAIT);  
}

void
NdbDictInterface::execCREATE_TABLE_REF(NdbApiSignal * signal,
				       LinearSectionPtr ptr[3])
{
  const CreateTableRef* const ref=
    CAST_CONSTPTR(CreateTableRef, signal->getDataPtr());
  m_error.code= ref->errorCode;
  m_masterNodeId = ref->masterNodeId;
  m_waiter.signal(NO_WAIT);  
}

int
NdbDictInterface::alterTable(NdbApiSignal* signal, LinearSectionPtr ptr[3])
{
#if DEBUG_PRINT
  ndbout_c("BufferLen = %d", ptr[0].sz);
  SimplePropertiesLinearReader r(ptr[0].p, ptr[0].sz);
  r.printAll(ndbout);
#endif
  const int noErrCodes = 2;
  int errCodes[noErrCodes] =
    {AlterTableRef::NotMaster,
     AlterTableRef::Busy};
  int r = dictSignal(signal,ptr,1,
		     1/*use masternode id*/,
		     100,WAIT_ALTER_TAB_REQ,
		     WAITFOR_RESPONSE_TIMEOUT,
		     errCodes, noErrCodes);
  if(m_error.code == AlterTableRef::InvalidTableVersion) {
    // Clear caches and try again
    return INCOMPATIBLE_VERSION;
  }

  return r;
}

void
NdbDictInterface::execALTER_TABLE_CONF(NdbApiSignal * signal,
                                       LinearSectionPtr ptr[3])
{
  //AlterTableConf* const conf = CAST_CONSTPTR(AlterTableConf, signal->getDataPtr());
  m_waiter.signal(NO_WAIT);
}

void
NdbDictInterface::execALTER_TABLE_REF(NdbApiSignal * signal,
				      LinearSectionPtr ptr[3])
{
  const AlterTableRef * const ref = 
    CAST_CONSTPTR(AlterTableRef, signal->getDataPtr());
  m_error.code= ref->errorCode;
  m_masterNodeId = ref->masterNodeId;
  m_waiter.signal(NO_WAIT);
}

/*****************************************************************
 * Drop table
 */
int
NdbDictionaryImpl::dropTable(const char * name)
{
  DBUG_ENTER("NdbDictionaryImpl::dropTable");
  DBUG_PRINT("enter",("name: %s", name));
  NdbTableImpl * tab = getTable(name);
  if(tab == 0){
    DBUG_RETURN(-1);
  }
  int ret = dropTable(* tab);
  // If table stored in cache is incompatible with the one in the kernel
  // we must clear the cache and try again
  if (ret == INCOMPATIBLE_VERSION) {
    const BaseString internalTableName(m_ndb.internalize_table_name(name));

    DBUG_PRINT("info",("INCOMPATIBLE_VERSION internal_name: %s", internalTableName.c_str()));
    m_localHash.drop(internalTableName.c_str());
    m_globalHash->lock();
    tab->m_status = NdbDictionary::Object::Invalid;
    m_globalHash->drop(tab);
    m_globalHash->unlock();
    DBUG_RETURN(dropTable(name));
  }

  DBUG_RETURN(ret);
}

int
NdbDictionaryImpl::dropTable(NdbTableImpl & impl)
{
  int res;
  const char * name = impl.getName();
  if(impl.m_status == NdbDictionary::Object::New){
    return dropTable(name);
  }

  if (impl.m_indexType != NdbDictionary::Index::Undefined) {
    m_receiver.m_error.code= 1228;
    return -1;
  }

  List list;
  if ((res = listIndexes(list, impl.m_tableId)) == -1){
    return -1;
  }
  for (unsigned i = 0; i < list.count; i++) {
    const List::Element& element = list.elements[i];
    if ((res = dropIndex(element.name, name)) == -1)
    {
      return -1;
    }
  }
  
  if (impl.m_noOfBlobs != 0) {
    if (dropBlobTables(impl) != 0){
      return -1;
    }
  }
  
  int ret = m_receiver.dropTable(impl);  
  if(ret == 0 || m_error.code == 709){
    const char * internalTableName = impl.m_internalName.c_str();

    
    m_localHash.drop(internalTableName);
    m_globalHash->lock();
    impl.m_status = NdbDictionary::Object::Invalid;
    m_globalHash->drop(&impl);
    m_globalHash->unlock();

    return 0;
  }
  
  return ret;
}

int
NdbDictionaryImpl::dropBlobTables(NdbTableImpl & t)
{
  DBUG_ENTER("NdbDictionaryImpl::dropBlobTables");
  for (unsigned i = 0; i < t.m_columns.size(); i++) {
    NdbColumnImpl & c = *t.m_columns[i];
    if (! c.getBlobType() || c.getPartSize() == 0)
      continue;
    char btname[NdbBlobImpl::BlobTableNameSize];
    NdbBlob::getBlobTableName(btname, &t, &c);
    if (dropTable(btname) != 0) {
      if (m_error.code != 709){
	DBUG_PRINT("exit",("error %u - exiting",m_error.code));
        DBUG_RETURN(-1);
      }
      DBUG_PRINT("info",("error %u - continuing",m_error.code));
    }
  }
  DBUG_RETURN(0);
}

int
NdbDictInterface::dropTable(const NdbTableImpl & impl)
{
  NdbApiSignal tSignal(m_reference);
  tSignal.theReceiversBlockNumber = DBDICT;
  tSignal.theVerId_signalNumber   = GSN_DROP_TABLE_REQ;
  tSignal.theLength = DropTableReq::SignalLength;
  
  DropTableReq * const req = CAST_PTR(DropTableReq, tSignal.getDataPtrSend());
  req->senderRef = m_reference;
  req->senderData = 0;
  req->tableId = impl.m_tableId;
  req->tableVersion = impl.m_version;

  return dropTable(&tSignal, 0);
}

int
NdbDictInterface::dropTable(NdbApiSignal* signal, LinearSectionPtr ptr[3])
{
  const int noErrCodes = 3;
  int errCodes[noErrCodes] =
         {DropTableRef::NoDropTableRecordAvailable,
          DropTableRef::NotMaster,
          DropTableRef::Busy};
  int r = dictSignal(signal,NULL,0,
		     1/*use masternode id*/,
		     100,WAIT_DROP_TAB_REQ,
		     WAITFOR_RESPONSE_TIMEOUT,
		     errCodes, noErrCodes);
  if(m_error.code == DropTableRef::InvalidTableVersion) {
    // Clear caches and try again
    return INCOMPATIBLE_VERSION;
  }
  return r;
}

void
NdbDictInterface::execDROP_TABLE_CONF(NdbApiSignal * signal,
				       LinearSectionPtr ptr[3])
{
  DBUG_ENTER("NdbDictInterface::execDROP_TABLE_CONF");
  //DropTableConf* const conf = CAST_CONSTPTR(DropTableConf, signal->getDataPtr());

  m_waiter.signal(NO_WAIT);  
  DBUG_VOID_RETURN;
}

void
NdbDictInterface::execDROP_TABLE_REF(NdbApiSignal * signal,
				      LinearSectionPtr ptr[3])
{
  DBUG_ENTER("NdbDictInterface::execDROP_TABLE_REF");
  const DropTableRef* const ref = CAST_CONSTPTR(DropTableRef, signal->getDataPtr());
  m_error.code= ref->errorCode;
  m_masterNodeId = ref->masterNodeId;
  m_waiter.signal(NO_WAIT);  
  DBUG_VOID_RETURN;
}

int
NdbDictionaryImpl::invalidateObject(NdbTableImpl & impl)
{
  const char * internalTableName = impl.m_internalName.c_str();
  DBUG_ENTER("NdbDictionaryImpl::invalidateObject");
  DBUG_PRINT("enter", ("internal_name: %s", internalTableName));
  m_localHash.drop(internalTableName);
  m_globalHash->lock();
  impl.m_status = NdbDictionary::Object::Invalid;
  m_globalHash->drop(&impl);
  m_globalHash->unlock();
  DBUG_RETURN(0);
}

int
NdbDictionaryImpl::removeCachedObject(NdbTableImpl & impl)
{
  const char * internalTableName = impl.m_internalName.c_str();

  m_localHash.drop(internalTableName);  
  m_globalHash->lock();
  m_globalHash->release(&impl);
  m_globalHash->unlock();
  return 0;
}

/*****************************************************************
 * Get index info
 */
NdbIndexImpl*
NdbDictionaryImpl::getIndexImpl(const char * externalName,
				const BaseString& internalName)
{
  Ndb_local_table_info * info = get_local_table_info(internalName,
						     false);
  if(info == 0){
    m_error.code = 4243;
    return 0;
  }
  NdbTableImpl * tab = info->m_table_impl;

  if(tab->m_indexType == NdbDictionary::Index::Undefined){
    // Not an index
    m_error.code = 4243;
    return 0;
  }

  NdbTableImpl* prim = getTable(tab->m_primaryTable.c_str());
  if(prim == 0){
    m_error.code = 4243;
    return 0;
  }

  /**
   * Create index impl
   */
  NdbIndexImpl* idx;
  if(NdbDictInterface::create_index_obj_from_table(&idx, tab, prim) == 0){
    idx->m_table = tab;
    idx->m_externalName.assign(externalName);
    idx->m_internalName.assign(internalName);
    // TODO Assign idx to tab->m_index
    // Don't do it right now since assign can't asign a table with index
    // tab->m_index = idx;
    return idx;
  }
  return 0;
}

int
NdbDictInterface::create_index_obj_from_table(NdbIndexImpl** dst,
					      NdbTableImpl* tab,
					      const NdbTableImpl* prim){
  NdbIndexImpl *idx = new NdbIndexImpl();
  idx->m_version = tab->m_version;
  idx->m_status = tab->m_status;
  idx->m_indexId = tab->m_tableId;
  idx->m_externalName.assign(tab->getName());
  idx->m_tableName.assign(prim->m_externalName);
  NdbDictionary::Index::Type type = idx->m_type = tab->m_indexType;
  idx->m_logging = tab->m_logging;
  // skip last attribute (NDB$PK or NDB$TNODE)

  const Uint32 distKeys = prim->m_noOfDistributionKeys;
  Uint32 keyCount = (distKeys ? distKeys : prim->m_noOfKeys);

  unsigned i;
  for(i = 0; i+1<tab->m_columns.size(); i++){
    NdbColumnImpl* org = tab->m_columns[i];

    NdbColumnImpl* col = new NdbColumnImpl;
    // Copy column definition
    *col = * org;
    idx->m_columns.push_back(col);

    /**
     * reverse map
     */
    const NdbColumnImpl* primCol = prim->getColumn(col->getName());
    int key_id = primCol->getColumnNo();
    int fill = -1;
    idx->m_key_ids.fill(key_id, fill);
    idx->m_key_ids[key_id] = i;
    col->m_keyInfoPos = key_id;

    if(type == NdbDictionary::Index::OrderedIndex && 
       (primCol->m_distributionKey ||
	(distKeys == 0 && primCol->getPrimaryKey())))
    {
      keyCount--;
      org->m_distributionKey = 1;
    }
  }

  if(keyCount == 0)
  {
    tab->m_noOfDistributionKeys = (distKeys ? distKeys : prim->m_noOfKeys);
  }
  else 
  {
    for(i = 0; i+1<tab->m_columns.size(); i++)
      tab->m_columns[i]->m_distributionKey = 0;
  }

  * dst = idx;
  return 0;
}

/*****************************************************************
 * Create index
 */
int
NdbDictionaryImpl::createIndex(NdbIndexImpl &ix)
{
  NdbTableImpl* tab = getTable(ix.getTable());
  if(tab == 0){
    m_error.code = 4249;
    return -1;
  }
  
  return m_receiver.createIndex(m_ndb, ix, * tab);
}

int 
NdbDictInterface::createIndex(Ndb & ndb,
			      NdbIndexImpl & impl, 
			      const NdbTableImpl & table)
{
  //validate();
  //aggregate();
  unsigned i, err;
  UtilBufferWriter w(m_buffer);
  const size_t len = strlen(impl.m_externalName.c_str()) + 1;
  if(len > MAX_TAB_NAME_SIZE) {
    m_error.code = 4241;
    return -1;
  }
  const BaseString internalName(
    ndb.internalize_index_name(&table, impl.getName()));
  impl.m_internalName.assign(internalName);

  w.add(DictTabInfo::TableName, internalName.c_str());
  w.add(DictTabInfo::TableLoggedFlag, impl.m_logging);

  NdbApiSignal tSignal(m_reference);
  tSignal.theReceiversBlockNumber = DBDICT;
  tSignal.theVerId_signalNumber   = GSN_CREATE_INDX_REQ;
  tSignal.theLength = CreateIndxReq::SignalLength;
  
  CreateIndxReq * const req = CAST_PTR(CreateIndxReq, tSignal.getDataPtrSend());
  
  req->setUserRef(m_reference);
  req->setConnectionPtr(0);
  req->setRequestType(CreateIndxReq::RT_USER);
  
  Uint32 it = getKernelConstant(impl.m_type,
				indexTypeMapping,
				DictTabInfo::UndefTableType);
  
  if(it == DictTabInfo::UndefTableType){
    m_error.code = 4250;
    return -1;
  }
  req->setIndexType((DictTabInfo::TableType) it);
  
  req->setTableId(table.m_tableId);
  req->setOnline(true);
  AttributeList attributeList;
  attributeList.sz = impl.m_columns.size();
  for(i = 0; i<attributeList.sz; i++){
    const NdbColumnImpl* col = 
      table.getColumn(impl.m_columns[i]->m_name.c_str());
    if(col == 0){
      m_error.code = 4247;
      return -1;
    }
    // Copy column definition
    *impl.m_columns[i] = *col;

    // index key type check
    if (it == DictTabInfo::UniqueHashIndex &&
        (err = NdbSqlUtil::check_column_for_hash_index(col->m_type, col->m_cs))
        ||
        it == DictTabInfo::OrderedIndex &&
        (err = NdbSqlUtil::check_column_for_ordered_index(col->m_type, col->m_cs)))
    {
      m_error.code = err;
      return -1;
    }
    attributeList.id[i] = col->m_attrId;
  }
  LinearSectionPtr ptr[2];
  ptr[0].p = (Uint32*)&attributeList;
  ptr[0].sz = 1 + attributeList.sz;
  ptr[1].p = (Uint32*)m_buffer.get_data();
  ptr[1].sz = m_buffer.length() >> 2;                //BUG?
  return createIndex(&tSignal, ptr);
}

int
NdbDictInterface::createIndex(NdbApiSignal* signal, 
			      LinearSectionPtr ptr[3])
{
  const int noErrCodes = 2;
  int errCodes[noErrCodes] = {CreateIndxRef::Busy, CreateIndxRef::NotMaster};
  return dictSignal(signal,ptr,2,
		    1 /*use masternode id*/,
		    100,
		    WAIT_CREATE_INDX_REQ,
		    -1,
		    errCodes,noErrCodes);
}

void
NdbDictInterface::execCREATE_INDX_CONF(NdbApiSignal * signal,
				       LinearSectionPtr ptr[3])
{
  //CreateTableConf* const conf = CAST_CONSTPTR(CreateTableConf, signal->getDataPtr());
  
  m_waiter.signal(NO_WAIT);  
}

void
NdbDictInterface::execCREATE_INDX_REF(NdbApiSignal * signal,
				      LinearSectionPtr ptr[3])
{
  const CreateIndxRef* const ref = CAST_CONSTPTR(CreateIndxRef, signal->getDataPtr());
  m_error.code = ref->getErrorCode();
  if(m_error.code == ref->NotMaster)
    m_masterNodeId= ref->masterNodeId;
  m_waiter.signal(NO_WAIT);  
}

/*****************************************************************
 * Drop index
 */
int
NdbDictionaryImpl::dropIndex(const char * indexName, 
			     const char * tableName)
{
  NdbIndexImpl * idx = getIndex(indexName, tableName);
  if (idx == 0) {
    m_error.code = 4243;
    return -1;
  }
<<<<<<< HEAD
  int ret = dropIndex(*idx); //, tableName);
=======
  int ret = dropIndex(*idx);
>>>>>>> fd7e1428
  // If index stored in cache is incompatible with the one in the kernel
  // we must clear the cache and try again
  if (ret == INCOMPATIBLE_VERSION) {
    const BaseString internalIndexName((tableName)
      ?
      m_ndb.internalize_index_name(getTable(tableName), indexName)
      :
      m_ndb.internalize_table_name(indexName)); // Index is also a table

    m_localHash.drop(internalIndexName.c_str());
    m_globalHash->lock();
    idx->m_table->m_status = NdbDictionary::Object::Invalid;
    m_globalHash->drop(idx->m_table);
    m_globalHash->unlock();
    return dropIndex(indexName, tableName);
  }

  return ret;
}

int
NdbDictionaryImpl::dropIndex(NdbIndexImpl & impl)
{
    NdbTableImpl * timpl = impl.m_table;
    
    if (timpl == 0) {
      m_error.code = 709;
      return -1;
    }
    int ret = m_receiver.dropIndex(impl, *timpl);
    if(ret == 0){
      m_localHash.drop(timpl->m_internalName.c_str());
      m_globalHash->lock();
      timpl->m_status = NdbDictionary::Object::Invalid;
      m_globalHash->drop(timpl);
      m_globalHash->unlock();
    }
    return ret;
}

int
NdbDictInterface::dropIndex(const NdbIndexImpl & impl, 
			    const NdbTableImpl & timpl)
{
  NdbApiSignal tSignal(m_reference);
  tSignal.theReceiversBlockNumber = DBDICT;
  tSignal.theVerId_signalNumber   = GSN_DROP_INDX_REQ;
  tSignal.theLength = DropIndxReq::SignalLength;

  DropIndxReq * const req = CAST_PTR(DropIndxReq, tSignal.getDataPtrSend());
  req->setUserRef(m_reference);
  req->setConnectionPtr(0);
  req->setRequestType(DropIndxReq::RT_USER);
  req->setTableId(~0);  // DICT overwrites
  req->setIndexId(timpl.m_tableId);
  req->setIndexVersion(timpl.m_version);

  return dropIndex(&tSignal, 0);
}

int
NdbDictInterface::dropIndex(NdbApiSignal* signal, LinearSectionPtr ptr[3])
{
  const int noErrCodes = 2;
  int errCodes[noErrCodes] = {DropIndxRef::Busy, DropIndxRef::NotMaster};
  int r = dictSignal(signal,NULL,0,
		     1/*Use masternode id*/,
		     100,
		     WAIT_DROP_INDX_REQ,
		     WAITFOR_RESPONSE_TIMEOUT,
		     errCodes,noErrCodes);
  if(m_error.code == DropIndxRef::InvalidIndexVersion) {
    // Clear caches and try again
    return INCOMPATIBLE_VERSION;
  }
  return r;
}

void
NdbDictInterface::execDROP_INDX_CONF(NdbApiSignal * signal,
				       LinearSectionPtr ptr[3])
{
  m_waiter.signal(NO_WAIT);  
}

void
NdbDictInterface::execDROP_INDX_REF(NdbApiSignal * signal,
				      LinearSectionPtr ptr[3])
{
  const DropIndxRef* const ref = CAST_CONSTPTR(DropIndxRef, signal->getDataPtr());
  m_error.code = ref->getErrorCode();
  if(m_error.code == ref->NotMaster)
    m_masterNodeId= ref->masterNodeId;
  m_waiter.signal(NO_WAIT);  
}

/*****************************************************************
 * Create event
 */

int
NdbDictionaryImpl::createEvent(NdbEventImpl & evnt)
{
  int i;
  NdbTableImpl* tab = getTable(evnt.getTableName());

  if(tab == 0){
#ifdef EVENT_DEBUG
    ndbout_c("NdbDictionaryImpl::createEvent: table not found: %s",
	     evnt.getTableName());
#endif
    return -1;
  }

  evnt.m_tableId = tab->m_tableId;
  evnt.m_tableImpl = tab;
#ifdef EVENT_DEBUG
  ndbout_c("Event on tableId=%d", evnt.m_tableId);
#endif

  NdbTableImpl &table = *evnt.m_tableImpl;


  int attributeList_sz = evnt.m_attrIds.size();

  for (i = 0; i < attributeList_sz; i++) {
    NdbColumnImpl *col_impl = table.getColumn(evnt.m_attrIds[i]);
    if (col_impl) {
      evnt.m_facade->addColumn(*(col_impl->m_facade));
    } else {
      ndbout_c("Attr id %u in table %s not found", evnt.m_attrIds[i],
	       evnt.getTableName());
      m_error.code= 4713;
      return -1;
    }
  }

  evnt.m_attrIds.clear();

  attributeList_sz = evnt.m_columns.size();
#ifdef EVENT_DEBUG
  ndbout_c("creating event %s", evnt.m_externalName.c_str());
  ndbout_c("no of columns %d", evnt.m_columns.size());
#endif
  int pk_count = 0;
  evnt.m_attrListBitmask.clear();

  for(i = 0; i<attributeList_sz; i++){
    const NdbColumnImpl* col = 
      table.getColumn(evnt.m_columns[i]->m_name.c_str());
    if(col == 0){
      m_error.code= 4247;
      return -1;
    }
    // Copy column definition
    *evnt.m_columns[i] = *col;
    
    if(col->m_pk){
      pk_count++;
    }
    
    evnt.m_attrListBitmask.set(col->m_attrId);
  }
  
  // Sort index attributes according to primary table (using insertion sort)
  for(i = 1; i < attributeList_sz; i++) {
    NdbColumnImpl* temp = evnt.m_columns[i];
    unsigned int j = i;
    while((j > 0) && (evnt.m_columns[j - 1]->m_attrId > temp->m_attrId)) {
      evnt.m_columns[j] = evnt.m_columns[j - 1];
      j--;
    }
    evnt.m_columns[j] = temp;
  }
  // Check for illegal duplicate attributes
  for(i = 1; i<attributeList_sz; i++) {
    if (evnt.m_columns[i-1]->m_attrId == evnt.m_columns[i]->m_attrId) {
      m_error.code= 4258;
      return -1;
    }
  }
  
#ifdef EVENT_DEBUG
  char buf[128] = {0};
  evnt.m_attrListBitmask.getText(buf);
  ndbout_c("createEvent: mask = %s", buf);
#endif

  // NdbDictInterface m_receiver;
  return m_receiver.createEvent(m_ndb, evnt, 0 /* getFlag unset */);
}

int
NdbDictInterface::createEvent(class Ndb & ndb,
			      NdbEventImpl & evnt,
			      int getFlag)
{
  NdbApiSignal tSignal(m_reference);
  tSignal.theReceiversBlockNumber = DBDICT;
  tSignal.theVerId_signalNumber   = GSN_CREATE_EVNT_REQ;
  if (getFlag)
    tSignal.theLength = CreateEvntReq::SignalLengthGet;
  else
    tSignal.theLength = CreateEvntReq::SignalLengthCreate;

  CreateEvntReq * const req = CAST_PTR(CreateEvntReq, tSignal.getDataPtrSend());
  
  req->setUserRef(m_reference);
  req->setUserData(0);

  if (getFlag) {
    // getting event from Dictionary
    req->setRequestType(CreateEvntReq::RT_USER_GET);
  } else {
    // creating event in Dictionary
    req->setRequestType(CreateEvntReq::RT_USER_CREATE);
    req->setTableId(evnt.m_tableId);
    req->setAttrListBitmask(evnt.m_attrListBitmask);
    req->setEventType(evnt.mi_type);
  }

  UtilBufferWriter w(m_buffer);

  const size_t len = strlen(evnt.m_externalName.c_str()) + 1;
  if(len > MAX_TAB_NAME_SIZE) {
    m_error.code= 4241;
    return -1;
  }

  w.add(SimpleProperties::StringValue, evnt.m_externalName.c_str());

  if (getFlag == 0)
  {
    const BaseString internal_tabname(
      ndb.internalize_table_name(evnt.m_tableName.c_str()));
    w.add(SimpleProperties::StringValue,
	 internal_tabname.c_str());
  }

  LinearSectionPtr ptr[1];
  ptr[0].p = (Uint32*)m_buffer.get_data();
  ptr[0].sz = (m_buffer.length()+3) >> 2;

  int ret = createEvent(&tSignal, ptr, 1);

  if (ret) {
    return ret;
  }

  char *dataPtr = (char *)m_buffer.get_data();
  unsigned int lenCreateEvntConf = *((unsigned int *)dataPtr);
  dataPtr += sizeof(lenCreateEvntConf);
  CreateEvntConf const * evntConf = (CreateEvntConf *)dataPtr;
  dataPtr += lenCreateEvntConf;
  
  //  NdbEventImpl *evntImpl = (NdbEventImpl *)evntConf->getUserData();

  if (getFlag) {
    evnt.m_tableId         = evntConf->getTableId();
    evnt.m_attrListBitmask = evntConf->getAttrListBitmask();
    evnt.mi_type           = evntConf->getEventType();
    evnt.setTable(dataPtr);
  } else {
    if (evnt.m_tableId         != evntConf->getTableId() ||
	//evnt.m_attrListBitmask != evntConf->getAttrListBitmask() ||
	evnt.mi_type           != evntConf->getEventType()) {
      ndbout_c("ERROR*************");
      return 1;
    }
  }

  evnt.m_eventId         = evntConf->getEventId();
  evnt.m_eventKey        = evntConf->getEventKey();

  return ret;
}

int
NdbDictInterface::createEvent(NdbApiSignal* signal,
			      LinearSectionPtr ptr[3], int noLSP)
{
  const int noErrCodes = 1;
  int errCodes[noErrCodes] = {CreateEvntRef::Busy};
  return dictSignal(signal,ptr,noLSP,
		    1 /*use masternode id*/,
		    100,
		    WAIT_CREATE_INDX_REQ /*WAIT_CREATE_EVNT_REQ*/,
		    -1,
		    errCodes,noErrCodes, CreateEvntRef::Temporary);
}

int
NdbDictionaryImpl::executeSubscribeEvent(NdbEventImpl & ev)
{
  // NdbDictInterface m_receiver;
  return m_receiver.executeSubscribeEvent(m_ndb, ev);
}

int
NdbDictInterface::executeSubscribeEvent(class Ndb & ndb,
				 NdbEventImpl & evnt)
{
  DBUG_ENTER("NdbDictInterface::executeSubscribeEvent");
  NdbApiSignal tSignal(m_reference);
  //  tSignal.theReceiversBlockNumber = SUMA;
  tSignal.theReceiversBlockNumber = DBDICT;
  tSignal.theVerId_signalNumber   = GSN_SUB_START_REQ;
  tSignal.theLength = SubStartReq::SignalLength2;
  
  SubStartReq * sumaStart = CAST_PTR(SubStartReq, tSignal.getDataPtrSend());

  sumaStart->subscriptionId   = evnt.m_eventId;
  sumaStart->subscriptionKey  = evnt.m_eventKey;
  sumaStart->part             = SubscriptionData::TableData;
  sumaStart->subscriberData   = evnt.m_bufferId & 0xFF;
  sumaStart->subscriberRef    = m_reference;

  DBUG_RETURN(executeSubscribeEvent(&tSignal, NULL));
}

int
NdbDictInterface::executeSubscribeEvent(NdbApiSignal* signal,
					LinearSectionPtr ptr[3])
{
  return dictSignal(signal,NULL,0,
		    1 /*use masternode id*/,
		    100,
		    WAIT_CREATE_INDX_REQ /*WAIT_CREATE_EVNT_REQ*/,
		    -1,
		    NULL,0);
}

int
NdbDictionaryImpl::stopSubscribeEvent(NdbEventImpl & ev)
{
  // NdbDictInterface m_receiver;
  return m_receiver.stopSubscribeEvent(m_ndb, ev);
}

int
NdbDictInterface::stopSubscribeEvent(class Ndb & ndb,
				     NdbEventImpl & evnt)
{
  DBUG_ENTER("NdbDictInterface::stopSubscribeEvent");

  NdbApiSignal tSignal(m_reference);
  //  tSignal.theReceiversBlockNumber = SUMA;
  tSignal.theReceiversBlockNumber = DBDICT;
  tSignal.theVerId_signalNumber   = GSN_SUB_STOP_REQ;
  tSignal.theLength = SubStopReq::SignalLength;
  
  SubStopReq * sumaStop = CAST_PTR(SubStopReq, tSignal.getDataPtrSend());

  sumaStop->subscriptionId  = evnt.m_eventId;
  sumaStop->subscriptionKey = evnt.m_eventKey;
  sumaStop->subscriberData  = evnt.m_bufferId & 0xFF;
  sumaStop->part            = (Uint32) SubscriptionData::TableData;
  sumaStop->subscriberRef   = m_reference;

  DBUG_RETURN(stopSubscribeEvent(&tSignal, NULL));
}

int
NdbDictInterface::stopSubscribeEvent(NdbApiSignal* signal,
				     LinearSectionPtr ptr[3])
{
  return dictSignal(signal,NULL,0,
		    1 /*use masternode id*/,
		    100,
		    WAIT_CREATE_INDX_REQ /*WAIT_SUB_STOP__REQ*/,
		    -1,
		    NULL,0);
}

NdbEventImpl * 
NdbDictionaryImpl::getEvent(const char * eventName)
{
  NdbEventImpl *ev =  new NdbEventImpl();

  if (ev == NULL) {
    return NULL;
  }

  ev->setName(eventName);

  int ret = m_receiver.createEvent(m_ndb, *ev, 1 /* getFlag set */);

  if (ret) {
    delete ev;
    return NULL;
  }

  // We only have the table name with internal name
  ev->setTable(m_ndb.externalizeTableName(ev->getTableName()));
  ev->m_tableImpl = getTable(ev->getTableName());

  // get the columns from the attrListBitmask

  NdbTableImpl &table = *ev->m_tableImpl;
  AttributeMask & mask = ev->m_attrListBitmask;
  int attributeList_sz = mask.count();
  int id = -1;

#ifdef EVENT_DEBUG
  ndbout_c("NdbDictionaryImpl::getEvent attributeList_sz = %d",
	   attributeList_sz);
  char buf[128] = {0};
  mask.getText(buf);
  ndbout_c("mask = %s", buf);
#endif

  for(int i = 0; i < attributeList_sz; i++) {
    id++; while (!mask.get(id)) id++;

    const NdbColumnImpl* col = table.getColumn(id);
    if(col == 0) {
#ifdef EVENT_DEBUG
      ndbout_c("NdbDictionaryImpl::getEvent could not find column id %d", id);
#endif
      m_error.code= 4247;
      delete ev;
      return NULL;
    }
    NdbColumnImpl* new_col = new NdbColumnImpl;
    // Copy column definition
    *new_col = *col;

    ev->m_columns.push_back(new_col);
  }

  return ev;
}

void
NdbDictInterface::execCREATE_EVNT_CONF(NdbApiSignal * signal,
				       LinearSectionPtr ptr[3])
{
  DBUG_ENTER("NdbDictInterface::execCREATE_EVNT_CONF");

  m_buffer.clear();
  unsigned int len = signal->getLength() << 2;
  m_buffer.append((char *)&len, sizeof(len));
  m_buffer.append(signal->getDataPtr(), len);

  if (signal->m_noOfSections > 0) {
    m_buffer.append((char *)ptr[0].p, strlen((char *)ptr[0].p)+1);
  }

  const CreateEvntConf * const createEvntConf=
    CAST_CONSTPTR(CreateEvntConf, signal->getDataPtr());

  Uint32 subscriptionId = createEvntConf->getEventId();
  Uint32 subscriptionKey = createEvntConf->getEventKey();

  DBUG_PRINT("info",("subscriptionId=%d,subscriptionKey=%d",
		     subscriptionId,subscriptionKey));
  m_waiter.signal(NO_WAIT);
  DBUG_VOID_RETURN;
}

void
NdbDictInterface::execCREATE_EVNT_REF(NdbApiSignal * signal,
				      LinearSectionPtr ptr[3])
{
  DBUG_ENTER("NdbDictInterface::execCREATE_EVNT_REF");

  const CreateEvntRef* const ref=
    CAST_CONSTPTR(CreateEvntRef, signal->getDataPtr());
  m_error.code= ref->getErrorCode();
  DBUG_PRINT("error",("error=%d,line=%d,node=%d",ref->getErrorCode(),
		      ref->getErrorLine(),ref->getErrorNode()));
  m_waiter.signal(NO_WAIT);
  DBUG_VOID_RETURN;
}

void
NdbDictInterface::execSUB_STOP_CONF(NdbApiSignal * signal,
				      LinearSectionPtr ptr[3])
{
  DBUG_ENTER("NdbDictInterface::execSUB_STOP_CONF");
  const SubStopConf * const subStopConf=
    CAST_CONSTPTR(SubStopConf, signal->getDataPtr());

  Uint32 subscriptionId = subStopConf->subscriptionId;
  Uint32 subscriptionKey = subStopConf->subscriptionKey;
  Uint32 subscriberData = subStopConf->subscriberData;

  DBUG_PRINT("info",("subscriptionId=%d,subscriptionKey=%d,subscriberData=%d",
		     subscriptionId,subscriptionKey,subscriberData));
  m_waiter.signal(NO_WAIT);
  DBUG_VOID_RETURN;
}

void
NdbDictInterface::execSUB_STOP_REF(NdbApiSignal * signal,
				     LinearSectionPtr ptr[3])
{
  DBUG_ENTER("NdbDictInterface::execSUB_STOP_REF");
  const SubStopRef * const subStopRef=
    CAST_CONSTPTR(SubStopRef, signal->getDataPtr());

  Uint32 subscriptionId = subStopRef->subscriptionId;
  Uint32 subscriptionKey = subStopRef->subscriptionKey;
  Uint32 subscriberData = subStopRef->subscriberData;
  m_error.code= subStopRef->errorCode;

  DBUG_PRINT("error",("subscriptionId=%d,subscriptionKey=%d,subscriberData=%d,error=%d",
		      subscriptionId,subscriptionKey,subscriberData,m_error.code));
  m_waiter.signal(NO_WAIT);
  DBUG_VOID_RETURN;
}

void
NdbDictInterface::execSUB_START_CONF(NdbApiSignal * signal,
				     LinearSectionPtr ptr[3])
{
  DBUG_ENTER("NdbDictInterface::execSUB_START_CONF");
  const SubStartConf * const subStartConf=
    CAST_CONSTPTR(SubStartConf, signal->getDataPtr());

  Uint32 subscriptionId = subStartConf->subscriptionId;
  Uint32 subscriptionKey = subStartConf->subscriptionKey;
  SubscriptionData::Part part = 
    (SubscriptionData::Part)subStartConf->part;
  Uint32 subscriberData = subStartConf->subscriberData;

  switch(part) {
  case SubscriptionData::MetaData: {
    DBUG_PRINT("error",("SubscriptionData::MetaData"));
    m_error.code= 1;
    break;
  }
  case SubscriptionData::TableData: {
    DBUG_PRINT("info",("SubscriptionData::TableData"));
    break;
  }
  default: {
    DBUG_PRINT("error",("wrong data"));
    m_error.code= 2;
    break;
  }
  }
  DBUG_PRINT("info",("subscriptionId=%d,subscriptionKey=%d,subscriberData=%d",
		     subscriptionId,subscriptionKey,subscriberData));
  m_waiter.signal(NO_WAIT);
  DBUG_VOID_RETURN;
}

void
NdbDictInterface::execSUB_START_REF(NdbApiSignal * signal,
				    LinearSectionPtr ptr[3])
{
  DBUG_ENTER("NdbDictInterface::execSUB_START_REF");
  const SubStartRef * const subStartRef=
    CAST_CONSTPTR(SubStartRef, signal->getDataPtr());
  m_error.code= subStartRef->errorCode;
  m_waiter.signal(NO_WAIT);
  DBUG_VOID_RETURN;
}
void
NdbDictInterface::execSUB_GCP_COMPLETE_REP(NdbApiSignal * signal,
					   LinearSectionPtr ptr[3])
{
  const SubGcpCompleteRep * const rep=
    CAST_CONSTPTR(SubGcpCompleteRep, signal->getDataPtr());

  const Uint32 gci            = rep->gci;
  //  const Uint32 senderRef      = rep->senderRef;
  const Uint32 subscriberData = rep->subscriberData;

  const Uint32 bufferId = subscriberData;

  const Uint32 ref = signal->theSendersBlockRef;

  NdbApiSignal tSignal(m_reference);
  SubGcpCompleteAcc * acc=
    CAST_PTR(SubGcpCompleteAcc, tSignal.getDataPtrSend());

  acc->rep = *rep;

  tSignal.theReceiversBlockNumber = refToBlock(ref);
  tSignal.theVerId_signalNumber   = GSN_SUB_GCP_COMPLETE_ACC;
  tSignal.theLength = SubGcpCompleteAcc::SignalLength;

  Uint32 aNodeId = refToNode(ref);

  //  m_transporter->lock_mutex();
  int r;
  r = m_transporter->sendSignal(&tSignal, aNodeId);
  //  m_transporter->unlock_mutex();

  NdbGlobalEventBufferHandle::latestGCI(bufferId, gci);
}

void
NdbDictInterface::execSUB_TABLE_DATA(NdbApiSignal * signal,
				     LinearSectionPtr ptr[3])
{
#ifdef EVENT_DEBUG
  const char * FNAME = "NdbDictInterface::execSUB_TABLE_DATA";
#endif
  //TODO
  const SubTableData * const sdata = CAST_CONSTPTR(SubTableData, signal->getDataPtr());

  //  const Uint32 gci            = sdata->gci;
  //  const Uint32 operation      = sdata->operation;
  //  const Uint32 tableId        = sdata->tableId;
  //  const Uint32 noOfAttrs      = sdata->noOfAttributes;
  //  const Uint32 dataLen        = sdata->dataSize;
  const Uint32 subscriberData = sdata->subscriberData;
  //  const Uint32 logType        = sdata->logType;

  for (int i=signal->m_noOfSections;i < 3; i++) {
    ptr[i].p = NULL;
    ptr[i].sz = 0;
  }
#ifdef EVENT_DEBUG
  ndbout_c("%s: senderData %d, gci %d, operation %d, tableId %d, noOfAttrs %d, dataLen %d",
	   FNAME, subscriberData, gci, operation, tableId, noOfAttrs, dataLen);
  ndbout_c("ptr[0] %u %u ptr[1] %u %u ptr[2] %u %u\n",
	   ptr[0].p,ptr[0].sz,ptr[1].p,ptr[1].sz,ptr[2].p,ptr[2].sz);
#endif
  const Uint32 bufferId = subscriberData;

  NdbGlobalEventBufferHandle::insertDataL(bufferId,
					  sdata, ptr);
}

/*****************************************************************
 * Drop event
 */
int 
NdbDictionaryImpl::dropEvent(const char * eventName)
{
  NdbEventImpl *ev= new NdbEventImpl();
  ev->setName(eventName);
  int ret= m_receiver.dropEvent(*ev);
  delete ev;  

  //  printf("__________________RET %u\n", ret);
  return ret;
}

int
NdbDictInterface::dropEvent(const NdbEventImpl &evnt)
{
  NdbApiSignal tSignal(m_reference);
  tSignal.theReceiversBlockNumber = DBDICT;
  tSignal.theVerId_signalNumber   = GSN_DROP_EVNT_REQ;
  tSignal.theLength = DropEvntReq::SignalLength;
  
  DropEvntReq * const req = CAST_PTR(DropEvntReq, tSignal.getDataPtrSend());

  req->setUserRef(m_reference);
  req->setUserData(0);

  UtilBufferWriter w(m_buffer);

  w.add(SimpleProperties::StringValue, evnt.m_externalName.c_str());

  LinearSectionPtr ptr[1];
  ptr[0].p = (Uint32*)m_buffer.get_data();
  ptr[0].sz = (m_buffer.length()+3) >> 2;

  return dropEvent(&tSignal, ptr, 1);
}

int
NdbDictInterface::dropEvent(NdbApiSignal* signal,
			    LinearSectionPtr ptr[3], int noLSP)
{
  //TODO
  const int noErrCodes = 1;
  int errCodes[noErrCodes] = {DropEvntRef::Busy};
  return dictSignal(signal,ptr,noLSP,
		    1 /*use masternode id*/,
		    100,
		    WAIT_CREATE_INDX_REQ /*WAIT_CREATE_EVNT_REQ*/,
		    -1,
		    errCodes,noErrCodes, DropEvntRef::Temporary);
}
void
NdbDictInterface::execDROP_EVNT_CONF(NdbApiSignal * signal,
				     LinearSectionPtr ptr[3])
{
  DBUG_ENTER("NdbDictInterface::execDROP_EVNT_CONF");
  m_waiter.signal(NO_WAIT);  
  DBUG_VOID_RETURN;
}

void
NdbDictInterface::execDROP_EVNT_REF(NdbApiSignal * signal,
				    LinearSectionPtr ptr[3])
{
  DBUG_ENTER("NdbDictInterface::execDROP_EVNT_REF");
  const DropEvntRef* const ref=
    CAST_CONSTPTR(DropEvntRef, signal->getDataPtr());
  m_error.code= ref->getErrorCode();

  DBUG_PRINT("info",("ErrorCode=%u Errorline=%u ErrorNode=%u",
	     ref->getErrorCode(), ref->getErrorLine(), ref->getErrorNode()));

  m_waiter.signal(NO_WAIT);
  DBUG_VOID_RETURN;
}

/*****************************************************************
 * List objects or indexes
 */
int
NdbDictionaryImpl::listObjects(List& list, NdbDictionary::Object::Type type)
{
  ListTablesReq req;
  req.requestData = 0;
  req.setTableType(getKernelConstant(type, objectTypeMapping, 0));
  req.setListNames(true);
  return m_receiver.listObjects(list, req.requestData, m_ndb.usingFullyQualifiedNames());
}

int
NdbDictionaryImpl::listIndexes(List& list, Uint32 indexId)
{
  ListTablesReq req;
  req.requestData = 0;
  req.setTableId(indexId);
  req.setListNames(true);
  req.setListIndexes(true);
  return m_receiver.listObjects(list, req.requestData, m_ndb.usingFullyQualifiedNames());
}

int
NdbDictInterface::listObjects(NdbDictionary::Dictionary::List& list,
			      Uint32 requestData, bool fullyQualifiedNames)
{
  NdbApiSignal tSignal(m_reference);
  ListTablesReq* const req = CAST_PTR(ListTablesReq, tSignal.getDataPtrSend());
  req->senderRef = m_reference;
  req->senderData = 0;
  req->requestData = requestData;
  tSignal.theReceiversBlockNumber = DBDICT;
  tSignal.theVerId_signalNumber = GSN_LIST_TABLES_REQ;
  tSignal.theLength = ListTablesReq::SignalLength;
  if (listObjects(&tSignal) != 0)
    return -1;
  // count
  const Uint32* data = (const Uint32*)m_buffer.get_data();
  const unsigned length = m_buffer.length() / 4;
  list.count = 0;
  bool ok = true;
  unsigned pos, count;
  pos = count = 0;
  while (pos < length) {
    // table id - name length - name
    pos++;
    if (pos >= length) {
      ok = false;
      break;
    }
    Uint32 n = (data[pos++] + 3) >> 2;
    pos += n;
    if (pos > length) {
      ok = false;
      break;
    }
    count++;
  }
  if (! ok) {
    // bad signal data
    m_error.code= 4213;
    return -1;
  }
  list.count = count;
  list.elements = new NdbDictionary::Dictionary::List::Element[count];
  pos = count = 0;
  while (pos < length) {
    NdbDictionary::Dictionary::List::Element& element = list.elements[count];
    Uint32 d = data[pos++];
    element.id = ListTablesConf::getTableId(d);
    element.type = (NdbDictionary::Object::Type)
      getApiConstant(ListTablesConf::getTableType(d), objectTypeMapping, 0);
    element.state = (NdbDictionary::Object::State)
      getApiConstant(ListTablesConf::getTableState(d), objectStateMapping, 0);
    element.store = (NdbDictionary::Object::Store)
      getApiConstant(ListTablesConf::getTableStore(d), objectStoreMapping, 0);
    // table or index name
    Uint32 n = (data[pos++] + 3) >> 2;
    BaseString databaseName;
    BaseString schemaName;
    BaseString objectName;
    if ((element.type == NdbDictionary::Object::UniqueHashIndex) ||
	(element.type == NdbDictionary::Object::OrderedIndex)) {
      char * indexName = new char[n << 2];
      memcpy(indexName, &data[pos], n << 2);
      databaseName = Ndb::getDatabaseFromInternalName(indexName);
      schemaName = Ndb::getSchemaFromInternalName(indexName);
      objectName = BaseString(Ndb::externalizeIndexName(indexName, fullyQualifiedNames));
      delete [] indexName;
    } else if ((element.type == NdbDictionary::Object::SystemTable) || 
	       (element.type == NdbDictionary::Object::UserTable)) {
      char * tableName = new char[n << 2];
      memcpy(tableName, &data[pos], n << 2);
      databaseName = Ndb::getDatabaseFromInternalName(tableName);
      schemaName = Ndb::getSchemaFromInternalName(tableName);
      objectName = BaseString(Ndb::externalizeTableName(tableName, fullyQualifiedNames));
      delete [] tableName;
    }
    else {
      char * otherName = new char[n << 2];
      memcpy(otherName, &data[pos], n << 2);
      objectName = BaseString(otherName);
      delete [] otherName;
    }
    element.database = new char[databaseName.length() + 1]; 
    strcpy(element.database, databaseName.c_str());
    element.schema = new char[schemaName.length() + 1]; 
    strcpy(element.schema, schemaName.c_str());
    element.name = new char[objectName.length() + 1]; 
    strcpy(element.name, objectName.c_str());
    pos += n;
    count++;
  }
  return 0;
}

int
NdbDictInterface::listObjects(NdbApiSignal* signal)
{
  const Uint32 RETRIES = 100;
  for (Uint32 i = 0; i < RETRIES; i++) {
    m_buffer.clear();
    // begin protected
    m_transporter->lock_mutex();
    Uint16 aNodeId = m_transporter->get_an_alive_node();
    if (aNodeId == 0) {
      m_error.code= 4009;
      m_transporter->unlock_mutex();
      return -1;
    }
    if (m_transporter->sendSignal(signal, aNodeId) != 0) {
      m_transporter->unlock_mutex();
      continue;
    }
    m_error.code= 0;
    m_waiter.m_node = aNodeId;
    m_waiter.m_state = WAIT_LIST_TABLES_CONF;
    m_waiter.wait(WAITFOR_RESPONSE_TIMEOUT);
    m_transporter->unlock_mutex();    
    // end protected
    if (m_waiter.m_state == NO_WAIT && m_error.code == 0)
      return 0;
    if (m_waiter.m_state == WAIT_NODE_FAILURE)
      continue;
    return -1;
  }
  return -1;
}

void
NdbDictInterface::execLIST_TABLES_CONF(NdbApiSignal* signal,
				       LinearSectionPtr ptr[3])
{
  const unsigned off = ListTablesConf::HeaderLength;
  const unsigned len = (signal->getLength() - off);
  m_buffer.append(signal->getDataPtr() + off, len << 2);
  if (signal->getLength() < ListTablesConf::SignalLength) {
    // last signal has less than full length
    m_waiter.signal(NO_WAIT);
  }
}

template class Vector<int>;
template class Vector<Uint16>;
template class Vector<Uint32>;
template class Vector<Vector<Uint32> >;
template class Vector<NdbTableImpl*>;
template class Vector<NdbColumnImpl*>;
<|MERGE_RESOLUTION|>--- conflicted
+++ resolved
@@ -2267,11 +2267,7 @@
     m_error.code = 4243;
     return -1;
   }
-<<<<<<< HEAD
-  int ret = dropIndex(*idx); //, tableName);
-=======
   int ret = dropIndex(*idx);
->>>>>>> fd7e1428
   // If index stored in cache is incompatible with the one in the kernel
   // we must clear the cache and try again
   if (ret == INCOMPATIBLE_VERSION) {
